{-
Module           : UCCrux.LLVM.FullType.MemType
Description      : Interop between 'FullType' and 'MemType' and 'SymType'
Copyright        : (c) Galois, Inc 2021
License          : BSD3
Maintainer       : Langston Barrett <langston@galois.com>
Stability        : provisional

These functions are in their own module (instead of in
"UCCrux.LLVM.FullType.PP.Type") to ensure only a small amount of code has access
to the constructors of 'PartTypeRepr', which can be used to violate its
invariant.
-}
{-# LANGUAGE DataKinds #-}
{-# LANGUAGE FlexibleContexts #-}
{-# LANGUAGE GADTs #-}
{-# LANGUAGE LambdaCase #-}
{-# LANGUAGE RankNTypes #-}
{-# LANGUAGE ScopedTypeVariables #-}

module UCCrux.LLVM.FullType.MemType
  ( toMemType,
    toSymType
  )
where

{- ORMOLU_DISABLE -}
import qualified Data.Parameterized.Context as Ctx
import           Data.Parameterized.NatRepr (natValue)
import           Data.Parameterized.TraversableFC (toListFC)

import qualified What4.InterpretedFloatingPoint as W4IFP

import           Lang.Crucible.LLVM.MemType (MemType(..), SymType(..), FunDecl(..), mkStructInfo)

import           UCCrux.LLVM.Errors.Panic (panic)
<<<<<<< HEAD
import           UCCrux.LLVM.FullType.Type (FullTypeRepr(..), PartTypeRepr, aliasOrFullType)
=======
import           UCCrux.LLVM.FullType.Type (FullTypeRepr(..), aliasOrFullType, DataLayout, crucibleDataLayout, structPackedReprToBool)
>>>>>>> f1216233
import           UCCrux.LLVM.FullType.VarArgs (varArgsReprToBool)
{- ORMOLU_ENABLE -}

-- | Postcondition: The returned 'MemType' will not be a metadata type.
--
-- @toStorageType@ depends on this.
toMemType :: forall m ft. DataLayout m -> FullTypeRepr m ft -> MemType
toMemType dl =
  \case
    FTIntRepr natRepr -> IntType (natValue natRepr)
<<<<<<< HEAD
    FTPtrRepr ptRepr -> PtrType (toSymType ptRepr)
=======
    FTPtrRepr ptRepr ->
      case aliasOrFullType ptRepr of
        Left ident -> PtrType (Alias ident)
        Right ftRepr -> PtrType (MemType (toMemType dl ftRepr))
>>>>>>> f1216233
    FTFloatRepr W4IFP.SingleFloatRepr -> FloatType
    FTFloatRepr W4IFP.DoubleFloatRepr -> DoubleType
    FTFloatRepr W4IFP.X86_80FloatRepr -> X86_FP80Type
    FTFloatRepr floatInfo -> panic "toMemType" ["Illegal float type: ", show floatInfo]
    FTVoidFuncPtrRepr varArgs argsRepr ->
      funType Nothing argsRepr (varArgsReprToBool varArgs)
    FTNonVoidFuncPtrRepr varArgs retRepr argsRepr ->
      funType (Just retRepr) argsRepr (varArgsReprToBool varArgs)
    FTOpaquePtrRepr _ident -> PtrType OpaqueType
    FTArrayRepr natRepr fullTypeRepr -> ArrayType (natValue natRepr) (toMemType dl fullTypeRepr)
    FTUnboundedArrayRepr fullTypeRepr -> ArrayType 0 (toMemType dl fullTypeRepr)
    FTStructRepr sp fields ->
      let cdl = crucibleDataLayout dl
          memFields = toListFC (toMemType dl) fields
      in StructType (mkStructInfo cdl (structPackedReprToBool sp) memFields)
  where
    funType ::
      forall ft' argTypes.
      Maybe (FullTypeRepr m ft') ->
      Ctx.Assignment (FullTypeRepr m) argTypes ->
      Bool ->
      MemType
    funType maybeRetRepr argsRepr isVarArgs =
      PtrType
        ( FunType
            ( FunDecl
                (toMemType dl <$> maybeRetRepr)
                (toListFC (toMemType dl) argsRepr)
                isVarArgs
            )
        )

toSymType :: PartTypeRepr m ft -> SymType
toSymType ptRepr =
  case aliasOrFullType ptRepr of
    Left ident -> Alias ident
    Right ftRepr -> MemType (toMemType ftRepr)<|MERGE_RESOLUTION|>--- conflicted
+++ resolved
@@ -34,11 +34,7 @@
 import           Lang.Crucible.LLVM.MemType (MemType(..), SymType(..), FunDecl(..), mkStructInfo)
 
 import           UCCrux.LLVM.Errors.Panic (panic)
-<<<<<<< HEAD
-import           UCCrux.LLVM.FullType.Type (FullTypeRepr(..), PartTypeRepr, aliasOrFullType)
-=======
-import           UCCrux.LLVM.FullType.Type (FullTypeRepr(..), aliasOrFullType, DataLayout, crucibleDataLayout, structPackedReprToBool)
->>>>>>> f1216233
+import           UCCrux.LLVM.FullType.Type (FullTypeRepr(..), PartTypeRepr, aliasOrFullType, DataLayout, crucibleDataLayout, structPackedReprToBool)
 import           UCCrux.LLVM.FullType.VarArgs (varArgsReprToBool)
 {- ORMOLU_ENABLE -}
 
@@ -49,14 +45,7 @@
 toMemType dl =
   \case
     FTIntRepr natRepr -> IntType (natValue natRepr)
-<<<<<<< HEAD
-    FTPtrRepr ptRepr -> PtrType (toSymType ptRepr)
-=======
-    FTPtrRepr ptRepr ->
-      case aliasOrFullType ptRepr of
-        Left ident -> PtrType (Alias ident)
-        Right ftRepr -> PtrType (MemType (toMemType dl ftRepr))
->>>>>>> f1216233
+    FTPtrRepr ptRepr -> PtrType (toSymType dl ptRepr)
     FTFloatRepr W4IFP.SingleFloatRepr -> FloatType
     FTFloatRepr W4IFP.DoubleFloatRepr -> DoubleType
     FTFloatRepr W4IFP.X86_80FloatRepr -> X86_FP80Type
@@ -89,8 +78,8 @@
             )
         )
 
-toSymType :: PartTypeRepr m ft -> SymType
-toSymType ptRepr =
+toSymType :: DataLayout m -> PartTypeRepr m ft -> SymType
+toSymType dl ptRepr =
   case aliasOrFullType ptRepr of
     Left ident -> Alias ident
-    Right ftRepr -> MemType (toMemType ftRepr)+    Right ftRepr -> MemType (toMemType dl ftRepr)