--- conflicted
+++ resolved
@@ -94,12 +94,8 @@
         (appCtx, cruxOpts, ucOpts) <- Config.processUCCruxLLVMOptions opts
         path <- genBitCode cruxOpts (Config.ucLLVMOptions ucOpts)
         halloc <- Crucible.newHandleAllocator
-<<<<<<< HEAD
         memVar <- mkMemVar "uc-crux-llvm:llvm_memory" halloc
-        Some modCtx <- translateFile ucOpts halloc memVar path
-=======
-        SomeModuleContext' modCtx <- translateFile ucOpts halloc path
->>>>>>> 53a72663
+        SomeModuleContext' modCtx <- translateFile ucOpts halloc memVar path
         if Config.doExplore ucOpts
           then do
             llvmPtrWidth
@@ -131,23 +127,14 @@
   GlobalVar Mem ->
   FilePath ->
   L.Module ->
-<<<<<<< HEAD
-  IO (Some ModuleContext)
-translateLLVMModule ucOpts halloc memVar moduleFilePath llvmMod =
-=======
   IO SomeModuleContext'
-translateLLVMModule ucOpts halloc moduleFilePath llvmMod =
->>>>>>> 53a72663
+translateLLVMModule ucOpts halloc memvar moduleFilePath llvmMod =
   do
     let llvmOpts = Config.ucLLVMOptions ucOpts
     Some trans <-
       let ?laxArith = laxArithmetic llvmOpts
           ?optLoopMerge = loopMerge llvmOpts
-<<<<<<< HEAD
        in translateModule halloc memVar llvmMod
-    pure $ Some (makeModuleContext moduleFilePath llvmMod trans)
-=======
-       in translateModule halloc llvmMod
     llvmPtrWidth
       (trans ^. transContext)
       ( \ptrW ->
@@ -167,22 +154,15 @@
 
 data SomeModuleContext'
   = forall m arch. SomeModuleContext' (ModuleContext m arch)
->>>>>>> 53a72663
 
 translateFile ::
   UCCruxLLVMOptions ->
   Crucible.HandleAllocator ->
   GlobalVar Mem ->
   FilePath ->
-<<<<<<< HEAD
-  IO (Some ModuleContext)
+  IO SomeModuleContext'
 translateFile ucOpts halloc memVar moduleFilePath =
   translateLLVMModule ucOpts halloc memVar moduleFilePath =<< parseLLVM moduleFilePath
-=======
-  IO SomeModuleContext'
-translateFile ucOpts halloc moduleFilePath =
-  translateLLVMModule ucOpts halloc moduleFilePath =<< parseLLVM moduleFilePath
->>>>>>> 53a72663
 
 -- | Postcondition: The keys of the returned map are exactly the entryPoints of
 -- the 'UCCruxLLVMOptions'.
