--- conflicted
+++ resolved
@@ -138,15 +138,6 @@
 
 -- * Special treatment of the Java standard library
 
-<<<<<<< HEAD
-=======
-   Class init (at first reference, via initializeClass function in Class):
-     - define the JVMClass structure in the heap
-     - initialize superclass
-     - initialize static fields
-     - run <clinit>
--}
->>>>>>> eee5d2a0
 
 {- Overall, the system doesn't take a very principled approach to classes from
    Java's standard library that are referred to in the test cases.
@@ -168,107 +159,6 @@
 
 -}
 
-<<<<<<< HEAD
-=======
-
--- | Classes that are always loaded into the initial
--- environment. These classes rely on native code that cannot be
--- parsed by jvm-parser. So instead of transitively loading these
--- classes with the Main class, we always load them but load none of
--- their dependencies.
-initClasses :: [String]
-{-initClasses = []-}
-
-initClasses = [ "java/lang/System",
-                "java/lang/Object",
-                "java/lang/String",
-                "java/lang/Integer",
-                "java/lang/Short",
-                "java/lang/Byte",
-                "java/lang/Long",
-                "java/lang/Boolean",
-                "java/lang/Character",
-                "java/lang/Float",
-                "java/lang/Double",
-                "java/lang/Math",
-                "java/lang/Number",
-                "java/lang/Void",
-
-                "java/util/Arrays",
-
-                "sun/misc/FloatingDecimal",
-
-                "java/io/PrintStream",
-                "java/io/FileOutputStream",
-                "java/io/OutputStream",
-                "java/io/ObjectStreamField",
-                "java/io/FilterOutputStream",
-                "java/io/File",
-                "java/io/IOException",
-                "java/io/DefaultFileSystem",
-
-                "java/lang/StringBuffer",
-                "java/lang/AbstractStringBuilder",
-                "java/lang/StringBuilder",
-
-                "java/lang/Class",
-
-                "java/lang/Throwable",
-                "java/lang/NullPointerException",
-                "java/lang/RuntimeException",
-                "java/lang/Exception",
-                "java/lang/InternalError",
-                "java/lang/StringIndexOutOfBoundsException",
-                "java/lang/IllegalArgumentException",
-                "java/lang/VirtualMachineError",
-                "java/lang/Error",
-                "java/lang/IndexOutOfBoundsException",
-
-                "java/lang/Thread",
-                "java/lang/Runtime"
-
-              ]
-
-
--- | Class references that we shouldn't include in the transitive closure
---   of class references.
-exclude :: J.ClassName -> Bool
-exclude cn = (J.unClassName cn) `elem` initClasses
-          || ("java/nio/" `isPrefixOf` J.unClassName cn)
-          || ("java/awt/" `isPrefixOf` J.unClassName cn)
-          || ("java/io/" `isPrefixOf` J.unClassName cn)
-          || ("java/time/" `isPrefixOf` J.unClassName cn)
-          || ("sun/"       `isPrefixOf` J.unClassName cn)
-          || ("java/security/" `isPrefixOf` J.unClassName cn)
-          || ("java/text/"     `isPrefixOf` J.unClassName cn)
-          || ("java/lang/reflect/"     `isPrefixOf` J.unClassName cn)
-          || ("java/lang/ref/" `isPrefixOf` J.unClassName cn)
-          || ("java/net/"    `isPrefixOf` J.unClassName cn)
-          || ("java/lang/System"    `isPrefixOf` J.unClassName cn)
-          || ("java/lang/Thread"    `isPrefixOf` J.unClassName cn)
-          || ("java/lang/CharSequence"    `isPrefixOf` J.unClassName cn)
-          || ("java/lang/ClassLoader"    `isPrefixOf` J.unClassName cn)
-          || ("java/lang/Character"    `isPrefixOf` J.unClassName cn)
-          || ("java/lang/ConditionalSpecialCasing"  `isPrefixOf` J.unClassName cn)
-          || cn `elem` [
-
-               J.mkClassName "java/lang/Package"
-             , J.mkClassName "java/lang/SecurityManager"
-             , J.mkClassName "java/lang/Shutdown"
-             , J.mkClassName "java/lang/Process"
---             , J.mkClassName "java/util/Arrays"
-             , J.mkClassName "java/lang/RuntimePermission"
-             , J.mkClassName "java/lang/StackTraceElement"
-             , J.mkClassName "java/lang/ProcessEnvironment"
-             , J.mkClassName "java/lang/ProcessBuilder"
-             , J.mkClassName "java/lang/Thread"
-             , J.mkClassName "java/lang/ThreadLocal"
-             , J.mkClassName "java/lang/ApplicationShutdownHooks"
-             , J.mkClassName "java/lang/invoke/SerializedLambda"
-             , J.mkClassName "java/lang/System$2"
-           ]
-
->>>>>>> eee5d2a0
 ----------------------------------------------------------------------------------------------
 -- * Static Overrides
 
@@ -1918,7 +1808,7 @@
       globals = C.insertGlobal (dynamicClassTable ctx) Map.empty C.emptyGlobals
 
 
-<<<<<<< HEAD
+
 -- (currently unused)
 -- Way to run initialization code before simulation starts
 -- Currently this code initializes the current class 
@@ -1960,23 +1850,6 @@
                        fnCall
   C.executeCrucible simSt (C.runOverrideSim (handleReturnType h) overrideSim)
 
-=======
-findAllRefs :: IsCodebase cb => cb -> J.ClassName -> IO [ J.Class ]
-findAllRefs cb cls = do
-  names <- go (Set.singleton cls)
-  mapM (lookupClass cb) names
-  where
-    go :: Set.Set J.ClassName -> IO [J.ClassName]
-    go curr = do
-      (currClasses :: [J.Class]) <- traverse (lookupClass cb) (Set.toList curr)
-      let newRefs = fmap classRefs currClasses
-      let noExclude = Set.filter (not . exclude) (Set.unions newRefs)
-      let allNew  = Set.union curr noExclude
-      traceM $ "Curr refs: " ++ show allNew
-      if curr == allNew
-        then return (Set.toList curr)
-        else go allNew
->>>>>>> eee5d2a0
 
 --------------------------------------------------------------------------------
 
