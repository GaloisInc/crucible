--- conflicted
+++ resolved
@@ -875,19 +875,8 @@
 
       -- Integer-to-pointer casts.  Pointer-to-integer casts are not yet
       -- supported.
-<<<<<<< HEAD
       (M.Misc, M.TyInt _, M.TyRawPtr ty _) -> transmuteExp e ty1 ty2
       (M.Misc, M.TyUint _, M.TyRawPtr ty _) -> transmuteExp e ty1 ty2
-=======
-      (M.Misc, M.TyInt _, M.TyRawPtr ty _)
-        | MirExp (C.BVRepr w) val <- e -> do
-          let int = sbvToUsize w R.App val
-          MirExp MirReferenceRepr <$> integerToMirRef int
-      (M.Misc, M.TyUint _, M.TyRawPtr ty _)
-        | MirExp (C.BVRepr w) val <- e -> do
-          let int = bvToUsize w R.App val
-          MirExp MirReferenceRepr <$> integerToMirRef int
->>>>>>> fb06f32e
 
       --  *const [T] -> *T (discards the length and returns only the pointer)
       (M.Misc, M.TyRawPtr (M.TySlice t1) m1, M.TyRawPtr t2 m2)
@@ -1240,25 +1229,15 @@
         dynRef <- readMirRef tpr ref
         return $ MirPlaceDynRef dynRef
     doRef ty' | MirReferenceRepr <- tpr = do
-<<<<<<< HEAD
-        -- This use of `tyToRepr` is okay because `TyDynamic` and other unsized
-        -- cases are handled above.
-=======
         -- This use of `tyToReprM` is okay because `TyDynamic` and other
         -- unsized cases are handled above.
->>>>>>> fb06f32e
         Some tpr' <- tyToReprM ty'
         MirPlace tpr' <$> readMirRef tpr ref <*> pure NoMeta
     doRef _ = mirFail $ "deref: bad repr for " ++ show ty ++ ": " ++ show tpr
 
     doSlice ty' ref' = do
-<<<<<<< HEAD
-        -- This use of `tyToRepr` is okay because we know the element type of a
-        -- slice is always sized.
-=======
         -- This use of `tyToReprM` is okay because we know the element type of
         -- a slice is always sized.
->>>>>>> fb06f32e
         Some tpr' <- tyToReprM ty'
         slice <- readMirRef MirSliceRepr ref'
         let ptr = getSlicePtr slice
@@ -1843,7 +1822,6 @@
 
     -- FIXME: temporary hack to put every local behind a MirReference, to work
     -- around issues with `&fn()` variables.
-<<<<<<< HEAD
     varinfo <-
       if True --case Set.member name addrTaken of
         then do
@@ -1858,21 +1836,6 @@
               Nothing -> G.newUnassignedReg tpr
               Just val -> G.newReg val
           return $ Some $ VarRegister reg
-=======
-    varinfo <- case True of --case Set.member name addrTaken of
-        True -> do
-            ref <- newMirRef tpr
-            case optVal of
-                Nothing -> return ()
-                Just val -> writeMirRef tpr ref val
-            reg <- G.newReg ref
-            return $ Some $ VarReference tpr reg
-        False -> do
-            reg <- case optVal of
-                Nothing -> G.newUnassignedReg tpr
-                Just val -> G.newReg val
-            return $ Some $ VarRegister reg
->>>>>>> fb06f32e
     varMap %= Map.insert name varinfo
 
 -- | Deallocate RefCells for all locals in `varMap`.
