--- conflicted
+++ resolved
@@ -694,7 +694,7 @@
       (M.Neg, MirExp (C.BVRepr n) e) -> return $ MirExp (C.BVRepr n) (S.app $ E.BVSub n (S.app $ eBVLit n 0) e)
       (M.Neg, MirExp C.IntegerRepr e) -> return $ MirExp C.IntegerRepr $ S.app $ E.IntNeg e
       (M.Neg, MirExp C.RealValRepr e) -> return $ MirExp C.RealValRepr $ S.app $ E.RealNeg e
-      (M.PtrMetadata, MirExp (MirSliceRepr _) e) -> return $ MirExp UsizeRepr $ getSliceLen e
+      (M.PtrMetadata, MirExp MirSliceRepr e) -> return $ MirExp UsizeRepr $ getSliceLen e
       (_ , MirExp ty e) -> mirFail $ "Unimplemented unary op `" ++ fmt uop ++ "' for " ++ show ty
 
 
@@ -875,19 +875,8 @@
 
       -- Integer-to-pointer casts.  Pointer-to-integer casts are not yet
       -- supported.
-<<<<<<< HEAD
       (M.Misc, M.TyInt _, M.TyRawPtr ty _) -> transmuteExp e ty1 ty2
       (M.Misc, M.TyUint _, M.TyRawPtr ty _) -> transmuteExp e ty1 ty2
-=======
-      (M.Misc, M.TyInt _, M.TyRawPtr ty _)
-        | MirExp (C.BVRepr w) val <- e -> do
-          let int = sbvToUsize w R.App val
-          MirExp MirReferenceRepr <$> integerToMirRef int
-      (M.Misc, M.TyUint _, M.TyRawPtr ty _)
-        | MirExp (C.BVRepr w) val <- e -> do
-          let int = bvToUsize w R.App val
-          MirExp MirReferenceRepr <$> integerToMirRef int
->>>>>>> d302146b
 
       --  *const [T] -> *T (discards the length and returns only the pointer)
       (M.Misc, M.TyRawPtr (M.TySlice t1) m1, M.TyRawPtr t2 m2)
@@ -1034,12 +1023,12 @@
         return $ MirExp retTy concatExpr
 
     -- Cast integer to pointer, like `0 as *mut T`
-    (C.BVRepr w, MirReferenceRepr tpr) -> do
+    (C.BVRepr w, MirReferenceRepr) -> do
         int <- case srcMirTy of
             M.TyInt _ -> return $ sbvToUsize w R.App argExpr
             M.TyUint _ -> return $ bvToUsize w R.App argExpr
             _ -> mirFail $ "unexpected srcMirTy " ++ show srcMirTy ++ " for tpr " ++ show argTy
-        MirExp (MirReferenceRepr tpr) <$> integerToMirRef tpr int
+        MirExp MirReferenceRepr <$> integerToMirRef int
 
     -- Transmuting between values of the same Crucible repr
     _ | Just Refl <- testEquality argTy retTy -> return e
@@ -1141,11 +1130,11 @@
                     ++ ", but got " ++ show args
             case ty of
                 TySlice _ -> case (tprPtr, tprMeta) of
-                    (MirReferenceRepr tpr, UsizeRepr) -> do
+                    (MirReferenceRepr, UsizeRepr) -> do
                         let tup = S.mkStruct
-                                (Ctx.Empty Ctx.:> MirReferenceRepr tpr Ctx.:> knownRepr)
+                                (Ctx.Empty Ctx.:> MirReferenceRepr Ctx.:> knownRepr)
                                 (Ctx.Empty Ctx.:> ptr Ctx.:> meta)
-                        return $ MirExp (MirSliceRepr tpr) tup
+                        return $ MirExp MirSliceRepr tup
                     _ -> mirFail $ "evalRval: unexpected reprs " ++ show (tprPtr, tprMeta)
                         ++ " for aggregate " ++ show ak
                 _ -> mirFail $ "evalRval: unsupported output type for " ++ show ak
@@ -1821,36 +1810,20 @@
 
     -- FIXME: temporary hack to put every local behind a MirReference, to work
     -- around issues with `&fn()` variables.
-<<<<<<< HEAD
     varinfo <-
       if True --case Set.member name addrTaken of
         then do
           ref <- newMirRef tpr
           case optVal of
               Nothing -> return ()
-              Just val -> writeMirRef ref val
+              Just val -> writeMirRef tpr ref val
           reg <- G.newReg ref
-          return $ Some $ VarReference reg
+          return $ Some $ VarReference tpr reg
         else do
           reg <- case optVal of
               Nothing -> G.newUnassignedReg tpr
               Just val -> G.newReg val
           return $ Some $ VarRegister reg
-=======
-    varinfo <- case True of --case Set.member name addrTaken of
-        True -> do
-            ref <- newMirRef tpr
-            case optVal of
-                Nothing -> return ()
-                Just val -> writeMirRef tpr ref val
-            reg <- G.newReg ref
-            return $ Some $ VarReference tpr reg
-        False -> do
-            reg <- case optVal of
-                Nothing -> G.newUnassignedReg tpr
-                Just val -> G.newReg val
-            return $ Some $ VarRegister reg
->>>>>>> d302146b
     varMap %= Map.insert name varinfo
 
 -- | Deallocate RefCells for all locals in `varMap`.
