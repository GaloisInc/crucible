--- conflicted
+++ resolved
@@ -85,14 +85,10 @@
 
 makeAggregate :: (?col :: Collection) => [FieldUpdate] -> (Lvalue, Int, Adt) -> Statement
 makeAggregate updates (lv, k, adt) =
-<<<<<<< HEAD
-    (Assign lv (RAdtAg (AdtAg adt (toInteger k) ops ty Nothing)) pos) where
-=======
     Statement
-      { _stmtKind = Assign lv (RAdtAg (AdtAg adt (toInteger k) ops ty))
+      { _stmtKind = Assign lv (RAdtAg (AdtAg adt (toInteger k) ops ty Nothing))
       , _stmtPos = pos
       } where
->>>>>>> a591d37d
   adt_did = _adtname adt
   ty  = typeOf lv
   pos = case updates of
