--- conflicted
+++ resolved
@@ -254,34 +254,10 @@
         <*> v .: "terminator"
 
 instance FromJSON Statement where
-<<<<<<< HEAD
-    parseJSON = withObject "Statement" $ \v -> case lookupKM "kind" v of
-                             Just (String "Assign") ->  Assign <$> v.: "lhs" <*> v .: "rhs" <*> v .: "pos"
-                             Just (String "SetDiscriminant") -> SetDiscriminant <$> v .: "lvalue" <*> v .: "variant_index"
-                             Just (String "StorageLive") -> StorageLive <$> v .: "slvar"
-                             Just (String "StorageDead") -> StorageDead <$> v .: "sdvar"
-                             Just (String "Nop") -> pure Nop
-                             Just (String "Deinit") -> pure Deinit
-                             Just (String "Intrinsic") -> do
-                                kind <- v .: "intrinsic_kind"
-                                ndi <- case kind of
-                                    "Assume" -> NDIAssume <$> v .: "operand"
-                                    "CopyNonOverlapping" ->
-                                        NDICopyNonOverlapping <$> v .: "src"
-                                                              <*> v .: "dst"
-                                                              <*> v .: "count"
-                                    _ -> fail $ "unknown Intrinsic kind" ++ kind
-
-                                return $ StmtIntrinsic ndi
-                             Just (String "ConstEvalCounter") -> pure ConstEvalCounter
-
-                             k -> fail $ "kind not found for statement: " ++ show k
-=======
     parseJSON j =
       Statement
         <$> parseJSON j
         <*> withObject "Statement" (.: "pos") j
->>>>>>> a591d37d
 
 instance FromJSON StatementKind where
     parseJSON = withObject "StatementKind" $ \v -> do
@@ -303,6 +279,7 @@
                _ -> fail $ "unknown Intrinsic kind" ++ kind
 
            return $ StmtIntrinsic ndi
+        Just (String "ConstEvalCounter") -> pure ConstEvalCounter
 
         k -> fail $ "kind not found for statement: " ++ show k
 
