{- |
Module      : What4.Protocol.SMTWriter
Copyright   : (c) Galois, Inc 2014-16.
License     : BSD3
Maintainer  : Joe Hendrix <jhendrix@galois.com>

This defines common definitions used in writing SMTLIB (2.0 and later), and
yices outputs from 'Expr' values.

The writer is designed to support solvers with arithmetic, propositional
logic, bitvector, tuples (aka. structs), and arrays.

It maps complex Expr values to either structs or arrays depending
on what the solver supports (structs are preferred if both are supported).

It maps multi-dimensional arrays to either arrays with structs as indices
if structs are supported or nested arrays if they are not.

The solver should detect when something is not supported and give an
error rather than sending invalid output to a file.
-}
{-# LANGUAGE AllowAmbiguousTypes #-}
{-# LANGUAGE DataKinds #-}
{-# LANGUAGE DoAndIfThenElse #-}
{-# LANGUAGE FlexibleContexts #-}
{-# LANGUAGE GADTs #-}
{-# LANGUAGE KindSignatures #-}
{-# LANGUAGE OverloadedStrings #-}
{-# LANGUAGE LambdaCase #-}
{-# LANGUAGE MultiParamTypeClasses #-}
{-# LANGUAGE PatternGuards #-}
{-# LANGUAGE PolyKinds #-}
{-# LANGUAGE RankNTypes #-}
{-# LANGUAGE ScopedTypeVariables #-}
{-# LANGUAGE TypeApplications #-}
{-# LANGUAGE TypeFamilies #-}
{-# LANGUAGE TypeOperators #-}
{-# LANGUAGE ViewPatterns #-}
module What4.Protocol.SMTWriter
  ( -- * Type classes
    SupportTermOps(..)
  , ArrayConstantFn
  , SMTWriter(..)
  , SMTReadWriter (..)
  , SMTEvalBVArrayFn
  , SMTEvalBVArrayWrapper(..)
    -- * Terms
  , Term
  , app
  , app_list
  , builder_list
    -- * SMTWriter
  , WriterConn( supportFunctionDefs
              , supportFunctionArguments
              , supportQuantifiers
              , connHandle
              )
  , connState
  , newWriterConn
  , resetEntryStack
  , entryStackHeight
  , pushEntryStack
  , popEntryStack
  , Command
  , addCommand
  , addCommandNoAck
  , mkFreeVar
  , TypeMap(..)
  , freshBoundVarName
  , assumeFormula
    -- * SMTWriter operations
  , assume
  , mkSMTTerm
  , mkFormula
  , mkAtomicFormula
  , SMTEvalFunctions(..)
  , smtExprGroundEvalFn
    -- * Reexports
  , What4.Interface.RoundingMode(..)
  ) where

import           Control.Exception
import           Control.Lens hiding ((.>))
import           Control.Monad.Extra
import           Control.Monad.IO.Class
import           Control.Monad.Reader
import           Control.Monad.ST
import           Control.Monad.State.Strict
import           Control.Monad.Trans.Maybe
import           Data.Bits (shiftL)
import           Data.IORef
import qualified Data.Map.Strict as Map
import           Data.Maybe
import           Data.Monoid
import           Data.Parameterized.Classes (ShowF(..))
import qualified Data.Parameterized.Context as Ctx
import qualified Data.Parameterized.HashTable as PH
import           Data.Parameterized.Nonce (Nonce)
import           Data.Parameterized.Some
import           Data.Parameterized.TraversableFC
import           Data.Ratio
import           Data.Text (Text)
import qualified Data.Text as Text
import           Data.Text.Lazy.Builder (Builder)
import qualified Data.Text.Lazy.Builder as Builder
import qualified Data.Text.Lazy.Builder.Int as Builder (decimal)
import qualified Data.Text.Lazy as Lazy
import           Data.Word
import           Numeric.Natural
import           System.IO
import           Text.PrettyPrint.ANSI.Leijen hiding ((<$>), (<>))
import           Data.ByteString(ByteString)
import qualified System.IO.Streams as Streams

import           What4.BaseTypes
import           What4.Interface (ArrayResultWrapper(..), IndexLit(..), RoundingMode(..))
import           What4.ProblemFeatures
import           What4.Expr.Builder
import           What4.Expr.GroundEval
import qualified What4.Expr.WeightedSum as WSum
import qualified What4.Expr.UnaryBV as UnaryBV
import           What4.ProgramLoc
import           What4.SatResult
import           What4.Symbol
import           What4.Utils.Complex
import qualified What4.Utils.Hashable as Hash

import           Data.Monoid

------------------------------------------------------------------------
-- Term construction typeclasses

-- | 'TypeMap' defines how a given 'BaseType' maps to an SMTLIB type.
--
-- It is necessary as there may be several ways in which a base type can
-- be encoded.
data TypeMap (tp::BaseType) where
  BoolTypeMap    :: TypeMap BaseBoolType
  NatTypeMap     :: TypeMap BaseNatType
  IntegerTypeMap :: TypeMap BaseIntegerType
  RealTypeMap    :: TypeMap BaseRealType
  BVTypeMap      :: (1 <= w) => !(NatRepr w) -> TypeMap (BaseBVType w)
  FloatTypeMap   :: !(FloatPrecisionRepr fpp) -> TypeMap (BaseFloatType fpp)
  -- A complex number mapped to an SMTLIB struct.
  ComplexToStructTypeMap:: TypeMap BaseComplexType
  -- A complex number mapped to an SMTLIB array from boolean to real.
  ComplexToArrayTypeMap  :: TypeMap BaseComplexType

  -- An array that is encoded using a builtin SMT theory of arrays.
  --
  -- This theory typically restricts the set of arrays that can be encoded,
  -- but have a decidable equality.
  PrimArrayTypeMap :: !(Ctx.Assignment TypeMap (idxl Ctx.::> idx))
                   -> !(TypeMap tp)
                   -> TypeMap (BaseArrayType (idxl Ctx.::> idx) tp)

  -- An array that is encoded as an SMTLIB function.
  --
  -- The element type must not be an array encoded as a function.
  FnArrayTypeMap :: !(Ctx.Assignment TypeMap (idxl Ctx.::> idx))
                 -> TypeMap tp
                 -> TypeMap (BaseArrayType (idxl Ctx.::> idx) tp)

  -- A struct encoded as an SMTLIB struct/ yices tuple.
  --
  -- None of the fields should be arrays encoded as functions.
  StructTypeMap :: !(Ctx.Assignment TypeMap idx)
                -> TypeMap (BaseStructType idx)


instance ShowF TypeMap

instance Show (TypeMap a) where
  show BoolTypeMap              = "BoolTypeMap"
  show NatTypeMap               = "NatTypeMap"
  show IntegerTypeMap           = "IntegerTypeMap"
  show RealTypeMap              = "RealTypeMap"
  show (BVTypeMap n)            = "BVTypeMap " ++ show n
  show (FloatTypeMap x)         = "FloatTypeMap " ++ show x
  show (ComplexToStructTypeMap) = "ComplexToStructTypeMap"
  show ComplexToArrayTypeMap    = "ComplexToArrayTypeMap"
  show (PrimArrayTypeMap ctx a) = "PrimArrayTypeMap " ++ showF ctx ++ " " ++ showF a
  show (FnArrayTypeMap ctx a)   = "FnArrayTypeMap " ++ showF ctx ++ " " ++ showF a
  show (StructTypeMap ctx)      = "StructTypeMap " ++ showF ctx

instance Eq (TypeMap tp) where
  x == y = isJust (testEquality x y)

instance TestEquality TypeMap where
  testEquality BoolTypeMap BoolTypeMap = Just Refl
  testEquality NatTypeMap NatTypeMap = Just Refl
  testEquality IntegerTypeMap IntegerTypeMap = Just Refl
  testEquality RealTypeMap RealTypeMap = Just Refl
  testEquality (FloatTypeMap x) (FloatTypeMap y) = do
    Refl <- testEquality x y
    return Refl
  testEquality (BVTypeMap x) (BVTypeMap y) = do
    Refl <- testEquality x y
    return Refl
  testEquality ComplexToStructTypeMap ComplexToStructTypeMap =
    Just Refl
  testEquality ComplexToArrayTypeMap ComplexToArrayTypeMap =
    Just Refl
  testEquality (PrimArrayTypeMap xa xr) (PrimArrayTypeMap ya yr) = do
    Refl <- testEquality xa ya
    Refl <- testEquality xr yr
    Just Refl
  testEquality (FnArrayTypeMap xa xr) (FnArrayTypeMap ya yr) = do
    Refl <- testEquality xa ya
    Refl <- testEquality xr yr
    Just Refl
  testEquality (StructTypeMap x) (StructTypeMap y) = do
    Refl <- testEquality x y
    Just Refl
  testEquality _ _ = Nothing

semiRingTypeMap :: SemiRingRepr tp -> TypeMap tp
semiRingTypeMap SemiRingNat  = NatTypeMap
semiRingTypeMap SemiRingInt  = IntegerTypeMap
semiRingTypeMap SemiRingReal = RealTypeMap

type ArrayConstantFn v
   = [Some TypeMap]
     -- ^ Type for indices
     -> Some TypeMap
     -- ^ Type for value.
     -> v
     -- ^ Constant to assign all values.
     -> v

-- | A class of values containing rational and operations.
class Num v => SupportTermOps v where
  boolExpr :: Bool -> v

  notExpr  :: v -> v

  andAll :: [v] -> v
  orAll :: [v] -> v

  (.&&)    :: v -> v -> v
  x .&& y = andAll [x, y]

  (.||)    :: v -> v -> v
  x .|| y = orAll [x, y]

  -- | Compare two elements for equality.
  (.==)  :: v -> v -> v

  -- | Compare two elements for in-equality.
  (./=) :: v -> v -> v
  x ./= y = notExpr (x .== y)

  impliesExpr :: v -> v -> v
  impliesExpr x y = notExpr x .|| y

  -- | Create a let expression.
  letExpr :: [(Text, v)] -> v -> v

  -- | Create an if-then-else expression.
  ite :: v -> v -> v -> v

  -- | Add a list of values together.
  sumExpr :: [v] -> v
  sumExpr [] = 0
  sumExpr (h:r) = foldl (+) h r

  -- | Convert an integer expression to a real.
  termIntegerToReal :: v -> v

  -- | Convert a real expression to an integer.
  termRealToInteger :: v -> v

  -- | Convert an integer to a term.
  integerTerm :: Integer -> v

  -- | Convert a rational to a term.
  rationalTerm :: Rational -> v

  -- | Less-then-or-equal
  (.<=) :: v -> v -> v

  -- | Less-then
  (.<)  :: v -> v -> v
  x .< y = notExpr (y .<= x)

  -- | Greater then
  (.>)  :: v -> v -> v
  x .> y = y .< x

  -- | Greater then or equal
  (.>=) :: v -> v -> v
  x .>= y = y .<= x

  -- | Integer theory terms
  intAbs :: v -> v
  intDiv :: v -> v -> v
  intMod :: v -> v -> v
  intDivisible :: v -> Natural -> v

  -- | Create expression from bitvector.
  bvTerm :: NatRepr w -> Integer -> v
  bvNeg :: v -> v
  bvAdd :: v -> v -> v
  bvSub :: v -> v -> v
  bvMul :: v -> v -> v

  bvSLe :: v -> v -> v
  bvULe :: v -> v -> v

  bvSLt :: v -> v -> v
  bvULt :: v -> v -> v

  bvUDiv :: v -> v -> v
  bvURem :: v -> v -> v
  bvSDiv :: v -> v -> v
  bvSRem :: v -> v -> v

  bvAnd :: v -> v -> v
  bvOr  :: v -> v -> v
  bvXor :: v -> v -> v
  bvNot :: v -> v

  bvShl  :: v -> v -> v
  bvLshr :: v -> v -> v
  bvAshr :: v -> v -> v

  -- | Concatenate two bitvectors together.
  bvConcat :: v -> v -> v

  -- | @bvExtract w i n v@ extracts bits [i..i+n) from @v@ as a new
  -- bitvector.   @v@ must contain at least @w@ elements, and @i+n@
  -- must be less than or equal to @w@.  The result has @n@ elements.
  -- The least significant bit of @v@ should have index @0@.
  bvExtract :: NatRepr w -> Integer -> Integer -> v -> v

  -- | @bvTestBit w i x@ returns predicate that holds if bit @i@
  -- in @x@ is set to true.  @w@ should be the number of bits in @x@.
  bvTestBit :: NatRepr w -> Integer -> v -> v
  bvTestBit w i x = (bvExtract w i 1 x .== bvTerm w1 1)
    where w1 :: NatRepr 1
          w1 = knownNat

  floatPZero :: FloatPrecisionRepr fpp -> v
  floatNZero :: FloatPrecisionRepr fpp  -> v
  floatNaN   :: FloatPrecisionRepr fpp  -> v
  floatPInf  :: FloatPrecisionRepr fpp -> v
  floatNInf  :: FloatPrecisionRepr fpp -> v

  floatNeg  :: v -> v
  floatAbs  :: v -> v
  floatSqrt :: RoundingMode -> v -> v

  floatAdd :: RoundingMode -> v -> v -> v
  floatSub :: RoundingMode -> v -> v -> v
  floatMul :: RoundingMode -> v -> v -> v
  floatDiv :: RoundingMode -> v -> v -> v
  floatRem :: v -> v -> v
  floatMin :: v -> v -> v
  floatMax :: v -> v -> v

  floatFMA :: RoundingMode -> v -> v -> v -> v

  floatEq   :: v -> v -> v
  floatFpEq :: v -> v -> v
  floatLe   :: v -> v -> v
  floatLt   :: v -> v -> v

  floatIsNaN      :: v -> v
  floatIsInf      :: v -> v
  floatIsZero     :: v -> v
  floatIsPos      :: v -> v
  floatIsNeg      :: v -> v
  floatIsSubnorm  :: v -> v
  floatIsNorm     :: v -> v

  floatCast       :: FloatPrecisionRepr fpp -> RoundingMode -> v -> v
  floatRound      :: RoundingMode -> v -> v
  floatFromBinary :: FloatPrecisionRepr fpp -> v -> v
  bvToFloat       :: FloatPrecisionRepr fpp -> RoundingMode -> v -> v
  sbvToFloat      :: FloatPrecisionRepr fpp -> RoundingMode -> v -> v
  realToFloat     :: FloatPrecisionRepr fpp -> RoundingMode -> v -> v
  floatToBV       :: Integer -> RoundingMode -> v -> v
  floatToSBV      :: Integer -> RoundingMode -> v -> v
  floatToReal     :: v -> v

  -- | Create a struct with the given fields.
  structCtor :: [v] -- ^ Fields to struct
             -> v

  -- | Select a field from a struct.
  --
  -- The first argument contains the type of the fields of the struct.
  -- The second argument contains the stuct value.
  -- The third argument defines the index.
  structFieldSelect :: Int -- ^ Number of struct fields.
                    -> v
                    -> Int -- ^ 0-based index of field.
                    -> v

  -- | Predicate that holds if a real number is an integer.
  realIsInteger :: v -> v

  realSin :: v -> v

  realCos :: v -> v

  realATan2 :: v -> v -> v

  realSinh :: v -> v

  realCosh :: v -> v

  realExp  :: v -> v

  realLog  :: v -> v

  -- | Apply the arguments to the given function.
  smtFnApp :: v -> [v] -> v

  -- | Update a function value to return a new value at the given point.
  --
  -- This may be Nothing if solver has no builtin function for update.
  smtFnUpdate :: Maybe (v -> [v] -> v -> v)
  smtFnUpdate = Nothing

  -- | Function for creating a lambda term if output supports it.
  --
  -- Yices support lambda expressions, but SMTLIB2 does not.
  -- The function takes arguments and the expression.
  lambdaTerm :: Maybe ([(Text, Some TypeMap)] -> v -> v)
  lambdaTerm = Nothing

  fromText :: Text -> v


infixr 3 .&&
infixr 2 .||
infix 4 .==
infix 4 ./=
infix 4 .>
infix 4 .>=
infix 4 .<
infix 4 .<=

------------------------------------------------------------------------
-- Term

structComplexRealPart :: SupportTermOps v => v -> v
structComplexRealPart c = structFieldSelect 2 c 0

structComplexImagPart :: SupportTermOps v => v -> v
structComplexImagPart c = structFieldSelect 2 c 1

arrayComplexRealPart :: forall h . SMTWriter h => Term h -> Term h
arrayComplexRealPart c = arraySelect @h c [boolExpr False]

arrayComplexImagPart :: forall h . SMTWriter h => Term h -> Term h
arrayComplexImagPart c = arraySelect @h c [boolExpr True]

app :: Builder -> [Builder] -> Builder
app o [] = o
app o args = app_list o args

app_list :: Builder -> [Builder] -> Builder
app_list o args = "(" <> o <> go args
  where go [] = ")"
        go (f:r) = " " <> f <> go r

builder_list :: [Builder] -> Builder
builder_list [] = "()"
builder_list (h:l) = app_list h l

------------------------------------------------------------------------
-- Term

-- | A term in the output language.
type family Term (h :: *) :: *

------------------------------------------------------------------------
-- SMTExpr

-- | An expresion for the SMT solver together with information about its type.
data SMTExpr h (tp :: BaseType) where
  SMTName :: !(TypeMap tp) -> !Text -> SMTExpr h tp
  SMTExpr :: !(TypeMap tp) -> !(Term h) -> SMTExpr h tp

-- | Converts an SMT to a base expression.
asBase :: SupportTermOps (Term h)
       => SMTExpr h tp
       -> Term h
asBase (SMTName _ n) = fromText n
asBase (SMTExpr _ e) = e

smtExprType :: SMTExpr h tp -> TypeMap tp
smtExprType (SMTName tp _) = tp
smtExprType (SMTExpr tp _) = tp

------------------------------------------------------------------------
-- WriterState

-- | State for writer.
data WriterState = WriterState { _nextTermIdx :: !Word64
                               , _lastPosition :: !Position
                               , _position     :: !Position
                               }

-- | The next index to use in dynamically generating a variable name.
nextTermIdx :: Simple Lens WriterState Word64
nextTermIdx = lens _nextTermIdx (\s v -> s { _nextTermIdx = v })

-- | Last position written to file.
lastPosition :: Simple Lens WriterState Position
lastPosition = lens _lastPosition (\s v -> s { _lastPosition = v })

-- | Position written to file.
position :: Simple Lens WriterState Position
position = lens _position (\s v -> s { _position = v })

emptyState :: WriterState
emptyState = WriterState { _nextTermIdx     = 0
                         , _lastPosition = InternalPos
                         , _position     = InternalPos
                         }

-- | Create a new variable
--
-- Variable names have a prefix, an exclamation mark and a unique number.
-- The MSS system ensures that no
freshVarName :: State WriterState Text
freshVarName = freshVarName' "x!"

-- | Create a new variable
--
-- Variable names have a prefix, an exclamation mark and a unique number.
-- The MSS system ensures that no
freshVarName' :: Builder -> State WriterState Text
freshVarName' prefix = do
  n <- use nextTermIdx
  nextTermIdx += 1
  return $! (Lazy.toStrict $ Builder.toLazyText $ prefix <> Builder.decimal n)

------------------------------------------------------------------------
-- SMTWriter

data SMTSymFn ctx where
  SMTSymFn :: !Text
           -> !(Ctx.Assignment TypeMap args)
           -> !(TypeMap ret)
           -> SMTSymFn (args Ctx.::> ret)

data StackEntry t (h :: *) = StackEntry
  { symExprCache :: !(IdxCache t (SMTExpr h))
  , symFnCache :: !(PH.HashTable PH.RealWorld (Nonce t) SMTSymFn)
  }

-- The writer connection maintains a connection to the SMT solver.
--
-- It is responsible for knowing the capabilities of the solver; generating
-- fresh names when needed; maintaining the stack of pushes and pops, and
-- sending queries to the solver.
data WriterConn t (h :: *) =
  WriterConn { smtWriterName :: !String
               -- ^ Name of writer for error reporting purposes.
             , connHandle :: !Handle
               -- ^ Handle to write to
             , supportFunctionDefs :: !Bool
               -- ^ Indicates if the writer can define constants or functions in terms
               -- of an expression.
               --
               -- If this is not supported, we can only declare free variables, and
               -- assert that they are equal.
             , supportFunctionArguments :: !Bool
               -- ^ Functions may be passed as arguments to other functions.
               --
               -- We currently never allow SMT_FnType to appear in structs or array
               -- indices.
             , supportQuantifiers :: !Bool
               -- ^ Allow the SMT writer to generate problems with quantifiers.
             , supportedFeatures :: !ProblemFeatures
               -- ^ Indicates features supported by the solver.
             , entryStack :: !(IORef [StackEntry t h])
               -- ^ A stack of pairs of hash tables, each stack entry corresponding to
               --   a lexical scope induced by frame push/pops. The entire stack is searched
               --   top-down when looking up element nonce values. Elements that are to
               --   persist across pops are written through the entire stack.
             , stateRef :: !(IORef WriterState)
               -- ^ Reference to current state
             , varBindings :: !(SymbolVarBimap t)
               -- ^ Symbol variables.
             , connState :: !h
               -- ^ The specific connection information.
             , consumeAcknowledgement :: WriterConn t h -> IO ()
               -- ^ Consume an acknowledgement notifications the solver, if
               --   it produces one
             }

newStackEntry :: IO (StackEntry t h)
newStackEntry = do
  exprCache <- newIdxCache
  fnCache   <- stToIO $ PH.new
  return StackEntry
    { symExprCache = exprCache
    , symFnCache   = fnCache
    }

-- | Clear the entry stack, and start with a fresh one.
resetEntryStack :: WriterConn t h -> IO ()
resetEntryStack c = do
  entry <- newStackEntry
  writeIORef (entryStack c) [entry]

-- | Return the number of pushed stack frames.  Note, this is one
--   fewer than the number of entries in the stack beacuse the
--   base entry is the top-level context that is not in the scope
--   of any push.
entryStackHeight :: WriterConn t h -> IO Int
entryStackHeight c =
  do es <- readIORef (entryStack c)
     return (length es - 1)

-- | Push a new frame to the stack for maintaining the writer cache.
pushEntryStack :: WriterConn t h -> IO ()
pushEntryStack c = do
  entry <- newStackEntry
  modifyIORef' (entryStack c) $ (entry:)

popEntryStack :: WriterConn t h -> IO ()
popEntryStack c = do
  stk <- readIORef (entryStack c)
  case stk of
   []  -> fail "Could not pop from empty entry stack."
   [_] -> fail "Could not pop from empty entry stack."
   (_:r) -> writeIORef (entryStack c) r

newWriterConn :: Handle
              -> (WriterConn t cs -> IO ())
              -- ^ An action to consume solver acknowledgement responses
              -> String
              -- ^ Name of solver for reporting purposes.
              -> ProblemFeatures
              -- ^ Indicates what features are supported by the solver.
              -> SymbolVarBimap t
              -- ^ A bijective mapping between variables and their
              -- canonical name (if any).
              -> cs
                 -- ^ State information specific to the type of connection
              -> IO (WriterConn t cs)
newWriterConn h ack solver_name features bindings cs = do
  entry <- newStackEntry
  stk_ref <- newIORef [entry]
  r <- newIORef emptyState
  return $! WriterConn { smtWriterName = solver_name
                       , connHandle    = h
                       , supportFunctionDefs      = False
                       , supportFunctionArguments = False
                       , supportQuantifiers       = False
                       , supportedFeatures        = features
                       , entryStack   = stk_ref
                       , stateRef     = r
                       , varBindings  = bindings
                       , connState    = cs
                       , consumeAcknowledgement = ack
                       }

-- | Status to indicate when term value will be uncached.
data TermLifetime
   = DeleteNever
     -- ^ Never delete the term
   | DeleteOnPop
     -- ^ Delete the term when the current frame is popped.
  deriving (Eq)

cacheValue
  :: WriterConn t h
  -> TermLifetime
  -> (StackEntry t h -> IO ())
  -> IO ()
cacheValue conn lifetime insert_action =
  readIORef (entryStack conn) >>= \case
    s@(h:_) -> case lifetime of
      DeleteOnPop -> insert_action h
      DeleteNever -> mapM_ insert_action s
    [] -> error "cacheValue: empty cache stack!"

cacheLookup
  :: WriterConn t h
  -> (StackEntry t h -> IO (Maybe a))
  -> IO (Maybe a)
cacheLookup conn lookup_action =
  readIORef (entryStack conn) >>= firstJustM lookup_action

cacheLookupExpr :: WriterConn t h -> Nonce t tp -> IO (Maybe (SMTExpr h tp))
cacheLookupExpr c n = cacheLookup c $ \entry ->
  lookupIdx (symExprCache entry) n

cacheLookupFn :: WriterConn t h -> Nonce t ctx -> IO (Maybe (SMTSymFn ctx))
cacheLookupFn c n = cacheLookup c $ \entry ->
  stToIO $ PH.lookup (symFnCache entry) n

cacheValueExpr
  :: WriterConn t h -> Nonce t tp -> TermLifetime -> SMTExpr h tp -> IO ()
cacheValueExpr conn n lifetime value = cacheValue conn lifetime $ \entry ->
  insertIdxValue (symExprCache entry) n value

cacheValueFn
  :: WriterConn t h -> Nonce t ctx -> TermLifetime -> SMTSymFn ctx -> IO ()
cacheValueFn conn n lifetime value = cacheValue conn lifetime $ \entry ->
  stToIO $ PH.insert (symFnCache entry) n value

-- | Run state with handle.
withWriterState :: WriterConn t h -> State WriterState a -> IO a
withWriterState c m = do
  s0 <- readIORef (stateRef c)
  let (v,s) = runState m s0
  writeIORef (stateRef c) $! s
  return v

-- | Update the current program location to the given one.
updateProgramLoc :: WriterConn t h -> ProgramLoc -> IO ()
updateProgramLoc c l = withWriterState c $ position .= plSourceLoc l

type family Command (h :: *) :: *

-- | Typeclass need to generate SMTLIB commands.
class (SupportTermOps (Term h)) => SMTWriter h where

  -- | Create a forall expression
  forallExpr :: [(Text, Some TypeMap)] -> Term h -> Term h

  -- | Create an exists expression
  existsExpr :: [(Text, Some TypeMap)] -> Term h -> Term h

  -- | Create a constant array
  --
  -- This may return Nothing if the solver does not support constant arrays.
  arrayConstant :: Maybe (ArrayConstantFn (Term h))
  arrayConstant = Nothing

  -- | Select an element from an array
  arraySelect :: Term h -> [Term h] -> Term h

  -- | 'arrayUpdate a i v' returns an array that contains value 'v' at
  -- index 'i', and the same value as in 'a' at every other index.
  arrayUpdate :: Term h -> [Term h] -> Term h -> Term h

  -- | Create a command that just defines a comment.
  commentCommand :: f h -> Builder -> Command h

  -- | Create a command that asserts a formula.
  assertCommand :: f h -> Term h -> Command h

  -- | Push 1 new scope
  pushCommand   :: f h -> Command h

  -- | Pop 1 existing scope
  popCommand    :: f h -> Command h

  -- | Reset the solver state, forgetting all pushed frames and assertions
  resetCommand  :: f h -> Command h

  -- | Check if the current set of assumption is satisfiable
  checkCommand  :: f h -> Command h

  -- | Check if a collection of assumptions is satisfiable in the current context.
  --   The assumptions must be given as the names of literals already in scope.
  checkWithAssumptionsCommand :: f h -> [Text] -> Command h

  -- | Ask the solver to return an unsatisfiable core from among the assumptions
  --   passed into the previous "check with assumptions" command.
  getUnsatAssumptionsCommand :: f h -> Command h

  -- | Set an option/parameter.
  setOptCommand :: f h -> Text -> Builder -> Command h

  -- | Declare a new symbol with the given name, arguments types, and result type.
  declareCommand :: f h
                 -> Text
                 -> Ctx.Assignment TypeMap args
                 -> TypeMap rtp
                 -> Command h

  -- | Define a new symbol with the given name, arguments, result type, and
  -- associated expression.
  --
  -- The argument contains the variable name and the type of the variable.
  defineCommand :: f h
                -> Text -- ^ Name of variable
                -> [(Text, Some TypeMap)]
                -> TypeMap rtp
                -> Term h
                -> Command h

  -- | Declare a struct datatype if is has not been already given the number of
  -- arguments in the struct.
  declareStructDatatype :: WriterConn t h -> Int -> IO ()

  -- | Write a command to the connection.
  writeCommand :: WriterConn t h -> Command h -> IO ()

-- | Write a command to the connection along with position information
-- if it differs from the last position.
addCommand :: SMTWriter h => WriterConn t h -> Command h -> IO ()
addCommand conn cmd = do
  addCommandNoAck conn cmd
  consumeAcknowledgement conn conn

addCommandNoAck :: SMTWriter h => WriterConn t h -> Command h -> IO ()
addCommandNoAck conn cmd = do
  las <- withWriterState conn $ use lastPosition
  cur <- withWriterState conn $ use position

  -- If the position of the last command differs from the current position, then
  -- write the current position and update the last position.
  when (las /= cur) $ do
    writeCommand conn $ commentCommand conn $ Builder.fromText $ Text.pack $ show $ pretty cur
    withWriterState conn $ lastPosition .= cur

  writeCommand conn cmd
  hFlush (connHandle conn)


-- | Create a new variable with the given name.
mkFreeVar :: SMTWriter h
          => WriterConn t h
          -> Ctx.Assignment TypeMap args
          -> TypeMap rtp
          -> IO Text
mkFreeVar conn arg_types return_type = do
  var <- withWriterState conn $ freshVarName
  addCommand conn $ declareCommand conn var arg_types return_type
  return var

mkFreeVar' :: SMTWriter h => WriterConn t h -> TypeMap tp -> IO (SMTExpr h tp)
mkFreeVar' conn tp = SMTName tp <$> mkFreeVar conn Ctx.empty tp

-- | Assume that the given formula holds.
assumeFormula :: SMTWriter h => WriterConn t h -> Term h -> IO ()
assumeFormula c p = addCommand c (assertCommand c p)

-- | Create a variable name eqivalent to the given expression.
defineSMTVar :: SMTWriter h
             => WriterConn t h
             -> Text
                -- ^ Name of variable to define
                -- Should not be defined or declared in the current SMT context
             -> [(Text, Some TypeMap)]
                -- ^ Names of variables in term and associated type.
             -> TypeMap rtp -- ^ Type of expression.
             -> Term h
             -> IO ()
defineSMTVar conn var args return_type expr
  | supportFunctionDefs conn = do
    addCommand conn $ defineCommand conn var args return_type expr
  | otherwise = do
    when (not (null args)) $ do
      fail $ smtWriterName conn ++ " interface does not support defined functions."
    addCommand conn $ declareCommand conn var Ctx.empty return_type
    assumeFormula conn $ fromText var .== expr

-- | Create a variable name eqivalent to the given expression.
freshBoundVarName :: SMTWriter h
                  => WriterConn t h
                  -> [(Text, Some TypeMap)]
                     -- ^ Names of variables in term and associated type.
                  -> TypeMap rtp -- ^ Type of expression.
                  -> Term h
                  -> IO Text
freshBoundVarName conn args return_type expr = do
  var <- withWriterState conn $ freshVarName
  defineSMTVar conn var args return_type expr
  return var

-- | Function for create a new name given a base type.
data FreshVarFn h = FreshVarFn (forall tp . TypeMap tp -> IO (SMTExpr h tp))

-- | The state of a side collector monad
--
-- This has predicate for introducing new bound variables
data SMTCollectorState t h
  = SMTCollectorState
    { scConn :: !(WriterConn t h)
    , freshBoundTermFn :: !(forall rtp . Text -> [(Text, Some TypeMap)] -> TypeMap rtp -> Term h -> IO ())
      -- ^ 'freshBoundTerm nm args ret_type ret' will record that 'nm(args) = ret'
      -- 'ret_type' should be the type of 'ret'.
    , freshConstantFn  :: !(Maybe (FreshVarFn h))
    , recordSideCondFn :: !(Maybe (Term h -> IO ()))
      -- ^ Called when we need to need to assert a predicate about some
      -- variables.
    }

-- | The SMT term collector
type SMTCollector t h = ReaderT (SMTCollectorState t h) IO

-- | Create a fresh constant
freshConstant :: String -- ^ The name of the constant based on its reaon.
               -> TypeMap tp -- ^ Type of the constant.
               -> SMTCollector t h (SMTExpr h tp)
freshConstant nm tpr = do
  mf <- asks freshConstantFn
  case mf of
   Nothing -> do
     conn <- asks scConn
     liftIO $ do
     loc <- withWriterState conn $ use position
     fail $ "Cannot create the free constant within a function needed to define the "
       ++ nm ++ " term created at " ++ show loc ++ "."
   Just (FreshVarFn f) ->
    liftIO $ f tpr

data BaseTypeError = ComplexTypeUnsupported
                   | ArrayUnsupported
                   | StringTypeUnsupported

-- | Given a solver connection and a base type repr, 'typeMap' attempts to
-- find the best encoding for a variable of that type supported by teh solver.
typeMap :: WriterConn t h  -> BaseTypeRepr tp -> Either BaseTypeError (TypeMap tp)
typeMap conn tp0 = do
  case typeMapFirstClass conn tp0 of
    Right tm -> Right tm
    -- Recover from array unsupported if possible.
    Left ArrayUnsupported
      | supportFunctionDefs conn
      , BaseArrayRepr idxTp eltTp <- tp0 ->
        FnArrayTypeMap <$> traverseFC (typeMapFirstClass conn) idxTp
                       <*> typeMapFirstClass conn eltTp
    -- Pass other functions on.
    Left e -> Left e

-- | This is a helper function for 'typeMap' that only returns values that can
-- be passed as arguments to a function.
typeMapFirstClass :: WriterConn t h -> BaseTypeRepr tp -> Either BaseTypeError (TypeMap tp)
typeMapFirstClass conn tp0 = do
  let feat = supportedFeatures conn
  case tp0 of
    BaseBoolRepr -> Right $! BoolTypeMap
    BaseBVRepr w -> Right $! BVTypeMap w
    BaseFloatRepr fpp -> Right $! FloatTypeMap fpp
    BaseRealRepr -> Right $! RealTypeMap
    BaseNatRepr  -> Right $! NatTypeMap
    BaseIntegerRepr -> Right $! IntegerTypeMap
    BaseStringRepr -> Left $! StringTypeUnsupported
    BaseComplexRepr
      | feat `hasProblemFeature` useStructs        -> Right $! ComplexToStructTypeMap
      | feat `hasProblemFeature` useSymbolicArrays -> Right $! ComplexToArrayTypeMap
      | otherwise -> Left $! ComplexTypeUnsupported
    BaseArrayRepr idxTp eltTp -> do
      -- This is a proxy for the property we want, because we assume that EITHER
      -- the solver uses symbolic arrays, OR functions are first-class objects
      let mkArray = if feat `hasProblemFeature` useSymbolicArrays
                    then PrimArrayTypeMap
                    else FnArrayTypeMap
      mkArray <$> traverseFC (typeMapFirstClass conn) idxTp
              <*> typeMapFirstClass conn eltTp
    BaseStructRepr flds ->
      StructTypeMap <$> traverseFC (typeMapFirstClass conn) flds

getBaseSMT_Type :: ExprBoundVar t tp -> SMTCollector t h (TypeMap tp)
getBaseSMT_Type v = do
  conn <- asks scConn
  let errMsg typename =
        show
          $   text (show (bvarName v))
          <+> text "is a"
          <+> text typename
          <+> text "variable, and we do not support this with"
          <+> text (smtWriterName conn ++ ".")
  case typeMap conn (bvarType v) of
    Left  StringTypeUnsupported  -> fail $ errMsg "string"
    Left  ComplexTypeUnsupported -> fail $ errMsg "complex"
    Left  ArrayUnsupported       -> fail $ errMsg "array"
    Right smtType                -> return smtType

-- | Create a fresh bound term from the SMT expression with the given name.
freshBoundFn :: [(Text, Some TypeMap)] -- ^ Arguments expected for function.
             -> TypeMap rtp -- ^ Type of result
             -> Term h   -- ^ Result of function
             -> SMTCollector t h Text
freshBoundFn args tp t = do
  conn <- asks scConn
  f <- asks freshBoundTermFn
  liftIO $ do
    var <- withWriterState conn $ freshVarName
    f var args tp t
    return var

-- | Create a fresh bound term from the SMT expression with the given name.
freshBoundTerm :: TypeMap tp -> Term h -> SMTCollector t h (SMTExpr h tp)
freshBoundTerm tp t = SMTName tp <$> freshBoundFn [] tp t

-- | Create a fresh bound term from the SMT expression with the given name.
freshBoundTerm' :: SupportTermOps (Term h) => SMTExpr h tp -> SMTCollector t h (SMTExpr h tp)
freshBoundTerm' t = SMTName tp <$> freshBoundFn [] tp (asBase t)
  where tp = smtExprType t

-- | Assert a predicate holds as a side condition to some formula.
addSideCondition :: String     -- ^ Reason that condition is being added.
                 -> Term h     -- ^ Predicate that should hold.
                 -> SMTCollector t h ()
addSideCondition nm t = do
  conn <- asks scConn
  mf <- asks recordSideCondFn
  loc <- liftIO $ withWriterState conn $ use position
  case mf of
   Just f ->
     liftIO $ f t
   Nothing -> do
     fail $ "Cannot add a side condition within a function needed to define the "
       ++ nm ++ " term created at " ++ show loc ++ "."

addPartialSideCond :: SupportTermOps (Term h)
                   => Term h -> BaseTypeRepr tp -> SMTCollector t h ()
addPartialSideCond t BaseNatRepr = addSideCondition "nat" $ t .>= 0
addPartialSideCond _ _ = return ()

-- | This runs the collector on the connection
runOnLiveConnection :: SMTWriter h => WriterConn t h -> SMTCollector t h a -> IO a
runOnLiveConnection conn coll = runReaderT coll s
  where s = SMTCollectorState
              { scConn = conn
              , freshBoundTermFn = defineSMTVar conn
              , freshConstantFn  = Just $! FreshVarFn (mkFreeVar' conn)
              , recordSideCondFn = Just $! assumeFormula conn
              }

prependToRefList :: IORef [a] -> a -> IO ()
prependToRefList r a = seq a $ modifyIORef' r (a:)

freshSandboxBoundTerm :: SupportTermOps v
                      => IORef [(Text, v)]
                      -> Text -- ^ Name to define.
                      -> [(Text, Some TypeMap)] -- Argument name and types.
                      -> TypeMap rtp
                      -> v
                      -> IO ()
freshSandboxBoundTerm ref var [] _ t = do
  prependToRefList ref (var,t)
freshSandboxBoundTerm ref var args _ t = do
  case lambdaTerm of
    Nothing -> do
      fail $ "Cannot create terms with arguments inside defined functions."
    Just lambdaFn -> do
      let r = lambdaFn args t
      seq r $ prependToRefList ref (var, r)

freshSandboxConstant :: WriterConn t h
                     -> IORef [(Text, Some TypeMap)]
                     -> TypeMap tp
                     -> IO (SMTExpr h tp)
freshSandboxConstant conn ref tp = do
  var <- withWriterState conn $ freshVarName
  prependToRefList ref (var, Some tp)
  return $! SMTName tp var

-- | This describes the result that was collected from the solver.
data CollectorResults h a =
  CollectorResults { crResult :: !a
                     -- ^ Result from sandboxed computation.
                   , crBindings :: !([(Text, Term h)])
                     -- ^ List of bound variables.
                   , crFreeConstants :: !([(Text, Some TypeMap)])
                     -- ^ Constants added during generation.
                   , crSideConds :: !([Term h])
                     -- ^ List of Boolean predicates asserted by collector.
                   }

-- | Create a forall expression from a CollectorResult.
forallResult :: forall h
             .  SMTWriter h
             => CollectorResults h (Term h)
             -> Term h
forallResult cr =
  forallExpr @h (crFreeConstants cr) $
    letExpr (crBindings cr) $
      impliesAllExpr (crSideConds cr) (crResult cr)

-- | @impliesAllExpr l r@ returns an expression equivalent to
-- forall l implies r.
impliesAllExpr :: SupportTermOps v => [v] -> v -> v
impliesAllExpr l r = orAll ((notExpr <$> l) ++ [r])

-- | Create a forall expression from a CollectorResult.
existsResult :: forall h
             .  SMTWriter h
             => CollectorResults h (Term h)
             -> Term h
existsResult cr =
  existsExpr @h (crFreeConstants cr) $
    letExpr (crBindings cr) $
      andAll (crSideConds cr ++ [crResult cr])

-- | This runs the side collector and collects the results.
runInSandbox :: SupportTermOps (Term h)
             => WriterConn t h
             -> SMTCollector t h a
             -> IO (CollectorResults h a)
runInSandbox conn sc = do
  -- A list of bound terms.
  boundTermRef    <- newIORef []
  -- A list of free constants
  freeConstantRef <- (newIORef [] :: IO (IORef [(Text, Some TypeMap)]))
  -- A list of references to side conditions.
  sideCondRef     <- newIORef []

  let s = SMTCollectorState
          { scConn = conn
          , freshBoundTermFn = freshSandboxBoundTerm boundTermRef
          , freshConstantFn  = Just $! FreshVarFn (freshSandboxConstant conn freeConstantRef)
          , recordSideCondFn = Just $! prependToRefList sideCondRef
          }
  r <- runReaderT sc s

  boundTerms    <- readIORef boundTermRef
  freeConstants <- readIORef freeConstantRef
  sideConds     <- readIORef sideCondRef
  return $! CollectorResults { crResult = r
                             , crBindings = reverse boundTerms
                             , crFreeConstants = reverse freeConstants
                             , crSideConds = reverse sideConds
                             }

-- | Cache the result of writing an Expr named by the given nonce.
cacheWriterResult :: Nonce t tp
                     -- ^ Nonce to associate term with
                  -> TermLifetime
                     -- ^ Lifetime of term
                  -> SMTCollector t h (SMTExpr h tp)
                     -- ^ Action to create term.
                  -> SMTCollector t h (SMTExpr h tp)
cacheWriterResult n lifetime fallback = do
  c <- asks scConn
  (liftIO $ cacheLookupExpr c n) >>= \case
    Just x -> return x
    Nothing -> do
      x <- fallback
      liftIO $ cacheValueExpr c n lifetime x
      return x

-- | Associate a bound variable with the givne SMT Expression until
-- the a
bindVar :: ExprBoundVar t tp
        -- ^ Variable to bind
        -> SMTExpr h tp
        -- ^ SMT Expression to bind to var.
        -> SMTCollector t h ()
bindVar v x  = do
  let n = bvarId v
  c <- asks scConn
  liftIO $ do
    whenM (isJust <$> cacheLookupExpr c n) $ fail "Variable is already bound."
    cacheValueExpr c n DeleteOnPop x

------------------------------------------------------------------------
-- Evaluate applications.

-- @bvIntTerm w x@ builds an integer term that has the same value as
-- the unsigned integer value of the bitvector @x@.  This is done by
-- explicitly decomposing the positional notation of the bitvector
-- into a sum of powers of 2.
bvIntTerm :: forall v w
           . (SupportTermOps v, 1 <= w)
          => NatRepr w
          -> v
          -> v
bvIntTerm w x = sumExpr ((\i -> digit (i-1)) <$> [1..natValue w])
 where digit :: Integer -> v
       digit d = ite (bvTestBit w d x)
                     (fromInteger (2^d))
                     (fromInteger 0)

sbvIntTerm :: SupportTermOps v
           => NatRepr w
           -> v
           -> v
sbvIntTerm w0 x0 = sumExpr (signed_offset : go w0 x0 (natValue w0 - 2))
 where signed_offset = ite (bvTestBit w0 (natValue w0 - 1) x0)
                           (fromInteger (negate (2^(widthVal w0 - 1))))
                           (fromInteger 0)
       go :: SupportTermOps v => NatRepr w -> v -> Integer -> [v]
       go w x n
        | n > 0     = digit w x n : go w x (n-1)
        | n == 0    = [digit w x 0]
        | otherwise = [] -- this branch should only be called in the degenerate case
                         -- of length 1 signed bitvectors

       digit :: SupportTermOps v => NatRepr w -> v -> Integer -> v
       digit w x d = ite (bvTestBit w d x)
                         (fromInteger (2^d))
                         (fromInteger 0)

unsupportedTerm  :: Monad m => Expr t tp -> m a
unsupportedTerm e =
  fail $ show $
    text "Cannot generate solver output for term generated at"
      <+> pretty (plSourceLoc (exprLoc e)) <> text ":" <$$>
    indent 2 (pretty e)

-- | Checks whether a variable is supported.
--
-- Returns the SMT type of the variable and a predicate (if needed) that the variable
-- should be assumed to hold.  This is used for Natural number variables.
checkVarTypeSupport :: ExprBoundVar n tp -> SMTCollector n h ()
checkVarTypeSupport var = do
  let t = BoundVarExpr var
  case bvarType var of
    BaseNatRepr     -> checkIntegerSupport t
    BaseIntegerRepr -> checkIntegerSupport t
    BaseRealRepr    -> checkLinearSupport t
    BaseComplexRepr -> checkLinearSupport t
    _ -> return ()

theoryUnsupported :: Monad m => WriterConn t h -> String -> Expr t tp -> m a
theoryUnsupported conn theory_name t =
  fail $ show $
    text (smtWriterName conn) <+> text "does not support the" <+> text theory_name
    <+> text "term generated at" <+> pretty (plSourceLoc (exprLoc t)) <> text ":" <$$>
    indent 2 (pretty t)


checkIntegerSupport :: Expr t tp -> SMTCollector t h ()
checkIntegerSupport t = do
  conn <- asks scConn
  unless (supportedFeatures conn `hasProblemFeature` useIntegerArithmetic) $ do
    theoryUnsupported conn "integer arithmetic" t

checkLinearSupport :: Expr t tp -> SMTCollector t h ()
checkLinearSupport t = do
  conn <- asks scConn
  unless (supportedFeatures conn `hasProblemFeature` useLinearArithmetic) $ do
    theoryUnsupported conn "linear arithmetic" t

checkNonlinearSupport :: Expr t tp -> SMTCollector t h ()
checkNonlinearSupport t = do
  conn <- asks scConn
  unless (supportedFeatures conn `hasProblemFeature` useNonlinearArithmetic) $ do
    theoryUnsupported conn "non-linear arithmetic" t

checkComputableSupport :: Expr t tp -> SMTCollector t h ()
checkComputableSupport t = do
  conn <- asks scConn
  unless (supportedFeatures conn `hasProblemFeature` useComputableReals) $ do
    theoryUnsupported conn "computable arithmetic" t

checkQuantifierSupport :: String -> Expr t p -> SMTCollector t h ()
checkQuantifierSupport nm t = do
  conn <- asks scConn
  when (supportQuantifiers conn == False) $ do
    theoryUnsupported conn nm t

-- | Check that the types can be passed to functions.
checkArgumentTypes :: WriterConn t h -> Ctx.Assignment TypeMap args -> IO ()
checkArgumentTypes conn types = do
  forMFC_ types $ \tp -> do
    case tp of
      FnArrayTypeMap{} | supportFunctionArguments conn == False -> do
          fail $ show $ text (smtWriterName conn)
             <+> text  "does not allow arrays encoded as functions to be function arguments."
      _ ->
        return ()

-- | This generates an error message from a solver and a type error.
--
-- It issed for error reporting
type SMTSource = String -> BaseTypeError -> Doc

ppBaseTypeError :: BaseTypeError -> Doc
ppBaseTypeError ComplexTypeUnsupported = text "complex values"
ppBaseTypeError ArrayUnsupported = text "arrays encoded as a functions"
ppBaseTypeError StringTypeUnsupported = text "string values"

eltSource :: Expr t tp -> SMTSource
eltSource e solver_name cause =
  text solver_name <+>
  text "does not support" <+> ppBaseTypeError cause <>
  text ", and cannot interpret the term generated at" <+>
  pretty (plSourceLoc (exprLoc e)) <> text ":" <$$>
  indent 2 (pretty e) <> text "."

fnSource :: SolverSymbol -> ProgramLoc -> SMTSource
fnSource fn_name loc solver_name cause =
  text solver_name <+>
  text "does not support" <+> ppBaseTypeError cause <>
  text ", and cannot interpret the function" <+> text (show fn_name) <+>
  text "generated at" <+> pretty (plSourceLoc loc) <> text "."

-- | Evaluate a base type repr as a first class SMT type.
--
-- First class types are those that can be passed as function arguments and
-- returned by functions.
evalFirstClassTypeRepr :: Monad m
                       => WriterConn t h
                       -> SMTSource
                       -> BaseTypeRepr tp
                       -> m (TypeMap tp)
evalFirstClassTypeRepr conn src base_tp =
  case typeMapFirstClass conn base_tp of
    Left e -> fail $ show $ src (smtWriterName conn) e
    Right smt_ret -> return smt_ret

withConnEntryStack :: WriterConn t h -> IO a -> IO a
withConnEntryStack conn = bracket_ (pushEntryStack conn) (popEntryStack conn)

-- | Convert structure to list.
mkIndexLitTerm :: SupportTermOps v
               => IndexLit tp
               -> v
mkIndexLitTerm (NatIndexLit i) = fromIntegral i
mkIndexLitTerm (BVIndexLit w i) = bvTerm w i

-- | Convert structure to list.
mkIndexLitTerms :: SupportTermOps v
                => Ctx.Assignment IndexLit ctx
                -> [v]
mkIndexLitTerms = toListFC mkIndexLitTerm

-- | Create index arguments with given type.
--
-- Returns the name of the argument and the type.
createTypeMapArgsForArray :: forall t h args
                          .  WriterConn t h
                          -> Ctx.Assignment TypeMap args
                          -> IO [(Text, Some TypeMap)]
createTypeMapArgsForArray conn types = do
  -- Create names for index variables.
  let mkIndexVar :: TypeMap utp -> IO (Text, Some TypeMap)
      mkIndexVar base_tp = do
        i_nm <- withWriterState conn $ freshVarName' "i!"
        return (i_nm, Some base_tp)
  -- Get SMT arguments.
  sequence $ toListFC mkIndexVar types

smt_array_select :: forall h idxl idx tp
                 .  SMTWriter h
                 => SMTExpr h (BaseArrayType (idxl Ctx.::> idx) tp)
                 -> [Term h]
                 -> SMTExpr h tp
smt_array_select aexpr idxl =
  case smtExprType aexpr of
    PrimArrayTypeMap _ res_type ->
      SMTExpr res_type $ arraySelect @h (asBase aexpr) idxl
    FnArrayTypeMap _ res_type ->
      SMTExpr res_type $ smtFnApp (asBase aexpr) idxl

-- | Get name associated with symbol binding if defined, creating it if needed.
getSymbolName :: WriterConn t h -> SymbolBinding t -> IO Text
getSymbolName conn b =
  case lookupSymbolOfBinding b (varBindings conn) of
    Just sym -> return $! solverSymbolAsText sym
    Nothing -> withWriterState conn $ freshVarName

-- | 'defineSMTFunction conn var action' will introduce a function
--
-- It returns the return type of the value.
-- Note: This function is declared at a global scope.  It bypasses
-- any subfunctions.  We need to investigate how to support nested
-- functions.
defineSMTFunction :: SMTWriter h
                  => WriterConn t h
                  -> Text
                  -> (FreshVarFn h -> SMTCollector t h (SMTExpr h ret))
                     -- ^ Action to generate
                  -> IO (TypeMap ret)
defineSMTFunction conn var action =
  withConnEntryStack conn $ do
    -- A list of bound terms.
    freeConstantRef <- (newIORef [] :: IO (IORef [(Text, Some TypeMap)]))
    boundTermRef    <- newIORef []
    let s = SMTCollectorState { scConn = conn
                              , freshBoundTermFn = freshSandboxBoundTerm boundTermRef
                              , freshConstantFn  = Nothing
                              , recordSideCondFn = Nothing
                              }
    -- Associate a variable with each bound variable
    let varFn = FreshVarFn (freshSandboxConstant conn freeConstantRef)
    pair <- flip runReaderT s (action varFn)

    args       <- readIORef freeConstantRef
    boundTerms <- readIORef boundTermRef

    let res = letExpr (reverse boundTerms) (asBase pair)

    defineSMTVar conn var (reverse args) (smtExprType pair) res
    return $! smtExprType pair

------------------------------------------------------------------------
-- Mutually recursive functions for translating What4 expressions to SMTLIB definitions.

-- | Convert an expression into a SMT Expression.
mkExpr :: SMTWriter h => Expr t tp -> SMTCollector t h (SMTExpr h tp)
mkExpr t@(SemiRingLiteral SemiRingNat n _) = do
  checkLinearSupport t
  return (SMTExpr NatTypeMap (fromIntegral n))
mkExpr t@(SemiRingLiteral SemiRingInt i _) = do
  checkLinearSupport t
  return (SMTExpr IntegerTypeMap (fromIntegral i))
mkExpr t@(SemiRingLiteral SemiRingReal r _) = do
  checkLinearSupport t
  return (SMTExpr RealTypeMap (rationalTerm r))
mkExpr t@(StringExpr{}) =
  do conn <- asks scConn
     theoryUnsupported conn "strings" t
mkExpr (BVExpr w x _) =
  return $ SMTExpr (BVTypeMap w) $ bvTerm w x
mkExpr (NonceAppExpr ea) =
  cacheWriterResult (nonceExprId ea) DeleteOnPop $
    predSMTExpr ea
mkExpr (AppExpr ea) =
  cacheWriterResult (appExprId ea) DeleteOnPop $ do
    appSMTExpr ea
mkExpr (BoundVarExpr var) = do
  case bvarKind var of
   QuantifierVarKind -> do
     conn <- asks scConn
     mr <- liftIO $ cacheLookupExpr conn (bvarId var)
     case mr of
      Just x -> return x
      Nothing -> do
        fail $ "Internal error in SMTLIB exporter due to unbound variable "
            ++ show (bvarId var) ++ " defined at "
            ++ show (plSourceLoc (bvarLoc var)) ++ "."
   LatchVarKind ->
     fail $ "SMTLib exporter does not support the latch defined at "
            ++ show (plSourceLoc (bvarLoc var)) ++ "."
   UninterpVarKind -> do
     conn <- asks scConn
     cacheWriterResult (bvarId var) DeleteOnPop $ do
       checkVarTypeSupport var
       -- Use predefined var name if it has not been defined.
       var_name <- liftIO $ getSymbolName conn (VarSymbolBinding var)

       smt_type <- getBaseSMT_Type var

       -- Add command
       liftIO $ addCommand conn $ declareCommand conn var_name Ctx.empty smt_type

       -- Add assertion based on var type.
       addPartialSideCond (fromText var_name) (bvarType var)

       -- Return variable name
       return $ SMTName smt_type var_name

-- | Convert an element to a base expression.
mkBaseExpr :: SMTWriter h => Expr t tp -> SMTCollector t h (Term h)
mkBaseExpr e = asBase <$> mkExpr e

-- | Convert structure to list.
mkIndicesTerms :: SMTWriter h
               => Ctx.Assignment (Expr t) ctx
               -> SMTCollector t h [Term h]
mkIndicesTerms = foldrFC (\e r -> (:) <$> mkBaseExpr e <*> r) (pure [])

predSMTExpr :: forall t h tp
             . SMTWriter h
            => NonceAppExpr t tp
            -> SMTCollector t h (SMTExpr h tp)
predSMTExpr e0 = do
  conn <- asks scConn
  let i = NonceAppExpr e0
  h <- asks scConn
  liftIO $ updateProgramLoc h (nonceExprLoc e0)
  case nonceExprApp e0 of
    Forall var e -> do
      checkQuantifierSupport "universal quantifier" i
      cr <- liftIO $ withConnEntryStack conn $ do
        runInSandbox conn $ do
          checkVarTypeSupport var
          smtType <- getBaseSMT_Type var

          Just (FreshVarFn f) <- asks freshConstantFn
          t <- liftIO $ f smtType
          bindVar var t

          addPartialSideCond (asBase t) (bvarType var)
          mkBaseExpr e
      freshBoundTerm BoolTypeMap $ forallResult cr
    Exists var e -> do
      checkQuantifierSupport "existential quantifiers" i
      cr <- liftIO $ withConnEntryStack conn $ do
        runInSandbox conn $ do
          checkVarTypeSupport var
          smtType <- getBaseSMT_Type var

          Just (FreshVarFn f) <- asks freshConstantFn
          t <- liftIO $ f smtType
          bindVar var t

          addPartialSideCond (asBase t) (bvarType var)
          mkBaseExpr e
      freshBoundTerm BoolTypeMap $ existsResult cr

    ArrayFromFn f -> do
      -- Evaluate arg types
      smt_arg_types <-
        traverseFC (evalFirstClassTypeRepr conn (eltSource i))
                   (symFnArgTypes f)
      -- Evaluate simple function
      (smt_f, ret_tp) <- liftIO $ getSMTSymFn conn f smt_arg_types

      let array_tp = FnArrayTypeMap smt_arg_types ret_tp
      return $! SMTName array_tp smt_f

    MapOverArrays f idx_types arrays -> do
      -- :: Ctx.Assignment (ArrayResultWrapper (Expr t) (idx Ctx.::> itp)) ctx)  -> do
      -- Evaluate arg types for indices.

      smt_idx_types <- traverseFC (evalFirstClassTypeRepr conn (eltSource i)) idx_types

      let evalArray :: forall idx itp etp
                     . ArrayResultWrapper (Expr t) (idx Ctx.::> itp) etp
                     -> SMTCollector t h (ArrayResultWrapper (SMTExpr h) (idx Ctx.::> itp) etp)
          evalArray (ArrayResultWrapper a) = ArrayResultWrapper <$> mkExpr a

      smt_arrays <- traverseFC evalArray arrays

      liftIO $ do

      -- Create name of function to reutrn.
      nm <- liftIO $ withWriterState conn $ freshVarName

      ret_type <-
        defineSMTFunction conn nm $ \(FreshVarFn freshVar) -> do
          -- Create type for indices.
          smt_indices <- traverseFC (\tp -> liftIO (freshVar tp)) smt_idx_types

          let idxl = toListFC asBase smt_indices
          let select :: forall  idxl idx etp
                     .  ArrayResultWrapper (SMTExpr h) (idxl Ctx.::> idx) etp
                     -> SMTExpr h etp
              select (ArrayResultWrapper a) = smt_array_select a idxl
          let array_vals = fmapFC select smt_arrays

          (smt_f, ret_type) <- liftIO $ getSMTSymFn conn f (fmapFC smtExprType array_vals)

          return $ SMTExpr ret_type $ smtFnApp (fromText smt_f) (toListFC asBase array_vals)


      let array_tp = FnArrayTypeMap smt_idx_types ret_type
      return $! SMTName array_tp nm

    ArrayTrueOnEntries{} -> do
      fail $ "SMTWriter does not yet support ArrayTrueOnEntries.\n" ++ show i

    FnApp f args -> do
      smt_args <- traverseFC mkExpr args
      (smt_f, ret_type) <- liftIO $ getSMTSymFn conn f (fmapFC smtExprType smt_args)
      freshBoundTerm ret_type $! smtFnApp (fromText smt_f) (toListFC asBase smt_args)


appSMTExpr :: forall t h tp
            . SMTWriter h
           => AppExpr t tp
           -> SMTCollector t h (SMTExpr h tp)
appSMTExpr ae = do
  conn <- asks scConn
  let i = AppExpr ae
  liftIO $ updateProgramLoc conn (appExprLoc ae)
  case appExprApp ae of
    TrueBool  ->
      return $! SMTExpr BoolTypeMap (boolExpr True)
    FalseBool ->
      return $! SMTExpr BoolTypeMap (boolExpr False)
    NotBool x   -> do
      xb <- mkExpr x
      freshBoundTerm BoolTypeMap $ notExpr (asBase xb)
    AndBool x y -> do
      xb <- mkExpr x
      yb <- mkExpr y
      freshBoundTerm BoolTypeMap $ asBase xb .&& asBase yb
    XorBool x y -> do
      xb <- mkBaseExpr x
      yb <- mkBaseExpr y
      freshBoundTerm BoolTypeMap $ xb ./= yb
    IteBool c x y -> do
      cb <- mkBaseExpr c
      xb <- mkBaseExpr x
      yb <- mkBaseExpr y
      freshBoundTerm BoolTypeMap $ ite cb xb yb

    SemiRingEq _sr x y -> do
      xb <- mkBaseExpr x
      yb <- mkBaseExpr y
      freshBoundTerm BoolTypeMap $ xb .== yb

    SemiRingLe _sr x y -> do
      xb <- mkBaseExpr x
      yb <- mkBaseExpr y
      freshBoundTerm BoolTypeMap $ xb .<= yb

    RealIsInteger r -> do
      rb <- mkBaseExpr r
      freshBoundTerm BoolTypeMap $! realIsInteger rb

    PredToBV p -> do
      pb <- mkBaseExpr p
      freshBoundTerm (BVTypeMap (knownNat @1)) $
        ite pb (bvTerm (knownNat @1) 1) (bvTerm (knownNat @1) 0)
    BVTestBit n xe -> do
      x <- mkBaseExpr xe
      let this_bit = bvExtract (bvWidth xe) (toInteger n) 1 x
          one = bvTerm (knownNat :: NatRepr 1) 1
      freshBoundTerm BoolTypeMap $ this_bit .== one
    BVEq xe ye -> do
      x <- mkBaseExpr xe
      y <- mkBaseExpr ye
      freshBoundTerm BoolTypeMap $ x .== y
    BVSlt xe ye -> do
      x <- mkBaseExpr xe
      y <- mkBaseExpr ye
      freshBoundTerm BoolTypeMap $ x `bvSLt` y
    BVUlt xe ye -> do
      x <- mkBaseExpr xe
      y <- mkBaseExpr ye
      freshBoundTerm BoolTypeMap $ x `bvULt` y
    ArrayEq xe ye -> do
      x <- mkExpr xe
      y <- mkExpr ye
      let xtp = smtExprType x
      let ytp = smtExprType y

      let checkArrayType z (FnArrayTypeMap{}) = do
            fail $ show $ text (smtWriterName conn) <+>
              text "does not support checking equality for the array generated at"
              <+> pretty (plSourceLoc (exprLoc z)) <> text ":" <$$>
              indent 2 (pretty z)
          checkArrayType _ _ = return ()
      checkArrayType xe xtp
      checkArrayType ye ytp

      when (xtp /= ytp) $ do
        fail $ "Array types are not equal."
      freshBoundTerm BoolTypeMap $ asBase x .== asBase y

    IntDiv xe ye -> do
      case ye of
        SemiRingLiteral SemiRingInt _ _ -> return ()
        _ -> checkNonlinearSupport i

      x <- mkBaseExpr xe
      y <- mkBaseExpr ye

      freshBoundTerm IntegerTypeMap (intDiv x y)

    IntMod xe ye -> do
      case ye of
        SemiRingLiteral SemiRingInt _ _ -> return ()
        _ -> checkNonlinearSupport i

      x <- mkBaseExpr xe
      y <- mkBaseExpr ye

      freshBoundTerm IntegerTypeMap (intMod x y)

    IntAbs xe -> do
      x <- mkBaseExpr xe
      freshBoundTerm IntegerTypeMap (intAbs x)

    IntDivisible xe k -> do
      x <- mkBaseExpr xe
      freshBoundTerm BoolTypeMap (intDivisible x k)

    NatDiv xe ye -> do
      case ye of
        SemiRingLiteral SemiRingNat _ _ -> return ()
        _ -> checkNonlinearSupport i

      x <- mkBaseExpr xe
      y <- mkBaseExpr ye

      freshBoundTerm NatTypeMap (intDiv x y)

    NatMod xe ye -> do
      case ye of
        SemiRingLiteral SemiRingNat _ _ -> return ()
        _ -> checkNonlinearSupport i

      x <- mkBaseExpr xe
      y <- mkBaseExpr ye

      freshBoundTerm NatTypeMap (intMod x y)

    ------------------------------------------
    -- Real operations.

    SemiRingMul SemiRingReal (SemiRingLiteral SemiRingReal (-1) _) x -> do
      xb <- mkBaseExpr x
      freshBoundTerm RealTypeMap $ negate xb
    SemiRingMul SemiRingInt (SemiRingLiteral SemiRingInt (-1) _) x -> do
      xb <- mkBaseExpr x
      freshBoundTerm IntegerTypeMap $ negate xb
    SemiRingMul sr x y -> do
      case (x,y) of
        (SemiRingLiteral{}, _) -> return ()
        (_, SemiRingLiteral{}) -> return ()
        _ -> checkNonlinearSupport i
      xb <- mkBaseExpr x
      yb <- mkBaseExpr y
      freshBoundTerm (semiRingTypeMap sr) $ xb * yb

    SemiRingSum SemiRingNat s -> do
      let smul c e
            | c ==  1   = (:[]) <$> mkBaseExpr e
            | otherwise = (:[]) . (integerTerm (toInteger c) *) <$> mkBaseExpr e
      freshBoundTerm NatTypeMap . sumExpr
        =<< WSum.eval (liftM2 (++)) smul (pure . (:[]) . integerTerm . toInteger) s

    SemiRingSum SemiRingInt s -> do
      let smul c e
            | c ==  1   = (:[]) <$> mkBaseExpr e
            | c == -1   = (:[]) . negate <$> mkBaseExpr e
            | otherwise = (:[]) . (integerTerm c *) <$> mkBaseExpr e
      freshBoundTerm IntegerTypeMap . sumExpr
        =<< WSum.eval (liftM2 (++)) smul (pure . (:[]) . integerTerm) s

    SemiRingSum SemiRingReal rs -> do
      let smul c e
            | c ==  1 = (:[]) <$> mkBaseExpr e
            | c == -1 = (:[]) . negate <$> mkBaseExpr e
            | otherwise = (:[]) . (rationalTerm c *) <$> mkBaseExpr e
      freshBoundTerm RealTypeMap . sumExpr
        =<< WSum.eval (liftM2 (++)) smul (pure . (:[]) . rationalTerm) rs

    SemiRingIte sr c x y -> do
      cb <- mkBaseExpr c
      xb <- mkBaseExpr x
      yb <- mkBaseExpr y
      freshBoundTerm (semiRingTypeMap sr) $ ite cb xb yb

    RealDiv xe ye -> do
      x <- mkBaseExpr xe
      case ye of
        SemiRingLiteral SemiRingReal r _ -> do
          freshBoundTerm RealTypeMap $ x * rationalTerm (recip r)
        _ -> do
          checkNonlinearSupport i
          y <- mkBaseExpr ye
          r <- freshConstant "real divison" RealTypeMap
          addSideCondition "real division" $ (y * asBase r) .== x .|| y .== 0
          return r

    RealSqrt xe -> do
      checkNonlinearSupport i

      x <- mkBaseExpr xe
      nm <- freshConstant "real sqrt" RealTypeMap
      let v = asBase nm
      -- assert v*v = x | x < 0
      addSideCondition "real sqrt" $ v * v .== x .|| x .< 0
      -- assert v >= 0
      addSideCondition "real sqrt" $ v .>= 0
      -- Return variable
      return nm
    Pi -> do
      unsupportedTerm i
    RealSin xe -> do
      checkComputableSupport i
      x <- mkBaseExpr xe
      freshBoundTerm RealTypeMap $ realSin x
    RealCos xe -> do
      checkComputableSupport i
      x <- mkBaseExpr xe
      freshBoundTerm RealTypeMap $ realCos x
    RealATan2 xe ye -> do
      checkComputableSupport i
      x <- mkBaseExpr xe
      y <- mkBaseExpr ye
      freshBoundTerm RealTypeMap $ realATan2 x y
    RealSinh xe -> do
      checkComputableSupport i
      x <- mkBaseExpr xe
      freshBoundTerm RealTypeMap $ realSinh x
    RealCosh xe -> do
      checkComputableSupport i
      x <- mkBaseExpr xe
      freshBoundTerm RealTypeMap $ realCosh x
    RealExp xe -> do
      checkComputableSupport i
      x <- mkBaseExpr xe
      freshBoundTerm RealTypeMap $ realExp x
    RealLog xe -> do
      checkComputableSupport i
      x <- mkBaseExpr xe
      freshBoundTerm RealTypeMap $ realLog x

    ------------------------------------------
    -- Bitvector operations

    BVUnaryTerm t -> do
      let w = UnaryBV.width t
      let entries = UnaryBV.unsignedRanges t

      nm <- freshConstant "unary term" (BVTypeMap w)
      let nm_s = asBase nm
      forM_ entries $ \(pr,l,u) -> do
        -- Add assertion that for all values v in l,u, the predicate
        -- q is equivalent to v being less than or equal to the result
        -- of this term (denoted by nm)
        q <- mkBaseExpr pr
        addSideCondition "unary term" $ q .== nm_s `bvULe` (bvTerm w l)
        addSideCondition "unary term" $ q .== nm_s `bvULe` (bvTerm w u)

      case entries of
        (_, l, _):_ | l > 0 -> do
          addSideCondition "unary term" $ bvTerm w l `bvULe` nm_s
        _ ->
          return ()
      return nm

    BVConcat w xe ye -> do
      x <- mkBaseExpr xe
      y <- mkBaseExpr ye
      freshBoundTerm (BVTypeMap w) $ bvConcat x y

    BVSelect idx n xe -> do
      x <- mkBaseExpr xe
      freshBoundTerm (BVTypeMap n) $ bvExtract (bvWidth xe) (natValue idx) (natValue n) x

    BVNeg w xe -> do
      x <- mkBaseExpr xe
      freshBoundTerm (BVTypeMap w) $ bvNeg x

    BVAdd w xe ye -> do
      x <- mkBaseExpr xe
      y <- mkBaseExpr ye
      freshBoundTerm (BVTypeMap w) $ bvAdd x y

    BVMul w xe ye -> do
      x <- mkBaseExpr xe
      y <- mkBaseExpr ye
      freshBoundTerm (BVTypeMap w) $ bvMul x y

    BVUdiv w xe ye -> do
      x <- mkBaseExpr xe
      y <- mkBaseExpr ye
      freshBoundTerm (BVTypeMap w) $ bvUDiv x y

    BVUrem w xe ye -> do
      x <- mkBaseExpr xe
      y <- mkBaseExpr ye
      freshBoundTerm (BVTypeMap w) $ bvURem x y

    BVSdiv w xe ye -> do
      x <- mkBaseExpr xe
      y <- mkBaseExpr ye
      freshBoundTerm (BVTypeMap w) $ bvSDiv x y

    BVSrem w xe ye -> do
      x <- mkBaseExpr xe
      y <- mkBaseExpr ye
      freshBoundTerm (BVTypeMap w) $ bvSRem x y

    BVIte w _ c x y -> do
      cb <- mkBaseExpr c
      xb <- mkBaseExpr x
      yb <- mkBaseExpr y
      freshBoundTerm (BVTypeMap w) $ ite cb xb yb

    BVShl w xe ye -> do
      x <- mkBaseExpr xe
      y <- mkBaseExpr ye
      freshBoundTerm (BVTypeMap w) $ bvShl x y

    BVLshr w xe ye -> do
      x <- mkBaseExpr xe
      y <- mkBaseExpr ye
      freshBoundTerm (BVTypeMap w) $ bvLshr x y

    BVAshr w xe ye -> do
      x <- mkBaseExpr xe
      y <- mkBaseExpr ye
      freshBoundTerm (BVTypeMap w) $ bvAshr x y

    BVZext w' xe -> do
      let w = bvWidth xe
      x <- mkBaseExpr xe
      let n = widthVal w' - widthVal w
      case someNat (fromIntegral n) of
        Just (Some w2) | Just LeqProof <- isPosNat w' -> do
          let zeros = bvTerm w2 0
          freshBoundTerm (BVTypeMap w') $ bvConcat zeros x
        _ -> fail "invalid zero extension"

    BVSext w' xe -> do
      let w = bvWidth xe
      x <- mkBaseExpr xe
      let n = natValue w' - natValue w
      case someNat n of
        Just (Some w2) | Just LeqProof <- isPosNat w' -> do
          let zeros = bvTerm w2 0
          let ones  = bvTerm w2 (2^n - 1)
          let sgn = bvTestBit w (natValue w - 1) x
          freshBoundTerm (BVTypeMap w') $ bvConcat (ite sgn ones zeros) x
        _ -> fail "invalid sign extension"

    BVBitNot w xe -> do
      x <- mkBaseExpr xe
      freshBoundTerm (BVTypeMap w) $ bvNot x
    BVBitAnd w xe ye -> do
      x <- mkBaseExpr xe
      y <- mkBaseExpr ye
      freshBoundTerm (BVTypeMap w) $ bvAnd x y
    BVBitOr w xe ye -> do
      x <- mkBaseExpr xe
      y <- mkBaseExpr ye
      freshBoundTerm (BVTypeMap w) $ bvOr x y
    BVBitXor _w xe ye -> do
      x <- mkExpr xe
      y <- mkExpr ye
      freshBoundTerm (smtExprType x) $ bvXor (asBase x) (asBase y)

    ------------------------------------------
    -- Floating-point operations
    FloatPZero fpp ->
      freshBoundTerm (FloatTypeMap fpp) $ floatPZero fpp
    FloatNZero fpp ->
      freshBoundTerm (FloatTypeMap fpp) $ floatNZero fpp
    FloatNaN fpp ->
      freshBoundTerm (FloatTypeMap fpp) $ floatNaN fpp
    FloatPInf fpp ->
      freshBoundTerm (FloatTypeMap fpp) $ floatPInf fpp
    FloatNInf fpp ->
      freshBoundTerm (FloatTypeMap fpp) $ floatNInf fpp
    FloatNeg fpp x -> do
      xe <- mkBaseExpr x
      freshBoundTerm (FloatTypeMap fpp) $ floatNeg xe
    FloatAbs fpp x -> do
      xe <- mkBaseExpr x
      freshBoundTerm (FloatTypeMap fpp) $ floatAbs xe
    FloatSqrt fpp r x -> do
      xe <- mkBaseExpr x
      freshBoundTerm (FloatTypeMap fpp) $ floatSqrt r xe
    FloatAdd fpp r x y -> do
      xe <- mkBaseExpr x
      ye <- mkBaseExpr y
      freshBoundTerm (FloatTypeMap fpp) $ floatAdd r xe ye
    FloatSub fpp r x y -> do
      xe <- mkBaseExpr x
      ye <- mkBaseExpr y
      freshBoundTerm (FloatTypeMap fpp) $ floatSub r xe ye
    FloatMul fpp r x y -> do
      xe <- mkBaseExpr x
      ye <- mkBaseExpr y
      freshBoundTerm (FloatTypeMap fpp) $ floatMul r xe ye
    FloatDiv fpp r x y -> do
      xe <- mkBaseExpr x
      ye <- mkBaseExpr y
      freshBoundTerm (FloatTypeMap fpp) $ floatDiv r xe ye
    FloatRem fpp x y -> do
      xe <- mkBaseExpr x
      ye <- mkBaseExpr y
      freshBoundTerm (FloatTypeMap fpp) $ floatRem xe ye
    FloatMin fpp x y -> do
      xe <- mkBaseExpr x
      ye <- mkBaseExpr y
      freshBoundTerm (FloatTypeMap fpp) $ floatMin xe ye
    FloatMax fpp x y -> do
      xe <- mkBaseExpr x
      ye <- mkBaseExpr y
      freshBoundTerm (FloatTypeMap fpp) $ floatMax xe ye
    FloatFMA fpp r x y z -> do
      xe <- mkBaseExpr x
      ye <- mkBaseExpr y
      ze <- mkBaseExpr z
      freshBoundTerm (FloatTypeMap fpp) $ floatFMA r xe ye ze
    FloatEq x y -> do
      xe <- mkBaseExpr x
      ye <- mkBaseExpr y
      freshBoundTerm BoolTypeMap $ floatEq xe ye
    FloatFpEq x y -> do
      xe <- mkBaseExpr x
      ye <- mkBaseExpr y
      freshBoundTerm BoolTypeMap $ floatFpEq xe ye
    FloatFpNe x y -> do
      xe <- mkBaseExpr x
      ye <- mkBaseExpr y
      freshBoundTerm BoolTypeMap $
        notExpr (floatEq xe ye)
        .&& notExpr (floatIsNaN xe)
        .&& notExpr (floatIsNaN ye)
    FloatLe x y -> do
      xe <- mkBaseExpr x
      ye <- mkBaseExpr y
      freshBoundTerm BoolTypeMap $ floatLe xe ye
    FloatLt x y -> do
      xe <- mkBaseExpr x
      ye <- mkBaseExpr y
      freshBoundTerm BoolTypeMap $ floatLt xe ye
    FloatIsNaN x -> do
      xe <- mkBaseExpr x
      freshBoundTerm BoolTypeMap $ floatIsNaN xe
    FloatIsInf x -> do
      xe <- mkBaseExpr x
      freshBoundTerm BoolTypeMap $ floatIsInf xe
    FloatIsZero x -> do
      xe <- mkBaseExpr x
      freshBoundTerm BoolTypeMap $ floatIsZero xe
    FloatIsPos x -> do
      xe <- mkBaseExpr x
      freshBoundTerm BoolTypeMap $ floatIsPos xe
    FloatIsNeg x -> do
      xe <- mkBaseExpr x
      freshBoundTerm BoolTypeMap $ floatIsNeg xe
    FloatIsSubnorm x -> do
      xe <- mkBaseExpr x
      freshBoundTerm BoolTypeMap $ floatIsSubnorm xe
    FloatIsNorm x -> do
      xe <- mkBaseExpr x
      freshBoundTerm BoolTypeMap $ floatIsNorm xe
    FloatIte fpp c x y -> do
      ce <- mkBaseExpr c
      xe <- mkBaseExpr x
      ye <- mkBaseExpr y
      freshBoundTerm (FloatTypeMap fpp) $ ite ce xe ye
    FloatCast fpp r x -> do
      xe <- mkBaseExpr x
      freshBoundTerm (FloatTypeMap fpp) $
        floatCast fpp r xe
    FloatRound fpp r x -> do
      xe <- mkBaseExpr x
      freshBoundTerm (FloatTypeMap fpp)$ floatRound r xe
    FloatToBinary fpp@(FloatingPointPrecisionRepr eb sb) x -> do
      xe <- mkBaseExpr x
      val <- asBase <$> (freshConstant "float_binary" $ BVTypeMap $ addNat eb sb)
      -- (assert (= ((_ to_fp eb sb) val) xe))
      addSideCondition "float_binary" $
        floatFromBinary fpp val .== xe
      -- qnan: 0b0 0b1..1 0b10..0
      let qnan = bvTerm (addNat eb sb) $ shiftL
                  (2 ^ (natValue eb + 1) - 1)
                  (fromIntegral (natValue sb - 2))
      -- return (ite (fp.isNaN xe) qnan val)
      freshBoundTerm (BVTypeMap $ addNat eb sb) $ ite (floatIsNaN xe) qnan val
    FloatFromBinary fpp x -> do
      xe <- mkBaseExpr x
      freshBoundTerm (FloatTypeMap fpp) $
        floatFromBinary fpp xe
    BVToFloat fpp r x -> do
      xe <- mkBaseExpr x
      freshBoundTerm (FloatTypeMap fpp) $
        bvToFloat fpp r xe
    SBVToFloat fpp r x -> do
      xe <- mkBaseExpr x
      freshBoundTerm (FloatTypeMap fpp) $
        sbvToFloat fpp r xe
    RealToFloat fpp r x -> do
      xe <- mkBaseExpr x
      freshBoundTerm (FloatTypeMap fpp) $
        realToFloat fpp r xe
    FloatToBV w r x -> do
      xe <- mkBaseExpr x
      freshBoundTerm (BVTypeMap w) $ floatToBV (natValue w) r xe
    FloatToSBV w r x -> do
      xe <- mkBaseExpr x
      freshBoundTerm (BVTypeMap w) $ floatToSBV (natValue w) r xe
    FloatToReal x -> do
      xe <- mkBaseExpr x
      freshBoundTerm RealTypeMap $ floatToReal xe

    ------------------------------------------------------------------------
    -- Array Operations

    ArrayMap _ _ elts def -> do
      base_array <- mkExpr def
      elt_exprs <- traverse mkBaseExpr (Hash.hashedMap elts)
      let array_type = smtExprType base_array
      case array_type of
        PrimArrayTypeMap{} -> do
          let set_at_index :: Term h
                           -> Ctx.Assignment IndexLit ctx
                           -> Term h
                           -> Term h
              set_at_index ma idx elt =
                arrayUpdate @h ma (mkIndexLitTerms idx) elt
          freshBoundTerm array_type $
            Map.foldlWithKey set_at_index (asBase base_array) elt_exprs

        FnArrayTypeMap idx_types resType -> do
          case smtFnUpdate of
            Just updateFn -> do

              let set_at_index :: Term h
                               -> Ctx.Assignment IndexLit ctx
                               -> Term h
                               -> Term h
                  set_at_index ma idx elt =
                    updateFn ma (toListFC mkIndexLitTerm idx) elt
              freshBoundTerm array_type $
                Map.foldlWithKey set_at_index (asBase base_array) elt_exprs
            Nothing -> do
              -- Supporting arrays as functons requires that we can create
              -- function definitions.
              when (not (supportFunctionDefs conn)) $ do
                fail $ show $ text (smtWriterName conn) <+>
                  text "does not support arrays as functions."
              -- Create names for index variables.
              args <- liftIO $ createTypeMapArgsForArray conn idx_types
              -- Get list of terms for arguments.
              let idx_terms = fromText . fst <$> args
              -- Return value at index in base_array.
              let base_lookup = smtFnApp (asBase base_array) idx_terms
              -- Return if-then-else structure for next elements.
              let set_at_index prev_value idx_lits elt =
                    let update_idx = toListFC mkIndexLitTerm idx_lits
                        cond = andAll (zipWith (.==) update_idx idx_terms)
                     in ite cond elt prev_value
              -- Get final expression for definition.
              let expr = Map.foldlWithKey set_at_index base_lookup elt_exprs
              -- Add command
              SMTName array_type <$> freshBoundFn args resType expr

    ConstantArray idxRepr _bRepr ve -> do
      v <- mkExpr ve
      let value_type = smtExprType v
          smt_value_type = Some value_type
          feat = supportedFeatures conn
          mkArray = if feat `hasProblemFeature` useSymbolicArrays
                    then PrimArrayTypeMap
                    else FnArrayTypeMap
      idx_types <- liftIO $
        traverseFC (evalFirstClassTypeRepr conn (eltSource i)) idxRepr
      case arrayConstant @h of
        Just constFn
          | otherwise -> do
            let idx_smt_types = toListFC Some idx_types
            let tp = mkArray idx_types value_type
            freshBoundTerm tp $!
              constFn idx_smt_types (Some value_type) (asBase v)
        Nothing -> do
          when (not (supportFunctionDefs conn)) $ do
            fail $ show $ text (smtWriterName conn) <+>
              text "cannot encode constant arrays."
          -- Constant functions use unnamed variables.
          let array_type = mkArray idx_types value_type
          -- Create names for index variables.
          args <- liftIO $ createTypeMapArgsForArray conn idx_types
          SMTName array_type <$> freshBoundFn args value_type (asBase v)

    MuxArray _idxRepr _bRepr ce xe ye -> do
      c <- mkExpr ce
      x <- mkExpr xe
      y <- mkExpr ye
      let xtp = smtExprType x
      let ytp = smtExprType y
      case (xtp,ytp) of
        (PrimArrayTypeMap{}, PrimArrayTypeMap{}) | xtp == ytp ->
          freshBoundTerm xtp $ ite (asBase c) (asBase x) (asBase y)
        -- TODO: Support FnArrayTypeMap
        _ -> do
          fail $ "SMTWriter expects compatible array types."

    SelectArray _bRepr a idx -> do
      aexpr <- mkExpr a
      idxl <- mkIndicesTerms idx
      freshBoundTerm' $ smt_array_select aexpr idxl

    UpdateArray _bRepr _ a_elt idx ve -> do
      a <- mkExpr a_elt
      updated_idx <- mkIndicesTerms idx
      value <- asBase <$> mkExpr ve
      let array_type = smtExprType a
      case array_type of
        PrimArrayTypeMap _ _ -> do
            freshBoundTerm array_type $
              arrayUpdate @h (asBase a) updated_idx value
        FnArrayTypeMap idxTypes resType  -> do
          case smtFnUpdate of
            Just updateFn -> do
              freshBoundTerm array_type $ updateFn (asBase a) updated_idx value
            Nothing -> do
              -- Return value at index in base_array.
              args <- liftIO $ createTypeMapArgsForArray conn idxTypes

              let idx_terms = fromText . fst <$> args
              let base_array_value = smtFnApp (asBase a) idx_terms
              let cond = andAll (zipWith (.==) updated_idx idx_terms)
              let expr = ite cond value base_array_value
              SMTName array_type <$> freshBoundFn args resType expr

    ------------------------------------------------------------------------
    -- Conversions.

    NatToInteger xe -> do
      x <- mkExpr xe
      return $ case x of
                 SMTName _ n -> SMTName IntegerTypeMap n
                 SMTExpr _ e -> SMTExpr IntegerTypeMap e
    IntegerToNat x -> do
      v <- mkExpr x
      -- We don't add a side condition here as 'IntegerToNat' is undefined
      -- when 'x' is negative.
      -- addSideCondition "integer to nat" (asBase v .>= 0)
      return $ case v of
                 SMTName _ n -> SMTName NatTypeMap n
                 SMTExpr _ e -> SMTExpr NatTypeMap e

    IntegerToReal xe -> do
      x <- mkExpr xe
      return $ SMTExpr RealTypeMap (termIntegerToReal (asBase x))
    RealToInteger xe -> do
      checkIntegerSupport i
      x <- mkBaseExpr xe
      return $ SMTExpr IntegerTypeMap (termRealToInteger x)

    RoundReal xe -> do
      checkIntegerSupport i
      x <- mkBaseExpr xe
      nm <- freshConstant "round" IntegerTypeMap
      let r = termIntegerToReal (asBase nm)
      -- Round always rounds away from zero, so we
      -- first split "r = round(x)" into two cases
      -- depending on if "x" is non-negative.
      let posExpr = (2*x - 1 .<  2*r) .&& (2*r .<= 2*x + 1)
      let negExpr = (2*x - 1 .<= 2*r) .&& (2*r .<  2*x + 1)
      -- Add formula
      addSideCondition "round" $ x .<  0 .|| posExpr
      addSideCondition "round" $ x .>= 0 .|| negExpr
      return nm

    FloorReal xe -> do
      checkIntegerSupport i
      x <- mkBaseExpr xe
      nm <- freshConstant "floor" IntegerTypeMap
      let floor_r = termIntegerToReal (asBase nm)
      addSideCondition "floor" $ (floor_r .<= x) .&& (x .< floor_r + 1)
      return nm

    CeilReal xe -> do
      checkIntegerSupport i
      x <- asBase <$> mkExpr xe
      nm <- freshConstant "ceiling" IntegerTypeMap
      let r = termIntegerToReal (asBase nm)
      addSideCondition "ceiling" $ (x .<= r) .&& (r .< x + 1)
      return nm

    BVToNat xe -> do
      checkLinearSupport i
      x <- mkExpr xe
      freshBoundTerm NatTypeMap $ bvIntTerm (bvWidth xe) (asBase x)

    BVToInteger xe -> do
      checkLinearSupport i
      x <- mkExpr xe
      freshBoundTerm IntegerTypeMap $ bvIntTerm (bvWidth xe) (asBase x)

    SBVToInteger xe -> do
      checkLinearSupport i
      x <- mkExpr xe
      freshBoundTerm IntegerTypeMap $ sbvIntTerm (bvWidth xe) (asBase x)

    IntegerToBV xe w -> do
      checkLinearSupport i

      x <- mkExpr xe
      let xb = asBase x

      res <- freshConstant "integerToBV" (BVTypeMap w)
      bvint <- freshBoundTerm IntegerTypeMap $ bvIntTerm w (asBase res)

      addSideCondition "integerToBV" $
         (intDivisible (xb - (asBase bvint)) (2^natValue w))
      return res

    Cplx c -> do
      (r' :+ i') <- traverse mkBaseExpr c

      feat <- asks (supportedFeatures . scConn)
      case () of
        _ | feat `hasProblemFeature` useStructs -> do
            let tp = ComplexToStructTypeMap
            freshBoundTerm tp $! structCtor [r', i']
          | feat `hasProblemFeature` useSymbolicArrays -> do
            let tp = ComplexToArrayTypeMap
            ra <-
              case arrayConstant @h of
                Just constFn  ->
                  return (constFn [Some BoolTypeMap] (Some RealTypeMap) r')
                Nothing -> do
                  a <- asBase <$> freshConstant "complex lit" tp
                  return $! arrayUpdate @h a [boolExpr False] r'
            freshBoundTerm tp $! arrayUpdate @h ra [boolExpr True] i'
          | otherwise ->
            theoryUnsupported conn "complex literals" i

    RealPart e -> do
      c <- mkExpr e
      case smtExprType c of
        ComplexToStructTypeMap ->
          freshBoundTerm RealTypeMap $ structComplexRealPart (asBase c)
        ComplexToArrayTypeMap ->
          freshBoundTerm RealTypeMap $ arrayComplexRealPart @h (asBase c)
    ImagPart e -> do
      c <- mkExpr e
      case smtExprType c of
        ComplexToStructTypeMap ->
          freshBoundTerm RealTypeMap $ structComplexImagPart (asBase c)
        ComplexToArrayTypeMap ->
          freshBoundTerm RealTypeMap $ arrayComplexImagPart @h (asBase c)

    --------------------------------------------------------------------
    -- Structures

    StructCtor _ vals -> do
      -- Make sure a struct with the given number of elements has been declared.
      liftIO $ declareStructDatatype conn (Ctx.sizeInt (Ctx.size vals))
      exprs <- traverseFC  mkExpr vals
      let fld_types = fmapFC smtExprType exprs
      freshBoundTerm (StructTypeMap fld_types) $
        structCtor (toListFC asBase exprs)
    StructField s idx _tp -> do
      expr <- mkExpr s
      case smtExprType expr of
       StructTypeMap flds -> do
         let tp = flds Ctx.! idx
         let n = Ctx.sizeInt (Ctx.size flds)
         freshBoundTerm tp $
           structFieldSelect n (asBase expr) (Ctx.indexVal idx)
    StructIte _ p x y -> do
      pe <- mkExpr p
      xe <- mkExpr x
      ye <- mkExpr y
      when (smtExprType xe /= smtExprType ye) $ do
        fail $ "Expected structs to have same type."
      let tp = smtExprType xe
      freshBoundTerm tp $ ite (asBase pe) (asBase xe) (asBase ye)

defineFn :: SMTWriter h
         => WriterConn t h
         -> Text
         -> Ctx.Assignment (ExprBoundVar t) a
         -> Expr t r
         -> Ctx.Assignment TypeMap a
         -> IO (TypeMap r)
defineFn conn nm arg_vars return_value arg_types =
  -- Define the SMT function
  defineSMTFunction conn nm $ \(FreshVarFn freshVar) -> do
    -- Create SMT expressions and bind them to vars
    Ctx.forIndexM (Ctx.size arg_vars) $ \i -> do
      let v = arg_vars Ctx.! i
      let smtType = arg_types Ctx.! i
      checkVarTypeSupport v
      x <- liftIO $ freshVar smtType
      bindVar v x
    -- Evaluate return value
    mkExpr return_value

-- | Create a SMT symbolic function from the ExprSymFn.
--
-- Returns the return type of the function.
--
-- This is only called by 'getSMTSymFn'.
mkSMTSymFn :: SMTWriter h
           => WriterConn t h
           -> Text
           -> ExprSymFn t args ret
           -> Ctx.Assignment TypeMap args
           -> IO (TypeMap ret)
mkSMTSymFn conn nm f arg_types =
  case symFnInfo f of
    UninterpFnInfo _ return_type -> do
      let fnm = symFnName f
      let l = symFnLoc f
      smt_ret <- evalFirstClassTypeRepr conn (fnSource fnm l) return_type
      addCommand conn $
        declareCommand conn nm arg_types smt_ret
      return $! smt_ret
    DefinedFnInfo arg_vars return_value _ -> do
      defineFn conn nm arg_vars return_value arg_types
    MatlabSolverFnInfo _ arg_vars return_value -> do
      defineFn conn nm arg_vars return_value arg_types

-- | Generate a SMTLIB function for a ExprBuilder function.
--
-- Since SimpleBuilder different simple builder values with the same type may
-- have different SMTLIB types (particularly arrays), getSMTSymFn requires the
-- argument types to call the function with.  This is enforced to be compatible
-- with the argument types expected by the simplebuilder.
--
-- This function caches the result, and we currently generate the function based
-- on the argument types provided the first time getSMTSymFn is called with a
-- particular simple builder function.  In subsequent calls, we validate that
-- the same argument types are provided.  In principal, a function could be
-- called with one type of arguments, and then be called with a different type
-- and this check would fail.  However, due to limitations in the solvers we
-- expect to support, this should never happen as the only time these may differ
-- when arrays are used and one array is encoded using the theory of arrays, while
-- the other uses a defined function.  However, SMTLIB2 does not allow functions
-- to be passed to other functions; yices does, but always encodes arrays as functions.
--
-- Returns the name of the function and the type of the result.
getSMTSymFn :: SMTWriter h
            => WriterConn t h
            -> ExprSymFn t args ret -- ^ Function to
            -> Ctx.Assignment TypeMap args
            -> IO (Text, TypeMap ret)
getSMTSymFn conn fn arg_types = do
  let n = symFnId fn
  cacheLookupFn conn n >>= \case
    Just (SMTSymFn nm param_types ret) -> do
      when (arg_types /= param_types) $ do
        fail $ "Illegal arguments to function " ++ Text.unpack nm ++ ".\n"
              ++ "\tExpected arguments: " ++ show param_types ++"\n"
              ++ "\tActual arguments: " ++ show arg_types
      return (nm, ret)
    Nothing -> do
      -- Check argument types can be passed to a function.
      checkArgumentTypes conn arg_types
      -- Generate name.
      nm <- getSymbolName conn (FnSymbolBinding fn)
      ret_type <- mkSMTSymFn conn nm fn arg_types
      cacheValueFn conn n DeleteOnPop $! SMTSymFn nm arg_types ret_type
      return $! (nm, ret_type)

------------------------------------------------------------------------
-- Writer high-level interface.

-- | Write a expression to SMT
mkSMTTerm :: SMTWriter h => WriterConn t h -> Expr t tp -> IO (Term h)
mkSMTTerm conn p = runOnLiveConnection conn $ mkBaseExpr p

-- | Write a logical expression.
mkFormula :: SMTWriter h => WriterConn t h -> BoolExpr t -> IO (Term h)
mkFormula = mkSMTTerm

mkAtomicFormula :: SMTWriter h => WriterConn t h -> BoolExpr t -> IO Text
mkAtomicFormula conn p = runOnLiveConnection conn $
  mkExpr p >>= \case
    SMTName _ nm  -> return nm
    SMTExpr ty tm -> freshBoundFn [] ty tm

-- | Write assume formula predicates for asserting predicate holds.
assume :: SMTWriter h => WriterConn t h -> BoolExpr t -> IO ()
assume c p = do
  forM_ (asConjunction p) $ \v -> do
    f <- mkFormula c v
    updateProgramLoc c (exprLoc v)
    assumeFormula c f

type SMTEvalBVArrayFn h w v =
    (1 <= w,
     1 <= v)
  => NatRepr w
  -> NatRepr v
  -> Term h
  -> IO (Maybe (GroundArray (Ctx.SingleCtx (BaseBVType w)) (BaseBVType v)))

newtype SMTEvalBVArrayWrapper h =
  SMTEvalBVArrayWrapper { unEvalBVArrayWrapper :: forall w v. SMTEvalBVArrayFn h w v }

data SMTEvalFunctions h
   = SMTEvalFunctions { smtEvalBool :: Term h -> IO Bool
                        -- ^ Given a SMT term for a Boolean value, this should
                        -- whether the term is assigned true or false.
                      , smtEvalBV   :: Int -> Term h -> IO Integer
                        -- ^ Given a bitwidth, and a SMT term for a bitvector
                        -- with that bitwidth, this should return an unsigned
                        -- integer with the value of that bitvector.
                      , smtEvalReal :: Term h -> IO Rational
                        -- ^ Given a SMT term for real value, this should
                        -- return a rational value for that term.
                      , smtEvalFloat :: Term h -> IO Integer
                        -- ^ Given a SMT term for a floating-point value,
                        -- this returns an unsigned integer with the bits
                        -- of the IEEE-754 representation.
                      , smtEvalBvArray :: Maybe (SMTEvalBVArrayWrapper h)
                        -- ^ If 'Just', a function to read arrays whose domain
                        -- and codomain are both bitvectors. If 'Nothing',
                        -- signifies that we should fall back to index-selection
                        -- representation of arrays.
                      }

-- | Used when we need two way communication with the solver.
class SMTWriter h => SMTReadWriter h where
  -- | Get functions for parsing values out of the solver.
  smtEvalFuns ::
    WriterConn t h -> Streams.InputStream ByteString -> SMTEvalFunctions h

  -- | Parse a set result from the solver's response.
  smtSatResult :: f h -> Streams.InputStream ByteString -> IO (SatResult () ())

<<<<<<< HEAD
=======
  -- | Parse a list of names of assumptions that form an unsatisfiable core.
  --   The boolean indicates the polarity of the atom: true for an ordinary
  --   atom, false for a negated atom.
  smtUnsatAssumptionsResult :: f h -> Streams.InputStream ByteString -> IO [(Bool,Text)]

>>>>>>> db1a0531
-- | Return the terms associated with the given ground index variables.
smtIndicesTerms :: forall v idx
                .  SupportTermOps v
                => Ctx.Assignment TypeMap idx
                -> Ctx.Assignment GroundValueWrapper  idx
                -> [v]
smtIndicesTerms tps vals = Ctx.forIndexRange 0 sz f []
  where sz = Ctx.size tps
        f :: Ctx.Index idx tp -> [v] -> [v]
        f i l = (r:l)
         where GVW v = vals Ctx.! i
               r = case tps Ctx.! i of
                      NatTypeMap -> rationalTerm (fromIntegral v)
                      BVTypeMap w -> bvTerm w v
                      _ -> error "Do not yet support other index types."

getSolverVal :: forall h tp
             .  SMTWriter h
             => SMTEvalFunctions h
             -> TypeMap tp
             -> Term h
             -> IO (GroundValue tp)
getSolverVal smtFns BoolTypeMap   tm = smtEvalBool smtFns tm
getSolverVal smtFns (BVTypeMap w) tm = smtEvalBV smtFns (widthVal w) tm
getSolverVal smtFns RealTypeMap   tm = smtEvalReal smtFns tm
getSolverVal smtFns (FloatTypeMap _) tm = smtEvalFloat smtFns tm
getSolverVal smtFns NatTypeMap    tm = do
  r <- smtEvalReal smtFns tm
  when (denominator r /= 1 && numerator r < 0) $ do
    fail $ "Expected natural number from solver."
  return (fromInteger (numerator r))
getSolverVal smtFns IntegerTypeMap tm = do
  r <- smtEvalReal smtFns tm
  when (denominator r /= 1) $ fail "Expected integer value."
  return (numerator r)
getSolverVal smtFns ComplexToStructTypeMap tm =
  (:+) <$> smtEvalReal smtFns (structComplexRealPart tm)
       <*> smtEvalReal smtFns (structComplexImagPart tm)
getSolverVal smtFns ComplexToArrayTypeMap tm =
  (:+) <$> smtEvalReal smtFns (arrayComplexRealPart @h tm)
       <*> smtEvalReal smtFns (arrayComplexImagPart @h tm)
getSolverVal smtFns (PrimArrayTypeMap idx_types eltTp) tm
  | Just (SMTEvalBVArrayWrapper evalBVArray) <- smtEvalBvArray smtFns
  , Ctx.Empty Ctx.:> (BVTypeMap w) <- idx_types
  , BVTypeMap v <- eltTp =
      fromMaybe byIndex <$> evalBVArray w v tm
  | otherwise = return byIndex
  where byIndex = ArrayMapping $ \i -> do
          let res = arraySelect @h tm (smtIndicesTerms idx_types i)
          getSolverVal smtFns eltTp res
getSolverVal smtFns (FnArrayTypeMap idx_types eltTp) tm = return $ ArrayMapping $ \i -> do
  let term = smtFnApp tm (smtIndicesTerms idx_types i)
  getSolverVal smtFns eltTp term
getSolverVal  smtFns (StructTypeMap flds0) tm =
          Ctx.traverseWithIndex (f flds0) flds0
        where f :: Ctx.Assignment TypeMap ctx
                -> Ctx.Index ctx utp
                -> TypeMap utp
                -> IO (GroundValueWrapper utp)
              f flds i tp = GVW <$> getSolverVal smtFns tp v
                where n = Ctx.sizeInt (Ctx.size flds)
                      v = structFieldSelect n tm (Ctx.indexVal i)

-- | The function creates a function for evaluating elts to concrete values
-- given a connection to an SMT solver along with some functions for evaluating
-- different types of terms to concrete values.
smtExprGroundEvalFn :: forall t h
                     . SMTWriter h
                    => WriterConn t h
                       -- ^ Connection to SMT solver.
                    -> SMTEvalFunctions h
                    -> IO (GroundEvalFn t)
smtExprGroundEvalFn conn smtFns = do
  -- Get solver features
  groundCache <- newIdxCache

  let cachedEval :: Expr t tp -> IO (GroundValue tp)
      cachedEval e =
        case exprMaybeId e of
          Nothing -> evalGroundExpr cachedEval e
          Just e_id -> fmap unGVW $ idxCacheEval' groundCache e_id $ fmap GVW $ do
            -- See if we have bound the Expr e to a SMT expression.
            me <- cacheLookupExpr conn e_id
            case me of
              -- Otherwise, try the evalGroundExpr function to evaluate a ground element.
              Nothing -> evalGroundExpr cachedEval e

              -- If so, try asking the solver for the value of SMT expression.
              Just (SMTName tp nm) ->
                getSolverVal smtFns tp (fromText nm)

              Just (SMTExpr tp expr) ->
                runMaybeT (tryEvalGroundExpr cachedEval e) >>= \case
                  Just x  -> return x
                  -- If we cannot compute the value ourself, query the
                  -- value from the solver directly instead.
                  Nothing -> getSolverVal smtFns tp expr


  return $ GroundEvalFn cachedEval<|MERGE_RESOLUTION|>--- conflicted
+++ resolved
@@ -2475,14 +2475,11 @@
   -- | Parse a set result from the solver's response.
   smtSatResult :: f h -> Streams.InputStream ByteString -> IO (SatResult () ())
 
-<<<<<<< HEAD
-=======
   -- | Parse a list of names of assumptions that form an unsatisfiable core.
   --   The boolean indicates the polarity of the atom: true for an ordinary
   --   atom, false for a negated atom.
   smtUnsatAssumptionsResult :: f h -> Streams.InputStream ByteString -> IO [(Bool,Text)]
 
->>>>>>> db1a0531
 -- | Return the terms associated with the given ground index variables.
 smtIndicesTerms :: forall v idx
                 .  SupportTermOps v
