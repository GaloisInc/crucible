--- conflicted
+++ resolved
@@ -176,21 +176,24 @@
   [BoolExpr scope] ->
   IO ([Text], SatResult () ())
 checkWithAssumptions proc rsn ps =
-  do let c = solverConn proc
-     nms <- forM ps (mkAtomicFormula c)
-     solverLogFn proc
-       SolverStartSATQuery
-       { satQuerySolverName = solverName proc
-       , satQueryReason = rsn
-       }
-     addCommandNoAck c (checkWithAssumptionsCommand c nms)
-     sat_result <- getSatResult proc
-     solverLogFn proc
-       SolverEndSATQuery
-       { satQueryResult = sat_result
-       , satQueryError = Nothing
-       }
-     return (nms, sat_result)
+  readIORef (solverEarlyUnsat proc) >>= \case
+    Just _  -> return ([], Unsat ())
+    Nothing ->
+      do let c = solverConn proc
+         nms <- forM ps (mkAtomicFormula c)
+         solverLogFn proc
+           SolverStartSATQuery
+           { satQuerySolverName = solverName proc
+           , satQueryReason = rsn
+           }
+         addCommandNoAck c (checkWithAssumptionsCommand c nms)
+         sat_result <- getSatResult proc
+         solverLogFn proc
+           SolverEndSATQuery
+           { satQueryResult = sat_result
+           , satQueryError = Nothing
+           }
+         return (nms, sat_result)
 
 checkWithAssumptionsAndModel ::
   SMTReadWriter solver =>
@@ -209,7 +212,6 @@
 --   a model.
 check :: SMTReadWriter solver => SolverProcess scope solver -> String -> IO (SatResult () ())
 check p rsn =
-<<<<<<< HEAD
   readIORef (solverEarlyUnsat p) >>= \case
     Just _  -> return (Unsat ())
     Nothing ->
@@ -227,22 +229,6 @@
            , satQueryError = Nothing
            }
          return sat_result
-=======
-  do let c = solverConn p
-     solverLogFn p
-       SolverStartSATQuery
-       { satQuerySolverName = solverName p
-       , satQueryReason = rsn
-       }
-     addCommandNoAck c (checkCommand c)
-     sat_result <- getSatResult p
-     solverLogFn p
-       SolverEndSATQuery
-       { satQueryResult = sat_result
-       , satQueryError = Nothing
-       }
-     return sat_result
->>>>>>> 86ad7f37
 
 -- | Send a check command to the solver and get the model in the case of a SAT result.
 --
