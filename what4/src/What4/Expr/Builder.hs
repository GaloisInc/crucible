{-|
Module      : What4.Expr.Builder
Copyright   : (c) Galois Inc, 2015-2016
License     : BSD3
Maintainer  : jhendrix@galois.com

This module defines the canonical implementation of the solver interface
from "What4.Interface". Type @'ExprBuilder' t st@ is
an instance of the classes 'IsExprBuilder' and 'IsSymExprBuilder'.
-}
{-# LANGUAGE CPP #-}
{-# LANGUAGE BangPatterns #-}
{-# LANGUAGE DataKinds #-}
{-# LANGUAGE DeriveGeneric #-}
{-# LANGUAGE EmptyDataDecls #-}
{-# LANGUAGE FlexibleContexts #-}
{-# LANGUAGE FlexibleInstances #-}
{-# LANGUAGE GADTs #-}
{-# LANGUAGE ImplicitParams #-}
{-# LANGUAGE KindSignatures #-}
{-# LANGUAGE LambdaCase #-}
{-# LANGUAGE MultiParamTypeClasses #-}
{-# LANGUAGE MultiWayIf #-}
{-# LANGUAGE OverloadedStrings #-}
{-# LANGUAGE PatternGuards #-}
{-# LANGUAGE PatternSynonyms #-}
{-# LANGUAGE PolyKinds #-}
{-# LANGUAGE RankNTypes #-}
{-# LANGUAGE ScopedTypeVariables #-}
{-# LANGUAGE TemplateHaskell #-}
{-# LANGUAGE TupleSections #-}
{-# LANGUAGE TypeApplications #-}
{-# LANGUAGE TypeFamilies #-}
{-# LANGUAGE TypeOperators #-}
{-# LANGUAGE TypeSynonymInstances #-}
{-# LANGUAGE UndecidableInstances #-}
{-# LANGUAGE ViewPatterns #-}
module What4.Expr.Builder
  ( -- * ExprBuilder
    ExprBuilder
  , newExprBuilder
  , getSymbolVarBimap
  , sbMakeExpr
  , sbNonceExpr
  , curProgramLoc
  , sbUnaryThreshold
  , sbCacheStartSize
  , sbBVDomainRangeLimit
  , sbStateManager
  , exprCounter
  , startCaching
  , stopCaching

    -- * Specialized representations
  , bvUnary
  , natSum
  , intSum
  , realSum

    -- ** configuration options
  , unaryThresholdOption
  , bvdomainRangeLimitOption
  , cacheStartSizeOption
  , cacheTerms

    -- * Expr
  , Expr(..)
  , asApp
  , iteSize
  , exprLoc
  , ppExpr
  , ppExprTop
  , asConjunction
  , exprMaybeId
    -- ** AppExpr
  , AppExpr
  , appExprId
  , appExprLoc
  , appExprApp
    -- ** NonceAppExpr
  , NonceAppExpr
  , nonceExprId
  , nonceExprLoc
  , nonceExprApp
    -- ** Type abbreviations
  , BoolExpr
  , NatExpr
  , IntegerExpr
  , RealExpr
  , BVExpr
  , CplxExpr
  , StringExpr

    -- * App
  , App(..)
  , traverseApp
  , appType
    -- * NonceApp
  , NonceApp(..)
  , nonceAppType

    -- * Bound Variable information
  , ExprBoundVar
  , bvarId
  , bvarLoc
  , bvarName
  , bvarType
  , bvarKind
  , VarKind(..)
  , boundVars
  , ppBoundVar
  , evalBoundVars

    -- * Symbolic Function
  , ExprSymFn(..)
  , SymFnInfo(..)
  , symFnArgTypes
  , symFnReturnType

    -- * SymbolVarBimap
  , SymbolVarBimap
  , SymbolBinding(..)
  , emptySymbolVarBimap

    -- * IdxCache
  , IdxCache
  , newIdxCache
  , lookupIdx
  , lookupIdxValue
  , insertIdxValue
  , deleteIdxValue
  , clearIdxCache
  , idxCacheEval
  , idxCacheEval'

    -- * Flags
  , type FloatInterpretation
  , FloatIEEE
  , FloatUninterpreted
  , FloatReal
  , Flags

    -- * Re-exports
  , SymExpr
  , What4.Interface.bvWidth
  , What4.Interface.exprType
  , What4.Interface.IndexLit(..)
  , What4.Interface.ArrayResultWrapper(..)
  , What4.Expr.WeightedSum.SemiRingRepr(..)
  ) where

import qualified Control.Exception as Ex
import           Control.Lens hiding (asIndex, (:>), Empty)
import           Control.Monad
import           Control.Monad.IO.Class
import           Control.Monad.ST
import           Data.Bimap (Bimap)
import qualified Data.Bimap as Bimap
import qualified Data.Binary.IEEE754 as IEEE754
import qualified Data.Bits as Bits
import           Data.Foldable
import qualified Data.HashTable.Class as H (toList)
import qualified Data.HashTable.ST.Cuckoo as H
import           Data.Hashable
import           Data.IORef
import           Data.Map.Strict (Map)
import qualified Data.Map.Strict as Map
import           Data.Maybe
import           Data.Parameterized.Classes
import           Data.Parameterized.Context as Ctx
import qualified Data.Parameterized.HashTable as PH
import           Data.Parameterized.NatRepr
import           Data.Parameterized.Nonce
import           Data.Parameterized.Some
import           Data.Parameterized.TH.GADT
import           Data.Parameterized.TraversableFC
import           Data.Ratio (numerator, denominator)
import           Data.STRef
import qualified Data.Sequence as Seq
import           Data.Set (Set)
import qualified Data.Set as Set
import           Data.String
import           Data.Text (Text)
import qualified Data.Text as Text
import           Data.Word (Word64)
import           GHC.Generics (Generic)
import qualified Numeric as N
import           Numeric.Natural
import qualified Text.PrettyPrint.ANSI.Leijen as PP
import           Text.PrettyPrint.ANSI.Leijen hiding ((<$>))

import           What4.BaseTypes
import           What4.Concrete
import qualified What4.Config as CFG
import           What4.Interface
import           What4.InterpretedFloatingPoint
import           What4.ProgramLoc
import           What4.Symbol
import           What4.Expr.MATLAB
import           What4.Expr.WeightedSum (SemiRing, SemiRingRepr(..), WeightedSum, semiRingBase)
import qualified What4.Expr.WeightedSum as WSum
import           What4.Expr.UnaryBV (UnaryBV)
import qualified What4.Expr.UnaryBV as UnaryBV

import           What4.Utils.AbstractDomains
import           What4.Utils.Arithmetic
import qualified What4.Utils.BVDomain as BVD
import           What4.Utils.Complex
import qualified What4.Utils.Hashable as Hash

------------------------------------------------------------------------
-- Utilities

toDouble :: Rational -> Double
toDouble = fromRational

cachedEval :: (HashableF k, TestEquality k)
           => PH.HashTable RealWorld k a
           -> k tp
           -> IO (a tp)
           -> IO (a tp)
cachedEval tbl k action = do
  mr <- stToIO $ PH.lookup tbl k
  case mr of
    Just r -> return r
    Nothing -> do
      r <- action
      seq r $ do
      stToIO $ PH.insert tbl k r
      return r

------------------------------------------------------------------------
-- ExprBoundVar

-- | The Kind of a bound variable.
data VarKind
  = QuantifierVarKind
    -- ^ A variable appearing in a quantifier.
  | LatchVarKind
    -- ^ A variable appearing as a latch input.
  | UninterpVarKind
    -- ^ A variable appearing in a uninterpreted constant

-- | Information about bound variables.
-- Parameter @t@ is a phantom type brand used to track nonces.
--
-- Type @'SimpleBoundVar' t@ instantiates the type family
-- @'BoundVar' ('ExprBuilder' t st)@.
--
-- Selector functions are provided to destruct 'SimpleBoundVar'
-- values, but the constructor is kept hidden. The preferred way to
-- construct a 'SimpleBoundVar' is to use 'freshBoundVar'.
data ExprBoundVar t (tp :: BaseType) =
  BVar { bvarId  :: {-# UNPACK #-} !(Nonce t tp)
       , bvarLoc :: !ProgramLoc
       , bvarName :: !SolverSymbol
       , bvarType :: !(BaseTypeRepr tp)
       , bvarKind :: !VarKind
       }

instance TestEquality (ExprBoundVar t) where
  testEquality x y = testEquality (bvarId x) (bvarId y)

instance OrdF (ExprBoundVar t) where
  compareF x y = compareF (bvarId x) (bvarId y)

instance Hashable (ExprBoundVar t tp) where
  hashWithSalt s x = hashWithSalt s (bvarId x)

instance HashableF (ExprBoundVar t) where
  hashWithSaltF = hashWithSalt

------------------------------------------------------------------------
-- NonceApp

-- | Type @NonceApp t e tp@ encodes the top-level application of an
-- 'Expr'. It includes expression forms that bind variables (contrast
-- with 'App').
--
-- Parameter @t@ is a phantom type brand used to track nonces.
-- Parameter @e@ is used everywhere a recursive sub-expression would
-- go. Uses of the 'NonceApp' type will tie the knot through this
-- parameter. Parameter @tp@ indicates the type of the expression.
data NonceApp t (e :: BaseType -> *) (tp :: BaseType) where
  Forall :: !(ExprBoundVar t tp)
         -> !(e BaseBoolType)
         -> NonceApp t e BaseBoolType
  Exists :: !(ExprBoundVar t tp)
         -> !(e BaseBoolType)
         -> NonceApp t e BaseBoolType

  -- Create an array from a function
  ArrayFromFn :: !(ExprSymFn t (idx ::> itp) ret)
              -> NonceApp t e (BaseArrayType (idx ::> itp) ret)

  -- Create an array by mapping over one or more existing arrays.
  MapOverArrays :: !(ExprSymFn t (ctx::>d) r)
                -> !(Ctx.Assignment BaseTypeRepr (idx ::> itp))
                -> !(Ctx.Assignment (ArrayResultWrapper e (idx ::> itp)) (ctx::>d))
                -> NonceApp t e (BaseArrayType (idx ::> itp) r)

  -- This returns true if all the indices satisfying the given predicate equal true.
  ArrayTrueOnEntries
    :: !(ExprSymFn t (idx ::> itp) BaseBoolType)
    -> !(e (BaseArrayType (idx ::> itp) BaseBoolType))
    -> NonceApp t e BaseBoolType

  -- Apply a function to some arguments
  FnApp :: !(ExprSymFn t args ret)
        -> !(Ctx.Assignment e args)
        -> NonceApp t e ret

------------------------------------------------------------------------
-- App

-- | Type @'App' e tp@ encodes the top-level application of an 'Expr'
-- expression. It includes first-order expression forms that do not
-- bind variables (contrast with 'NonceApp').
--
-- Parameter @e@ is used everywhere a recursive sub-expression would
-- go. Uses of the 'App' type will tie the knot through this
-- parameter. Parameter @tp@ indicates the type of the expression.
data App (e :: BaseType -> *) (tp :: BaseType) where

  ------------------------------------------------------------------------
  -- Boolean operations

  TrueBool  :: App e BaseBoolType
  FalseBool :: App e BaseBoolType
  NotBool :: !(e BaseBoolType) -> App e BaseBoolType
  AndBool :: !(e BaseBoolType) -> !(e BaseBoolType) -> App e BaseBoolType
  XorBool :: !(e BaseBoolType) -> !(e BaseBoolType) -> App e BaseBoolType
  IteBool :: !(e BaseBoolType)
          -> !(e BaseBoolType)
          -> !(e BaseBoolType)
          -> App e BaseBoolType

  ------------------------------------------------------------------------
  -- Semiring operations

  -- This represents a weighted sum of other expressions plus an offset.
  SemiRingSum
     :: SemiRing e tp
     => !(SemiRingRepr tp)
     -> {-# UNPACK #-} !(WeightedSum e tp)
     -> App e tp

  -- Multiplication of two semiring values
  --
  -- The ExprBuilder should maintain the invariant that neither value is
  -- a constant, and hence this denotes a non-linear expression.
  -- Multiplications by scalars should use the 'SemiRingSum' constructor.
  SemiRingMul
     :: SemiRing e tp
     => !(SemiRingRepr tp)
     -> !(e tp)
     -> !(e tp)
     -> App e tp

  -- If/then/else on semiring values.
  SemiRingIte
     :: SemiRing e tp
     => !(SemiRingRepr tp)
     -> !(e BaseBoolType)
     -> !(e tp)
     -> !(e tp)
     -> App e tp

  SemiRingEq
     :: SemiRing e tp
     => !(SemiRingRepr tp)
     -> !(e tp)
     -> !(e tp)
     -> App e BaseBoolType

  SemiRingLe
     :: SemiRing e tp
     => !(SemiRingRepr tp)
     -> !(e tp)
     -> !(e tp)
     -> App e BaseBoolType

  ------------------------------------------------------------------------
  -- Basic arithmetic operations

  RealIsInteger :: !(e BaseRealType) -> App e BaseBoolType

  -- This does natural number division rounded to zero.
  --
  -- NatDiv x y is equivalent to intToNat (floor (RealDiv (natToReal x) (natToReal y)))
  NatDiv :: !(e BaseNatType)  -> !(e BaseNatType) -> App e BaseNatType

  IntDiv :: !(e BaseIntegerType)  -> !(e BaseIntegerType) -> App e BaseIntegerType
  IntMod :: !(e BaseIntegerType)  -> !(e BaseIntegerType) -> App e BaseNatType
  IntAbs :: !(e BaseIntegerType)  -> App e BaseNatType
  IntDivisible :: !(e BaseIntegerType) -> Natural -> App e BaseBoolType

  RealDiv :: !(e BaseRealType) -> !(e BaseRealType) -> App e BaseRealType

  -- Returns @sqrt(x)@, result is not defined if @x@ is negative.
  RealSqrt :: !(e BaseRealType) -> App e BaseRealType

  ------------------------------------------------------------------------
  -- Operations that introduce irrational numbers.

  Pi :: App e BaseRealType

  RealSin   :: !(e BaseRealType) -> App e BaseRealType
  RealCos   :: !(e BaseRealType) -> App e BaseRealType
  RealATan2 :: !(e BaseRealType) -> !(e BaseRealType) -> App e BaseRealType
  RealSinh  :: !(e BaseRealType) -> App e BaseRealType
  RealCosh  :: !(e BaseRealType) -> App e BaseRealType

  RealExp :: !(e BaseRealType) -> App e BaseRealType
  RealLog :: !(e BaseRealType) -> App e BaseRealType

  --------------------------------
  -- Bitvector operations

  -- Perform if-then-else on two bitvectors.
  BVIte :: (1 <= w)
        => !(NatRepr w)        -- Width of result.
        -> Integer             -- Number of if-then-else branches.
        -> !(e BaseBoolType)   -- Predicate
        -> !(e (BaseBVType w)) -- True value
        -> !(e (BaseBVType w)) -- False value
        -> App e (BaseBVType w)

  -- Return value of bit at given index.
  BVTestBit :: (1 <= w)
            => !Integer -- Index of bit to test
                        -- (least-significant bit has index 0)
            -> !(e (BaseBVType w))
            -> App e BaseBoolType
  BVEq :: (1 <= w)
       => !(e (BaseBVType w))
       -> !(e (BaseBVType w))
       -> App e BaseBoolType
  BVSlt :: (1 <= w)
        => !(e (BaseBVType w))
        -> !(e (BaseBVType w))
        -> App e BaseBoolType
  BVUlt :: (1 <= w)
        => !(e (BaseBVType w))
        -> !(e (BaseBVType w))
        -> App e BaseBoolType

  -- A unary representation of terms where an integer @i@ is mapped to a
  -- predicate that is true if the unsigned encoding of the value is greater
  -- than or equal to @i@.
  --
  -- The map contains a binding (i -> p_i) when the predicate
  --
  -- As an example, we can encode the value @1@ with the assignment:
  --   { 0 => true ; 2 => false }
  BVUnaryTerm :: (1 <= n)
              => !(UnaryBV (e BaseBoolType) n)
              -> App e (BaseBVType n)

  BVConcat :: (1 <= u, 1 <= v, 1 <= (u+v))
           => !(NatRepr (u+v))
           -> !(e (BaseBVType u))
           -> !(e (BaseBVType v))
           -> App e (BaseBVType (u+v))

  BVSelect :: (1 <= n, idx + n <= w)
              -- First bit to select from (least-significant bit has index 0)
           => !(NatRepr idx)
              -- Number of bits to select, counting up toward more significant bits
           -> !(NatRepr n)
              -- Bitvector to select from.
           -> !(e (BaseBVType w))
           -> App e (BaseBVType n)

  BVNeg :: (1 <= w) => !(NatRepr w) -> !(e (BaseBVType w)) -> App e (BaseBVType w)

  BVAdd  :: (1 <= w)
         => !(NatRepr w)
         -> !(e (BaseBVType w))
         -> !(e (BaseBVType w))
         -> App e (BaseBVType w)

{-
  -- | This represents a real number as a weighted sum of other expressions plus
  -- an offset.
  BVSum :: (1 <= w)
        => !(NatRepr w)
        -> {-# UNPACK #-} !(WeightedSum Integer (e (BaseBVType w)))
        -> App e (BaseBVType w)
-}

  BVMul  :: (1 <= w)
         => !(NatRepr w)
         -> !(e (BaseBVType w))
         -> !(e (BaseBVType w))
         -> App e (BaseBVType w)
  BVUdiv :: (1 <= w)
         => !(NatRepr w)
         -> !(e (BaseBVType w))
         -> !(e (BaseBVType w))
         -> App e (BaseBVType w)
  BVUrem :: (1 <= w)
         => !(NatRepr w)
         -> !(e (BaseBVType w))
         -> !(e (BaseBVType w))
         -> App e (BaseBVType w)
  BVSdiv :: (1 <= w)
         => !(NatRepr w)
         -> !(e (BaseBVType w))
         -> !(e (BaseBVType w))
         -> App e (BaseBVType w)
  BVSrem :: (1 <= w)
         => !(NatRepr w)
         -> !(e (BaseBVType w))
         -> !(e (BaseBVType w))
         -> App e (BaseBVType w)

  BVShl :: (1 <= w)
        => !(NatRepr w)
        -> !(e (BaseBVType w))
        -> !(e (BaseBVType w))
        -> App e (BaseBVType w)

  BVLshr :: (1 <= w)
         => !(NatRepr w)
         -> !(e (BaseBVType w))
         -> !(e (BaseBVType w))
         -> App e (BaseBVType w)

  BVAshr :: (1 <= w)
         => !(NatRepr w)
         -> !(e (BaseBVType w))
         -> !(e (BaseBVType w))
         -> App e (BaseBVType w)

  BVZext :: (1 <= w, w+1 <= r, 1 <= r)
         => !(NatRepr r)
         -> !(e (BaseBVType w))
         -> App e (BaseBVType r)

  BVSext :: (1 <= w, w+1 <= r, 1 <= r)
         => !(NatRepr r)
         -> !(e (BaseBVType w))
         -> App e (BaseBVType r)

  BVTrunc :: (1 <= r, r+1 <= w)
          => !(NatRepr r)
          -> !(e (BaseBVType w))
          -> App e (BaseBVType r)

  BVBitNot :: (1 <= w)
           => !(NatRepr w)
           -> !(e (BaseBVType w))
           -> App e (BaseBVType w)
  BVBitAnd :: (1 <= w)
           => !(NatRepr w)
           -> !(e (BaseBVType w))
           -> !(e (BaseBVType w))
           -> App e (BaseBVType w)
  BVBitOr :: (1 <= w)
          => !(NatRepr w)
          -> !(e (BaseBVType w))
          -> !(e (BaseBVType w))
          -> App e (BaseBVType w)
  BVBitXor :: (1 <= w)
           => !(NatRepr w)
           -> !(e (BaseBVType w))
           -> !(e (BaseBVType w))
           -> App e (BaseBVType w)

  --------------------------------
  -- Float operations

  FloatPZero :: !(FloatPrecisionRepr fpp) -> App e (BaseFloatType fpp)
  FloatNZero :: !(FloatPrecisionRepr fpp) -> App e (BaseFloatType fpp)
  FloatNaN :: !(FloatPrecisionRepr fpp) -> App e (BaseFloatType fpp)
  FloatPInf :: !(FloatPrecisionRepr fpp) -> App e (BaseFloatType fpp)
  FloatNInf :: !(FloatPrecisionRepr fpp) -> App e (BaseFloatType fpp)
  FloatNeg
    :: !(FloatPrecisionRepr fpp)
    -> !(e (BaseFloatType fpp))
    -> App e (BaseFloatType fpp)
  FloatAbs
    :: !(FloatPrecisionRepr fpp)
    -> !(e (BaseFloatType fpp))
    -> App e (BaseFloatType fpp)
  FloatSqrt
    :: !(FloatPrecisionRepr fpp)
    -> !RoundingMode
    -> !(e (BaseFloatType fpp))
    -> App e (BaseFloatType fpp)
  FloatAdd
    :: !(FloatPrecisionRepr fpp)
    -> !RoundingMode
    -> !(e (BaseFloatType fpp))
    -> !(e (BaseFloatType fpp))
    -> App e (BaseFloatType fpp)
  FloatSub
    :: !(FloatPrecisionRepr fpp)
    -> !RoundingMode
    -> !(e (BaseFloatType fpp))
    -> !(e (BaseFloatType fpp))
    -> App e (BaseFloatType fpp)
  FloatMul
    :: !(FloatPrecisionRepr fpp)
    -> !RoundingMode
    -> !(e (BaseFloatType fpp))
    -> !(e (BaseFloatType fpp))
    -> App e (BaseFloatType fpp)
  FloatDiv
    :: !(FloatPrecisionRepr fpp)
    -> !RoundingMode
    -> !(e (BaseFloatType fpp))
    -> !(e (BaseFloatType fpp))
    -> App e (BaseFloatType fpp)
  FloatRem
    :: !(FloatPrecisionRepr fpp)
    -> !(e (BaseFloatType fpp))
    -> !(e (BaseFloatType fpp))
    -> App e (BaseFloatType fpp)
  FloatMin
    :: !(FloatPrecisionRepr fpp)
    -> !(e (BaseFloatType fpp))
    -> !(e (BaseFloatType fpp))
    -> App e (BaseFloatType fpp)
  FloatMax
    :: !(FloatPrecisionRepr fpp)
    -> !(e (BaseFloatType fpp))
    -> !(e (BaseFloatType fpp))
    -> App e (BaseFloatType fpp)
  FloatFMA
    :: !(FloatPrecisionRepr fpp)
    -> !RoundingMode
    -> !(e (BaseFloatType fpp))
    -> !(e (BaseFloatType fpp))
    -> !(e (BaseFloatType fpp))
    -> App e (BaseFloatType fpp)
  FloatEq
    :: !(e (BaseFloatType fpp))
    -> !(e (BaseFloatType fpp))
    -> App e BaseBoolType
  FloatFpEq
    :: !(e (BaseFloatType fpp))
    -> !(e (BaseFloatType fpp))
    -> App e BaseBoolType
  FloatFpNe
    :: !(e (BaseFloatType fpp))
    -> !(e (BaseFloatType fpp))
    -> App e BaseBoolType
  FloatLe
    :: !(e (BaseFloatType fpp))
    -> !(e (BaseFloatType fpp))
    -> App e BaseBoolType
  FloatLt
    :: !(e (BaseFloatType fpp))
    -> !(e (BaseFloatType fpp))
    -> App e BaseBoolType
  FloatIsNaN :: !(e (BaseFloatType fpp)) -> App e BaseBoolType
  FloatIsInf :: !(e (BaseFloatType fpp)) -> App e BaseBoolType
  FloatIsZero :: !(e (BaseFloatType fpp)) -> App e BaseBoolType
  FloatIsPos :: !(e (BaseFloatType fpp)) -> App e BaseBoolType
  FloatIsNeg :: !(e (BaseFloatType fpp)) -> App e BaseBoolType
  FloatIsSubnorm :: !(e (BaseFloatType fpp)) -> App e BaseBoolType
  FloatIsNorm :: !(e (BaseFloatType fpp)) -> App e BaseBoolType
  FloatIte
    :: !(FloatPrecisionRepr fpp)
    -> !(e BaseBoolType)
    -> !(e (BaseFloatType fpp))
    -> !(e (BaseFloatType fpp))
    -> App e (BaseFloatType fpp)
  FloatCast
    :: !(FloatPrecisionRepr fpp)
    -> !RoundingMode
    -> !(e (BaseFloatType fpp'))
    -> App e (BaseFloatType fpp)
  FloatFromBinary
    :: (1 <= eb, 1 <= sb)
    => !(FloatPrecisionRepr (FloatingPointPrecision sb eb))
    -> !(e (BaseBVType (sb + ebto_fp)))
    -> App e (BaseFloatType (FloatingPointPrecision sb eb))
  BVToFloat
    :: (1 <= w)
    => !(FloatPrecisionRepr fpp)
    -> !RoundingMode
    -> !(e (BaseBVType w))
    -> App e (BaseFloatType fpp)
  SBVToFloat
    :: (1 <= w)
    => !(FloatPrecisionRepr fpp)
    -> !RoundingMode
    -> !(e (BaseBVType w))
    -> App e (BaseFloatType fpp)
  RealToFloat
    :: !(FloatPrecisionRepr fpp)
    -> !RoundingMode
    -> !(e BaseRealType)
    -> App e (BaseFloatType fpp)
  FloatToBV
    :: (1 <= w)
    => !(NatRepr w)
    -> !RoundingMode
    -> !(e (BaseFloatType fpp))
    -> App e (BaseBVType w)
  FloatToSBV
    :: (1 <= w)
    => !(NatRepr w)
    -> !RoundingMode
    -> !(e (BaseFloatType fpp))
    -> App e (BaseBVType w)
  FloatToReal :: !(e (BaseFloatType fpp)) -> App e BaseRealType

  ------------------------------------------------------------------------
  -- Array operations

  ArrayEq :: !(e (BaseArrayType idx b))
          -> !(e (BaseArrayType idx b))
          -> App e BaseBoolType

  -- Partial map from concrete indices to array values over another array.
  ArrayMap :: !(Ctx.Assignment BaseTypeRepr (i ::> itp))
           -> !(BaseTypeRepr tp)
                -- /\ The type of the array.
           -> !(Hash.Map IndexLit (i ::> itp) e tp)
              -- /\ Maps indices that are updated to the associated value.
           -> !(e (BaseArrayType (i::> itp) tp))
              -- /\ The underlying array that has been updated.
           -> App e (BaseArrayType (i ::> itp) tp)

  -- Constant array
  ConstantArray :: !(Ctx.Assignment BaseTypeRepr (i ::> tp))
                -> !(BaseTypeRepr b)
                -> !(e b)
                -> App e (BaseArrayType (i::>tp) b)

  MuxArray :: !(Ctx.Assignment BaseTypeRepr (i::>tp))
           -> !(BaseTypeRepr b)
           -> !(e BaseBoolType)
           -> !(e (BaseArrayType (i::>tp) b))
           -> !(e (BaseArrayType (i::>tp) b))
           -> App e (BaseArrayType (i::>tp) b)

  UpdateArray :: !(BaseTypeRepr b)
              -> !(Ctx.Assignment BaseTypeRepr (i::>tp))
              -> !(e (BaseArrayType (i::>tp) b))
              -> !(Ctx.Assignment e (i::>tp))
              -> !(e b)
              -> App e (BaseArrayType (i::>tp) b)

  SelectArray :: !(BaseTypeRepr b)
              -> !(e (BaseArrayType (i::>tp) b))
              -> !(Ctx.Assignment e (i::>tp))
              -> App e b

  ------------------------------------------------------------------------
  -- Conversions.

  NatToInteger  :: !(e BaseNatType)  -> App e BaseIntegerType
  -- Converts non-negative integer to nat.
  -- Not defined on negative values.
  IntegerToNat :: !(e BaseIntegerType) -> App e BaseNatType

  IntegerToReal :: !(e BaseIntegerType) -> App e BaseRealType

  -- Convert a real value to an integer
  --
  -- Not defined on non-integral reals.
  RealToInteger :: !(e BaseRealType) -> App e BaseIntegerType

  BVToNat       :: (1 <= w) => !(e (BaseBVType w)) -> App e BaseNatType
  BVToInteger   :: (1 <= w) => !(e (BaseBVType w)) -> App e BaseIntegerType
  SBVToInteger  :: (1 <= w) => !(e (BaseBVType w)) -> App e BaseIntegerType
  PredToBV      :: !(e BaseBoolType) -> App e (BaseBVType 1)

  -- Converts integer to a bitvector.  The number is interpreted modulo 2^n.
  IntegerToBV  :: (1 <= w) => !(e BaseIntegerType) -> NatRepr w -> App e (BaseBVType w)

  RoundReal :: !(e BaseRealType) -> App e BaseIntegerType
  FloorReal :: !(e BaseRealType) -> App e BaseIntegerType
  CeilReal  :: !(e BaseRealType) -> App e BaseIntegerType

  ------------------------------------------------------------------------
  -- Complex operations

  Cplx  :: {-# UNPACK #-} !(Complex (e BaseRealType)) -> App e BaseComplexType
  RealPart :: !(e BaseComplexType) -> App e BaseRealType
  ImagPart :: !(e BaseComplexType) -> App e BaseRealType

  ------------------------------------------------------------------------
  -- Structs

  -- A struct with its fields.
  StructCtor :: !(Ctx.Assignment BaseTypeRepr flds)
             -> !(Ctx.Assignment e flds)
             -> App e (BaseStructType flds)

  StructField :: !(e (BaseStructType flds))
              -> !(Ctx.Index flds tp)
              -> !(BaseTypeRepr tp)
              -> App e tp

  StructIte :: !(Ctx.Assignment BaseTypeRepr flds)
            -> !(e BaseBoolType)
            -> !(e (BaseStructType flds))
            -> !(e (BaseStructType flds))
            -> App e (BaseStructType flds)

-- | This type represents 'Expr' values that were built from a
-- 'NonceApp'.
--
-- Parameter @t@ is a phantom type brand used to track nonces.
--
-- Selector functions are provided to destruct 'NonceAppExpr' values,
-- but the constructor is kept hidden. The preferred way to construct
-- an 'Expr' from a 'NonceApp' is to use 'sbNonceExpr'.
data NonceAppExpr t (tp :: BaseType)
   = NonceAppExprCtor { nonceExprId  :: {-# UNPACK #-} !(Nonce t tp)
                     , nonceExprLoc :: !ProgramLoc
                     , nonceExprApp :: !(NonceApp t (Expr t) tp)
                     , nonceExprAbsValue :: !(AbstractValue tp)
                     }

-- | This type represents 'Expr' values that were built from an 'App'.
--
-- Parameter @t@ is a phantom type brand used to track nonces.
--
-- Selector functions are provided to destruct 'AppExpr' values, but
-- the constructor is kept hidden. The preferred way to construct an
-- 'Expr' from an 'App' is to use 'sbMakeExpr'.
data AppExpr t (tp :: BaseType)
   = AppExprCtor { appExprId  :: {-# UNPACK #-} !(Nonce t tp)
                , appExprLoc :: !ProgramLoc
                , appExprApp :: !(App (Expr t) tp)
                , appExprAbsValue :: !(AbstractValue tp)
                }

------------------------------------------------------------------------
-- Expr

-- | The main ExprBuilder expression datastructure. We call the type
-- 'Expr' because each 'Expr' is an element of a DAG that represents
-- sub-term sharing. Expressions of type @Expr t tp@ contain nonces of
-- type @'Nonce' t tp@, which are used to identify shared sub-terms.
--
-- Type parameter @t@ is a phantom type brand used to relate nonces to
-- a specific nonce generator (similar to the @s@ parameter of the
-- @ST@ monad). The type index @tp@ of kind 'BaseType' indicates the
-- type of the values denoted by the given expression.
--
-- Type @'Expr' t@ instantiates the type family @'SymExpr'
-- ('ExprBuilder' t st)@.
data Expr t (tp :: BaseType) where
  SemiRingLiteral :: !(SemiRingRepr tp) -> !(WSum.Coefficient tp) -> !ProgramLoc -> Expr t tp
  BVExpr  :: (1 <= w) => !(NatRepr w) -> !Integer -> !ProgramLoc -> Expr t (BaseBVType w)
  StringExpr :: !Text -> !ProgramLoc -> Expr t BaseStringType
  -- Application
  AppExpr :: {-# UNPACK #-} !(AppExpr t tp) -> Expr t tp
  -- An atomic predicate
  NonceAppExpr :: {-# UNPACK #-} !(NonceAppExpr t tp) -> Expr t tp
  -- A bound variable
  BoundVarExpr :: !(ExprBoundVar t tp) -> Expr t tp

-- | Destructor for the 'AppExpr' constructor.
{-# INLINE asApp #-}
asApp :: Expr t tp -> Maybe (App (Expr t) tp)
asApp (AppExpr a) = Just (appExprApp a)
asApp _ = Nothing

-- | Destructor for the 'NonceAppExpr' constructor.
{-# INLINE asNonceApp #-}
asNonceApp :: Expr t tp -> Maybe (NonceApp t (Expr t) tp)
asNonceApp (NonceAppExpr a) = Just (nonceExprApp a)
asNonceApp _ = Nothing

exprLoc :: Expr t tp -> ProgramLoc
exprLoc (SemiRingLiteral _ _ l) = l
exprLoc (BVExpr _ _ l) = l
exprLoc (StringExpr _ l) = l
exprLoc (NonceAppExpr a)  = nonceExprLoc a
exprLoc (AppExpr a)   = appExprLoc a
exprLoc (BoundVarExpr v) = bvarLoc v

mkExpr :: Nonce t tp
      -> ProgramLoc
      -> App (Expr t) tp
      -> AbstractValue tp
      -> Expr t tp
mkExpr n l a v = AppExpr $ AppExprCtor { appExprId  = n
                                    , appExprLoc = l
                                    , appExprApp = a
                                    , appExprAbsValue = v
                                    }

type BoolExpr t = Expr t BaseBoolType
type NatExpr  t = Expr t BaseNatType
type BVExpr t n = Expr t (BaseBVType n)
type IntegerExpr t = Expr t BaseIntegerType
type RealExpr t = Expr t BaseRealType
type CplxExpr t = Expr t BaseComplexType
type StringExpr t = Expr t BaseStringType

iteSize :: Expr t tp -> Integer
iteSize e =
  case asApp e of
    Just (BVIte _ 0  _ _ _) -> error "iteSize given bad BVIte"
    Just (BVIte _ sz _ _ _) -> sz
    _ -> 0

{-# INLINE boolExprAsBool #-}
boolExprAsBool :: BoolExpr t -> Maybe Bool
boolExprAsBool e
  | Just TrueBool  <- asApp e = Just True
  | Just FalseBool <- asApp e = Just False
  | otherwise = Nothing

instance IsExpr (Expr t) where
  asConstantPred = boolExprAsBool

  asNat (SemiRingLiteral SemiRingNat n _) = Just n
  asNat _ = Nothing

  asInteger (SemiRingLiteral SemiRingInt n _) = Just n
  asInteger _ = Nothing

  asRational (SemiRingLiteral SemiRingReal r _) = Just r
  asRational _ = Nothing

  asComplex e
    | Just (Cplx c) <- asApp e = traverse asRational c
    | otherwise = Nothing

  exprType (SemiRingLiteral sr _ _) = semiRingBase sr
  exprType (BVExpr w _ _) = BaseBVRepr w
  exprType (StringExpr _ _) = BaseStringRepr
  exprType (NonceAppExpr e)  = nonceAppType (nonceExprApp e)
  exprType (AppExpr e) = appType (appExprApp e)
  exprType (BoundVarExpr i) = bvarType i

  asUnsignedBV (BVExpr _ i _) = Just i
  asUnsignedBV _ = Nothing

  asSignedBV x = toSigned (bvWidth x) <$> asUnsignedBV x

  asString (StringExpr x _) = Just x
  asString _ = Nothing

  asConstantArray (asApp -> Just (ConstantArray _ _ def)) = Just def
  asConstantArray _ = Nothing

  asStruct (asApp -> Just (StructCtor _ flds)) = Just flds
  asStruct _ = Nothing

  printSymExpr = pretty


asSemiRingLit :: Expr t tp -> Maybe (WSum.Coefficient tp)
asSemiRingLit (SemiRingLiteral _sr x _loc) = Just x
asSemiRingLit _ = Nothing


------------------------------------------------------------------------
-- ExprSymFn

-- | This describes information about an undefined or defined function.
-- Parameter @t@ is a phantom type brand used to track nonces.
data SymFnInfo t (args :: Ctx BaseType) (ret :: BaseType)
   = UninterpFnInfo !(Ctx.Assignment BaseTypeRepr args)
                    !(BaseTypeRepr ret)
     -- ^ Information about the argument type and return type of an uninterpreted function.

   | DefinedFnInfo !(Ctx.Assignment (ExprBoundVar t) args)
                   !(Expr t ret)
                   !(Ctx.Assignment (Expr t) args -> Bool)
     -- ^ Information about a defined function.
     -- Includes bound variables, expression associated to a defined function, and
     -- an assignment for determining when to instantiate values.

   | MatlabSolverFnInfo !(MatlabSolverFn (Expr t) args ret)
                        !(Ctx.Assignment (ExprBoundVar t) args)
                        !(Expr t ret)
     -- ^ This is a function that corresponds to a matlab solver function.
     --   It includes the definition as a ExprBuilder expr to
     --   enable export to other solvers.

-- | This represents a symbolic function in the simulator.
-- Parameter @t@ is a phantom type brand used to track nonces.
--
-- Type @'ExprSymFn' t@ instantiates the type family @'SymFn'
-- ('ExprBuilder' t st)@.
data ExprSymFn t (args :: Ctx BaseType) (ret :: BaseType)
   = ExprSymFn { symFnId :: !(Nonce t (args ::> ret))
                 -- /\ A unique identifier for the function
                 , symFnName :: !SolverSymbol
                 -- /\ Name of the function
                 , symFnInfo :: !(SymFnInfo t args ret)
                 -- /\ Information about function
                 , symFnLoc  :: !ProgramLoc
                 -- /\ Location where function was defined.
                 }

instance Show (ExprSymFn t args ret) where
  show f | symFnName f == emptySymbol = "f" ++ show (indexValue (symFnId f))
         | otherwise                  = show (symFnName f)


symFnArgTypes :: ExprSymFn t args ret -> Ctx.Assignment BaseTypeRepr args
symFnArgTypes f =
  case symFnInfo f of
    UninterpFnInfo tps _ -> tps
    DefinedFnInfo vars _ _ -> fmapFC bvarType vars
    MatlabSolverFnInfo fn_id _ _ -> matlabSolverArgTypes fn_id

symFnReturnType :: ExprSymFn t args ret -> BaseTypeRepr ret
symFnReturnType f =
  case symFnInfo f of
    UninterpFnInfo _ tp -> tp
    DefinedFnInfo _ r _ -> exprType r
    MatlabSolverFnInfo fn_id _ _ -> matlabSolverReturnType fn_id

-- | Return solver function associated with ExprSymFn if any.
asMatlabSolverFn :: ExprSymFn t args ret -> Maybe (MatlabSolverFn (Expr t) args ret)
asMatlabSolverFn f
  | MatlabSolverFnInfo g _ _ <- symFnInfo f = Just g
  | otherwise = Nothing



instance Hashable (ExprSymFn t args tp) where
  hashWithSalt s f = s `hashWithSalt` symFnId f

testExprSymFnEq :: ExprSymFn t a1 r1
                  -> ExprSymFn t a2 r2
                  -> Maybe ((a1::>r1) :~: (a2::>r2))
testExprSymFnEq f g = testEquality (symFnId f) (symFnId g)


instance IsSymFn (ExprSymFn t) where
  fnArgTypes = symFnArgTypes
  fnReturnType = symFnReturnType

------------------------------------------------------------------------
-- asConjunction

-- | View a boolean 'Expr' as a conjunction.
asConjunction :: BoolExpr t -> [BoolExpr t]
asConjunction e = asConjunction' [e] Set.empty []

asConjunction' :: [BoolExpr t]
               -> Set (BoolExpr t) -- ^ Set of elements already visited.
               -> [BoolExpr t] -- ^ List of elements.
               -> [BoolExpr t]
asConjunction' [] _ result = result
asConjunction' (h:r) visited result
  | Just TrueBool  <- asApp h = asConjunction' r visited result
  | Just FalseBool <- asApp h = [h]
  | Set.member h visited =
    asConjunction' r visited result
  | Just (AndBool x y) <- asApp h =
    asConjunction' (x:y:r) (Set.insert h visited) result
  | otherwise =
    asConjunction' r (Set.insert h visited) (h:result)

------------------------------------------------------------------------
-- Types

nonceAppType :: NonceApp t e tp -> BaseTypeRepr tp
nonceAppType a =
  case a of
    Forall{} -> knownRepr
    Exists{} -> knownRepr
    ArrayFromFn   fn       -> BaseArrayRepr (symFnArgTypes fn) (symFnReturnType fn)
    MapOverArrays fn idx _ -> BaseArrayRepr idx (symFnReturnType fn)
    ArrayTrueOnEntries _ _ -> knownRepr
    FnApp f _ ->  symFnReturnType f

appType :: App e tp -> BaseTypeRepr tp
appType a =
  case a of
    TrueBool  -> knownRepr
    FalseBool -> knownRepr
    NotBool{} -> knownRepr
    AndBool{} -> knownRepr
    XorBool{} -> knownRepr
    IteBool{} -> knownRepr

    RealIsInteger{} -> knownRepr
    BVTestBit{} -> knownRepr
    BVEq{}    -> knownRepr
    BVSlt{}   -> knownRepr
    BVUlt{}   -> knownRepr
    ArrayEq{} -> knownRepr

    NatDiv{} -> knownRepr

    IntDiv{} -> knownRepr
    IntMod{} -> knownRepr
    IntAbs{} -> knownRepr
    IntDivisible{} -> knownRepr

    SemiRingEq{} -> knownRepr
    SemiRingLe{} -> knownRepr
    SemiRingSum sr _ -> semiRingBase sr
    SemiRingMul sr _ _ -> semiRingBase sr
    SemiRingIte sr _ _ _ -> semiRingBase sr

    RealDiv{} -> knownRepr
    RealSqrt{} -> knownRepr

    RoundReal{} -> knownRepr
    FloorReal{} -> knownRepr
    CeilReal{}  -> knownRepr

    Pi -> knownRepr
    RealSin{}   -> knownRepr
    RealCos{}   -> knownRepr
    RealATan2{} -> knownRepr
    RealSinh{}  -> knownRepr
    RealCosh{}  -> knownRepr

    RealExp{} -> knownRepr
    RealLog{} -> knownRepr

    BVUnaryTerm u  -> BaseBVRepr (UnaryBV.width u)
    BVConcat w _ _ -> BaseBVRepr w
    BVSelect _ n _ -> BaseBVRepr n
    BVNeg w _    -> BaseBVRepr w
    BVAdd w _ _  -> BaseBVRepr w
--    BVSum w _ _  -> BaseBVRepr w
    BVMul w _ _  -> BaseBVRepr w
    BVUdiv w _ _ -> BaseBVRepr w
    BVUrem w _ _ -> BaseBVRepr w
    BVSdiv w _ _ -> BaseBVRepr w
    BVSrem w _ _ -> BaseBVRepr w
    BVIte w _ _ _ _ -> BaseBVRepr w
    BVShl  w _ _  -> BaseBVRepr w
    BVLshr w _ _ -> BaseBVRepr w
    BVAshr w _ _ -> BaseBVRepr w
    BVZext  w _ -> BaseBVRepr w
    BVSext  w _ -> BaseBVRepr w
    BVTrunc w _ -> BaseBVRepr w
    BVBitNot w _ -> BaseBVRepr w
    BVBitAnd w _ _ -> BaseBVRepr w
    BVBitOr  w _ _ -> BaseBVRepr w
    BVBitXor w _ _ -> BaseBVRepr w

    FloatPZero fpp -> BaseFloatRepr fpp
    FloatNZero fpp -> BaseFloatRepr fpp
    FloatNaN fpp -> BaseFloatRepr fpp
    FloatPInf fpp -> BaseFloatRepr fpp
    FloatNInf fpp -> BaseFloatRepr fpp
    FloatNeg fpp _ -> BaseFloatRepr fpp
    FloatAbs fpp _ -> BaseFloatRepr fpp
    FloatSqrt fpp _ _ -> BaseFloatRepr fpp
    FloatAdd fpp _ _ _ -> BaseFloatRepr fpp
    FloatSub fpp _ _ _ -> BaseFloatRepr fpp
    FloatMul fpp _ _ _ -> BaseFloatRepr fpp
    FloatDiv fpp _ _ _ -> BaseFloatRepr fpp
    FloatRem fpp _ _ -> BaseFloatRepr fpp
    FloatMin fpp _ _ -> BaseFloatRepr fpp
    FloatMax fpp _ _ -> BaseFloatRepr fpp
    FloatFMA fpp _ _ _ _ -> BaseFloatRepr fpp
    FloatEq{} -> knownRepr
    FloatFpEq{} -> knownRepr
    FloatFpNe{} -> knownRepr
    FloatLe{} -> knownRepr
    FloatLt{} -> knownRepr
    FloatIsNaN{} -> knownRepr
    FloatIsInf{} -> knownRepr
    FloatIsZero{} -> knownRepr
    FloatIsPos{} -> knownRepr
    FloatIsNeg{} -> knownRepr
    FloatIsSubnorm{} -> knownRepr
    FloatIsNorm{} -> knownRepr
    FloatIte fpp _ _ _ -> BaseFloatRepr fpp
    FloatCast fpp _ _ -> BaseFloatRepr fpp
    FloatFromBinary fpp _ -> BaseFloatRepr fpp
    BVToFloat fpp _ _ -> BaseFloatRepr fpp
    SBVToFloat fpp _ _ -> BaseFloatRepr fpp
    RealToFloat fpp _ _ -> BaseFloatRepr fpp
    FloatToBV w _ _ -> BaseBVRepr w
    FloatToSBV w _ _ -> BaseBVRepr w
    FloatToReal{} -> knownRepr

    ArrayMap      idx b _ _ -> BaseArrayRepr idx b
    ConstantArray idx b _   -> BaseArrayRepr idx b
    MuxArray idx b _ _ _    -> BaseArrayRepr idx b
    SelectArray b _ _       -> b
    UpdateArray b itp _ _ _     -> BaseArrayRepr itp b

    NatToInteger{} -> knownRepr
    IntegerToReal{} -> knownRepr
    BVToNat{} -> knownRepr
    BVToInteger{} -> knownRepr
    SBVToInteger{} -> knownRepr
    PredToBV _ -> knownRepr

    IntegerToNat{} -> knownRepr
    IntegerToBV _ w -> BaseBVRepr w

    RealToInteger{} -> knownRepr

    Cplx{} -> knownRepr
    RealPart{} -> knownRepr
    ImagPart{} -> knownRepr

    StructCtor flds _     -> BaseStructRepr flds
    StructField _ _ tp    -> tp
    StructIte  flds _ _ _ -> BaseStructRepr flds

------------------------------------------------------------------------
-- ExprAllocator

-- | ExprAllocator provides an interface for creating expressions from
-- an applications.
-- Parameter @t@ is a phantom type brand used to track nonces.
data ExprAllocator t
   = ExprAllocator { appExpr  :: forall tp
                            .  ProgramLoc
                            -> App (Expr t) tp
                            -> AbstractValue tp
                            -> IO (Expr t tp)
                  , nonceExpr :: forall tp
                             .  ProgramLoc
                             -> NonceApp t (Expr t) tp
                             -> AbstractValue tp
                             -> IO (Expr t tp)
                  }

------------------------------------------------------------------------
-- SymbolVarBimap

-- | A bijective map between vars and their canonical name for printing
-- purposes.
-- Parameter @t@ is a phantom type brand used to track nonces.
type SymbolVarBimap t = Bimap SolverSymbol (SymbolBinding t)

-- | This describes what a given SolverSymbol is associated with.
-- Parameter @t@ is a phantom type brand used to track nonces.
data SymbolBinding t
   = forall tp . VarSymbolBinding !(ExprBoundVar t tp)
     -- ^ Solver
   | forall args ret . FnSymbolBinding  !(ExprSymFn t args ret)

instance Eq (SymbolBinding t) where
  VarSymbolBinding x == VarSymbolBinding y = isJust (testEquality x y)
  FnSymbolBinding  x == FnSymbolBinding  y = isJust (testEquality (symFnId x) (symFnId y))
  _ == _ = False

instance Ord (SymbolBinding t) where
  compare (VarSymbolBinding x) (VarSymbolBinding y) =
    toOrdering (compareF x y)
  compare VarSymbolBinding{} _ = LT
  compare _ VarSymbolBinding{} = GT
  compare (FnSymbolBinding  x) (FnSymbolBinding  y) =
    toOrdering (compareF (symFnId x) (symFnId y))

-- | Empty symbol var bimap
emptySymbolVarBimap :: SymbolVarBimap t
emptySymbolVarBimap = Bimap.empty

------------------------------------------------------------------------
-- MatlabSolverFn

-- Parameter @t@ is a phantom type brand used to track nonces.
data MatlabFnWrapper t c where
   MatlabFnWrapper :: !(MatlabSolverFn (Expr t) a r) -> MatlabFnWrapper t (a::> r)

instance TestEquality (MatlabFnWrapper t) where
  testEquality (MatlabFnWrapper f) (MatlabFnWrapper g) = do
    Refl <- testSolverFnEq f g
    return Refl


instance HashableF (MatlabFnWrapper t) where
  hashWithSaltF s (MatlabFnWrapper f) = hashWithSalt s f

data ExprSymFnWrapper t c
   = forall a r . (c ~ (a ::> r)) => ExprSymFnWrapper (ExprSymFn t a r)

data SomeSymFn sym = forall args ret . SomeSymFn (SymFn sym args ret)

------------------------------------------------------------------------
-- ExprBuilder

data FloatInterpretation where
  FloatIEEE :: FloatInterpretation
  FloatUninterpreted :: FloatInterpretation
  FloatReal :: FloatInterpretation
type FloatIEEE = 'FloatIEEE
type FloatUninterpreted = 'FloatUninterpreted
type FloatReal = 'FloatReal

data Flags (fi :: FloatInterpretation)

-- | Cache for storing dag terms.
-- Parameter @t@ is a phantom type brand used to track nonces.
data ExprBuilder t (st :: * -> *) (fs :: *)
   = SB { sbTrue  :: !(BoolExpr t)
        , sbFalse :: !(BoolExpr t)
          -- | Constant zero.
        , sbZero  :: !(RealExpr t)
          -- | Configuration object for this symbolic backend
        , sbConfiguration :: !CFG.Config
          -- | Flag used to tell the backend whether to evaluate
          -- ground rational values as double precision floats when
          -- a function cannot be evaluated as a rational.
        , sbFloatReduce :: !Bool
          -- | The maximum number of distinct values a term may have and use the
          -- unary representation.
        , sbUnaryThreshold :: !(CFG.OptionSetting BaseIntegerType)
          -- | The maximum number of distinct ranges in a BVDomain expression.
        , sbBVDomainRangeLimit :: !(CFG.OptionSetting BaseIntegerType)
          -- | The starting size when building a new cache
        , sbCacheStartSize :: !(CFG.OptionSetting BaseIntegerType)
          -- | Counter to generate new unique identifiers for elements and functions.
        , exprCounter :: !(NonceGenerator IO t)
          -- | Reference to current allocator for expressions.
        , curAllocator :: !(IORef (ExprAllocator t))
          -- | The current program location
        , sbProgramLoc :: !(IORef ProgramLoc)
          -- | Additional state maintained by the state manager
        , sbStateManager :: !(IORef (st t))

        , sbVarBindings :: !(IORef (SymbolVarBimap t))
        , sbUninterpFnCache :: !(IORef (Map (SolverSymbol, Some (Ctx.Assignment BaseTypeRepr)) (SomeSymFn (ExprBuilder t st fs))))
          -- | Cache for Matlab functions
        , sbMatlabFnCache
          :: !(PH.HashTable RealWorld (MatlabFnWrapper t) (ExprSymFnWrapper t))
        }

type instance SymFn (ExprBuilder t st fs) = ExprSymFn t
type instance SymExpr (ExprBuilder t st fs) = Expr t
type instance BoundVar (ExprBuilder t st fs) = ExprBoundVar t

sbBVDomainParams :: ExprBuilder t st fs -> IO (BVD.BVDomainParams)
sbBVDomainParams sym =
  do rl <- CFG.getOpt (sbBVDomainRangeLimit sym)
     return BVD.DP { BVD.rangeLimit = fromInteger rl }


-- Dummy declaration splice to bring App into template haskell scope.
$(return [])

------------------------------------------------------------------------
-- App operations

-- | Pretty print a code to identify the type of constant.
ppVarTypeCode :: BaseTypeRepr tp -> String
ppVarTypeCode tp =
  case tp of
    BaseNatRepr     -> "n"
    BaseBoolRepr    -> "b"
    BaseBVRepr _    -> "bv"
    BaseIntegerRepr -> "i"
    BaseRealRepr    -> "r"
    BaseFloatRepr _ -> "f"
    BaseStringRepr  -> "s"
    BaseComplexRepr -> "c"
    BaseArrayRepr _ _ -> "a"
    BaseStructRepr _ -> "struct"

-- | Either a argument or text or text
type PrettyArg (e :: BaseType -> *) = Either (Some e) Text

exprPrettyArg :: e tp -> PrettyArg e
exprPrettyArg e = Left $! Some e

exprPrettyIndices :: Ctx.Assignment e ctx -> [PrettyArg e]
exprPrettyIndices = toListFC exprPrettyArg

stringPrettyArg :: String -> PrettyArg e
stringPrettyArg x = Right $! Text.pack x

showPrettyArg :: Show a => a -> PrettyArg e
showPrettyArg x = stringPrettyArg $! show x

type PrettyApp e = (Text, [PrettyArg e])

prettyApp :: Text -> [PrettyArg e] -> PrettyApp e
prettyApp nm args = (nm, args)

ppNonceApp :: forall m t e tp
           . Applicative m
           => (forall ctx r . ExprSymFn t ctx r -> m (PrettyArg e))
           -> NonceApp t e tp
           -> m (PrettyApp e)
ppNonceApp ppFn a0 = do
  case a0 of
    Forall v x -> pure $ prettyApp "forall" [ stringPrettyArg (ppBoundVar v), exprPrettyArg x ]
    Exists v x -> pure $ prettyApp "exists" [ stringPrettyArg (ppBoundVar v), exprPrettyArg x ]
    ArrayFromFn f -> resolve <$> ppFn f
      where resolve f_nm = prettyApp "arrayFromFn" [ f_nm ]
    MapOverArrays f _ args -> resolve <$> ppFn f
      where resolve f_nm = prettyApp "mapArray" (f_nm : arg_nms)
            arg_nms = toListFC (\(ArrayResultWrapper a) -> exprPrettyArg a) args
    ArrayTrueOnEntries f a -> resolve <$> ppFn f
      where resolve f_nm = prettyApp "arrayTrueOnEntries" [ f_nm, a_nm ]
            a_nm = exprPrettyArg a
    FnApp f a -> resolve <$> ppFn f
      where resolve f_nm = prettyApp "apply" (f_nm : toListFC exprPrettyArg a)

instance ShowF e => Pretty (App e u) where
  pretty a = text (Text.unpack nm) <+> sep (ppArg <$> args)
    where (nm, args) = ppApp' a
          ppArg :: PrettyArg e -> Doc
          ppArg (Left (Some e)) = text (showF e)
          ppArg (Right txt) = text (Text.unpack txt)

instance ShowF e => Show (App e u) where
  show = show . pretty

ppApp' :: forall e u . App e u -> PrettyApp e
ppApp' a0 = do
  let ppSExpr :: Text -> [e x] -> PrettyApp e
      ppSExpr f l = prettyApp f (exprPrettyArg <$> l)

      ppITE :: Text -> e BaseBoolType -> e x -> e x -> PrettyApp e
      ppITE nm c x y = prettyApp nm [exprPrettyArg c, exprPrettyArg x, exprPrettyArg y]

  case a0 of
    TrueBool    -> prettyApp "true" []
    FalseBool   -> prettyApp "false" []
    NotBool x   -> ppSExpr "boolNot" [x]
    AndBool x y -> ppSExpr "boolAnd" [x, y]
    XorBool x y -> ppSExpr "boolXor" [x, y]
    IteBool x y z -> ppITE "boolIte" x y z

    RealIsInteger x -> ppSExpr "isInteger" [x]
    BVTestBit i x   -> prettyApp "testBit"  [exprPrettyArg x, showPrettyArg i]
    BVEq  x y   -> ppSExpr "bvEq" [x, y]
    BVUlt x y -> ppSExpr "bvUlt" [x, y]
    BVSlt x y -> ppSExpr "bvSlt" [x, y]
    ArrayEq x y -> ppSExpr "arrayEq" [x, y]

    NatDiv x y -> ppSExpr "natDiv" [x, y]

    IntAbs x   -> prettyApp "intAbs" [exprPrettyArg x]
    IntDiv x y -> prettyApp "intDiv" [exprPrettyArg x, exprPrettyArg y]
    IntMod x y -> prettyApp "intMod" [exprPrettyArg x, exprPrettyArg y]
    IntDivisible x k -> prettyApp "intDivisible" [exprPrettyArg x, showPrettyArg k]

    SemiRingEq sr x y ->
      case sr of
        SemiRingReal -> ppSExpr "realEq" [x, y]
        SemiRingInt  -> ppSExpr "intEq" [x, y]
        SemiRingNat  -> ppSExpr "natEq" [x, y]

    SemiRingLe sr x y ->
      case sr of
        SemiRingReal -> ppSExpr "realLe" [x, y]
        SemiRingInt  -> ppSExpr "intLe" [x, y]
        SemiRingNat  -> ppSExpr "natLe" [x, y]

    SemiRingSum sr s ->
      case sr of
        SemiRingReal -> prettyApp "realSum" (WSum.eval (++) ppEntry ppConstant s)
          where ppConstant 0 = []
                ppConstant c = [ stringPrettyArg (ppRat c) ]
                ppEntry 1 e = [ exprPrettyArg e ]
                ppEntry sm e = [ stringPrettyArg (ppRat sm ++ "*"), exprPrettyArg e ]
                ppRat r | d == 1 = show n
                        | otherwise = "(" ++ show n ++ "/" ++ show d ++ ")"
                     where n = numerator r
                           d = denominator r

        SemiRingInt -> prettyApp "intSum" (WSum.eval (++) ppEntry ppConstant s)
          where ppConstant 0 = []
                ppConstant c = [ stringPrettyArg (show c) ]
                ppEntry 1 e  = [ exprPrettyArg e ]
                ppEntry sm e = [ stringPrettyArg (show sm ++ "*"), exprPrettyArg e ]

        SemiRingNat  -> prettyApp "natSum" (WSum.eval (++) ppEntry ppConstant s)
          where ppConstant 0 = []
                ppConstant c = [ stringPrettyArg (show c) ]
                ppEntry 1 e  = [ exprPrettyArg e ]
                ppEntry sm e = [ stringPrettyArg (show sm ++ "*"), exprPrettyArg e ]

    SemiRingMul sr x y ->
      case sr of
        SemiRingReal -> ppSExpr "realMul" [x, y]
        SemiRingInt  -> ppSExpr "intMul" [x, y]
        SemiRingNat  -> ppSExpr "natMul" [x, y]

    SemiRingIte sr x y z ->
      case sr of
        SemiRingReal -> ppITE "realIte" x y z
        SemiRingInt  -> ppITE "intIte" x y z
        SemiRingNat  -> ppITE "natIte" x y z

    RealDiv x y -> ppSExpr "divReal" [x, y]
    RealSqrt x  -> ppSExpr "sqrt" [x]

    Pi -> prettyApp "pi" []
    RealSin x     -> ppSExpr "sin" [x]
    RealCos x     -> ppSExpr "cos" [x]
    RealATan2 x y -> ppSExpr "atan2" [x, y]
    RealSinh x    -> ppSExpr "sinh" [x]
    RealCosh x    -> ppSExpr "cosh" [x]

    RealExp x -> ppSExpr "exp" [x]
    RealLog x -> ppSExpr "log" [x]

    --------------------------------
    -- Bitvector operations

    BVUnaryTerm u -> prettyApp "bvUnary" (concatMap go $ UnaryBV.unsignedEntries u)
      where go :: (Integer, e BaseBoolType) -> [PrettyArg e]
            go (k,v) = [ exprPrettyArg v, showPrettyArg k ]
    BVConcat _ x y -> prettyApp "bvConcat" [exprPrettyArg x, exprPrettyArg y]
    BVSelect idx n x -> prettyApp "bvSelect" [showPrettyArg idx, showPrettyArg n, exprPrettyArg x]
    BVNeg  _ x   -> ppSExpr "bvNeg" [x]
    BVAdd  _ x y -> ppSExpr "bvAdd" [x, y]
    BVMul  _ x y -> ppSExpr "bvMul" [x, y]
    BVUdiv _ x y -> ppSExpr "bvUdiv" [x, y]
    BVUrem _ x y -> ppSExpr "bvUrem" [x, y]
    BVSdiv _ x y -> ppSExpr "bvSdiv" [x, y]
    BVSrem _ x y -> ppSExpr "bvSrem" [x, y]

    BVIte _ _ c x y -> ppITE "bvIte" c x y

    BVShl  _ x y -> ppSExpr "bvShl" [x, y]
    BVLshr _ x y -> ppSExpr "bvLshr" [x, y]
    BVAshr _ x y -> ppSExpr "bvAshr" [x, y]

    BVZext w x -> prettyApp "bvZext"   [showPrettyArg w, exprPrettyArg x]
    BVSext w x -> prettyApp "bvSext"   [showPrettyArg w, exprPrettyArg x]
    BVTrunc w x -> prettyApp "bvTrunc" [showPrettyArg w, exprPrettyArg x]

    BVBitNot _ x   -> ppSExpr "bvNot" [x]
    BVBitAnd _ x y -> ppSExpr "bvAnd" [x, y]
    BVBitOr  _ x y -> ppSExpr "bvOr"  [x, y]
    BVBitXor _ x y -> ppSExpr "bvXor" [x, y]

    --------------------------------
    -- Float operations
    FloatPZero _ -> prettyApp "floatPZero" []
    FloatNZero _ -> prettyApp "floatNZero" []
    FloatNaN _ -> prettyApp "floatNaN" []
    FloatPInf _ -> prettyApp "floatPInf" []
    FloatNInf _ -> prettyApp "floatNInf" []
    FloatNeg _ x -> ppSExpr "floatNeg" [x]
    FloatAbs _ x -> ppSExpr "floatAbs" [x]
    FloatSqrt _ r x -> ppSExpr (Text.pack $ "floatSqrt " <> show r) [x]
    FloatAdd _ r x y -> ppSExpr (Text.pack $ "floatAdd " <> show r) [x, y]
    FloatSub _ r x y -> ppSExpr (Text.pack $ "floatSub " <> show r) [x, y]
    FloatMul _ r x y -> ppSExpr (Text.pack $ "floatMul " <> show r) [x, y]
    FloatDiv _ r x y -> ppSExpr (Text.pack $ "floatDiv " <> show r) [x, y]
    FloatRem _ x y -> ppSExpr "floatRem" [x, y]
    FloatMin _ x y -> ppSExpr "floatMin" [x, y]
    FloatMax _ x y -> ppSExpr "floatMax" [x, y]
    FloatFMA _ r x y z -> ppSExpr (Text.pack $ "floatFMA " <> show r) [x, y, z]
    FloatEq x y -> ppSExpr "floatEq" [x, y]
    FloatFpEq x y -> ppSExpr "floatFpEq" [x, y]
    FloatFpNe x y -> ppSExpr "floatFpNe" [x, y]
    FloatLe x y -> ppSExpr "floatLe" [x, y]
    FloatLt x y -> ppSExpr "floatLt" [x, y]
    FloatIsNaN x -> ppSExpr "floatIsNaN" [x]
    FloatIsInf x -> ppSExpr "floatIsInf" [x]
    FloatIsZero x -> ppSExpr "floatIsZero" [x]
    FloatIsPos x -> ppSExpr "floatIsPos" [x]
    FloatIsNeg x -> ppSExpr "floatIsNeg" [x]
    FloatIsSubnorm x -> ppSExpr "floatIsSubnorm" [x]
    FloatIsNorm x -> ppSExpr "floatIsNorm" [x]
    FloatIte _ c x y -> ppITE "floatIte" c x y
    FloatCast _ r x -> ppSExpr (Text.pack $ "floatCast " <> show r) [x]
    FloatFromBinary _ x -> ppSExpr "floatFromBinary" [x]
    BVToFloat _ r x -> ppSExpr (Text.pack $ "bvToFloat " <> show r) [x]
    SBVToFloat _ r x -> ppSExpr (Text.pack $ "sbvToFloat " <> show r) [x]
    RealToFloat _ r x -> ppSExpr (Text.pack $ "realToFloat " <> show r) [x]
    FloatToBV _ r x -> ppSExpr (Text.pack $ "floatToBV " <> show r) [x]
    FloatToSBV _ r x -> ppSExpr (Text.pack $ "floatToSBV " <> show r) [x]
    FloatToReal x -> ppSExpr "floatToReal " [x]

    -------------------------------------
    -- Arrays

    ArrayMap _ _ m d ->
        prettyApp "arrayMap" (Map.foldrWithKey ppEntry [exprPrettyArg d] (Hash.hashedMap m))
      where ppEntry k e l = showPrettyArg k : exprPrettyArg e : l
    ConstantArray _ _ v ->
      prettyApp "constArray" [exprPrettyArg v]
    MuxArray _ _ p x y ->
      prettyApp "muxArray" [exprPrettyArg p, exprPrettyArg x, exprPrettyArg y]
    SelectArray _ a i ->
      prettyApp "select" (exprPrettyArg a : exprPrettyIndices i)
    UpdateArray _ _ a i v ->
      prettyApp "update" ([exprPrettyArg a] ++ exprPrettyIndices i ++ [exprPrettyArg v])

    ------------------------------------------------------------------------
    -- Conversions.

    NatToInteger x  -> ppSExpr "natToInteger" [x]
    IntegerToReal x -> ppSExpr "integerToReal" [x]
    BVToNat x       -> ppSExpr "bvToNat" [x]
    BVToInteger  x  -> ppSExpr "bvToInteger" [x]
    SBVToInteger x  -> ppSExpr "sbvToInteger" [x]
    PredToBV x      -> prettyApp "predToBV" [exprPrettyArg x]

    RoundReal x -> ppSExpr "round" [x]
    FloorReal x -> ppSExpr "floor" [x]
    CeilReal  x -> ppSExpr "ceil"  [x]

    IntegerToNat x   -> ppSExpr "integerToNat" [x]
    IntegerToBV x w -> prettyApp "integerToBV" [exprPrettyArg x, showPrettyArg w]

    RealToInteger x   -> ppSExpr "realToInteger" [x]

    ------------------------------------------------------------------------
    -- Complex operations

    Cplx (r :+ i) -> ppSExpr "complex" [r, i]
    RealPart x -> ppSExpr "realPart" [x]
    ImagPart x -> ppSExpr "imagPart" [x]

    ------------------------------------------------------------------------
    -- SymStruct

    StructCtor _ flds -> prettyApp "struct" (toListFC exprPrettyArg flds)
    StructField s idx _ ->
      prettyApp "field" [exprPrettyArg s, showPrettyArg idx]
    StructIte _ c x y -> ppITE "ite" c x y

------------------------------------------------------------------------
-- NonceApp operations

instance Eq (NonceApp t (Expr t) tp) where
  x == y = isJust (testEquality x y)

instance TestEquality (NonceApp t (Expr t)) where
  testEquality =
    $(structuralTypeEquality [t|NonceApp|]
           [ (DataArg 0 `TypeApp` AnyType, [|testEquality|])
           , (DataArg 1 `TypeApp` AnyType, [|testEquality|])
           , ( ConType [t|ExprBoundVar|] `TypeApp` AnyType `TypeApp` AnyType
             , [|testEquality|]
             )
           , ( ConType [t|ExprSymFn|] `TypeApp` AnyType `TypeApp` AnyType `TypeApp` AnyType
              , [|testExprSymFnEq|]
              )
           , ( ConType [t|Ctx.Assignment|] `TypeApp` AnyType `TypeApp` AnyType
             , [|testEquality|]
             )
           ]
          )

instance HashableF (NonceApp t (Expr t)) where
  hashWithSaltF = $(structuralHash [t|NonceApp|])

instance FunctorFC (NonceApp t)  where
  fmapFC = fmapFCDefault

instance FoldableFC (NonceApp t) where
  foldMapFC = foldMapFCDefault

traverseArrayResultWrapper
  :: Functor m
  => (forall tp . e tp -> m (f tp))
     -> ArrayResultWrapper e (idx ::> itp) c
     -> m (ArrayResultWrapper f (idx ::> itp) c)
traverseArrayResultWrapper f (ArrayResultWrapper a) =
  ArrayResultWrapper <$> f a

traverseArrayResultWrapperAssignment
  :: Applicative m
  => (forall tp . e tp -> m (f tp))
     -> Ctx.Assignment (ArrayResultWrapper e (idx ::> itp)) c
     -> m (Ctx.Assignment (ArrayResultWrapper f (idx ::> itp)) c)
traverseArrayResultWrapperAssignment f = traverseFC (\e -> traverseArrayResultWrapper f e)

instance TraversableFC (NonceApp t) where
  traverseFC =
    $(structuralTraversal [t|NonceApp|]
      [ ( ConType [t|Ctx.Assignment|]
          `TypeApp` (ConType [t|ArrayResultWrapper|] `TypeApp` AnyType `TypeApp` AnyType)
          `TypeApp` AnyType
        , [|traverseArrayResultWrapperAssignment|]
        )
      , ( ConType [t|Ctx.Assignment|] `TypeApp` ConType [t|BaseTypeRepr|] `TypeApp` AnyType
        , [|\_ -> pure|]
        )
      , ( ConType [t|Ctx.Assignment|] `TypeApp` AnyType `TypeApp` AnyType
        , [|traverseFC|]
        )
      ]
     )

------------------------------------------------------------------------
-- App operations

-- | Used to implement foldMapFc from traversal.
data Dummy (tp :: k)

instance Eq (Dummy tp) where
  _ == _ = True
instance EqF Dummy where
  eqF _ _ = True
instance TestEquality Dummy where
  testEquality !_x !_y = error "you made a magic Dummy value!"

instance Ord (Dummy tp) where
  compare _ _ = EQ
instance OrdF Dummy where
  compareF !_x !_y = error "you made a magic Dummy value!"

instance HashableF Dummy where
  hashWithSaltF _ _ = 0

instance FoldableFC App where
  foldMapFC f0 t = getConst (traverseApp (g f0) t)
    where g :: (f tp -> a) -> f tp -> Const a (Dummy tp)
          g f v = Const (f v)

traverseApp :: (Applicative m, OrdF f, Eq (f (BaseBoolType)), HashableF f)
            => (forall tp. e tp -> m (f tp))
            -> App e utp -> m ((App f) utp)
traverseApp =
  $(structuralTraversal [t|App|]
    [ ( ConType [t|UnaryBV|] `TypeApp` AnyType `TypeApp` AnyType
      , [|UnaryBV.instantiate|]
      )
    , ( ConType [t|Ctx.Assignment BaseTypeRepr|] `TypeApp` AnyType
      , [|(\_ -> pure) |]
      )
    , ( ConType [t|WeightedSum|] `TypeApp` AnyType `TypeApp` AnyType
      , [| WSum.traverseVars |]
      )
    ,  ( ConType [t|Hash.Map |] `TypeApp` AnyType `TypeApp` AnyType `TypeApp` AnyType `TypeApp` AnyType
       , [| Hash.traverseHashedMap |]
       )
    , ( ConType [t|Ctx.Assignment|] `TypeApp` AnyType `TypeApp` AnyType
      , [|traverseFC|]
      )
    ]
   )

------------------------------------------------------------------------
-- Expr operations

{-# INLINE compareExpr #-}
compareExpr :: Expr t x -> Expr t y -> OrderingF x y
compareExpr (SemiRingLiteral srx x _) (SemiRingLiteral sry y _) =
  case compareF srx sry of
    LTF -> LTF
    EQF -> fromOrdering (WSum.semiringCompare srx x y)
    GTF -> GTF
compareExpr SemiRingLiteral{} _ = LTF
compareExpr _ SemiRingLiteral{} = GTF

compareExpr (BVExpr wx x _) (BVExpr wy y _) =
  case compareF wx wy of
    LTF -> LTF
    EQF -> fromOrdering (compare x y)
    GTF -> GTF
compareExpr BVExpr{} _ = LTF
compareExpr _ BVExpr{} = GTF

compareExpr (StringExpr x _) (StringExpr y _) = fromOrdering (compare x y)
compareExpr StringExpr{} _ = LTF
compareExpr _ StringExpr{} = GTF

compareExpr (NonceAppExpr x) (NonceAppExpr y) = compareF x y
compareExpr NonceAppExpr{} _ = LTF
compareExpr _ NonceAppExpr{} = GTF

compareExpr (AppExpr x) (AppExpr y) = compareF (appExprId x) (appExprId y)
compareExpr AppExpr{} _ = LTF
compareExpr _ AppExpr{} = GTF

compareExpr (BoundVarExpr x) (BoundVarExpr y) = compareF x y

instance TestEquality (NonceAppExpr t) where
  testEquality x y =
    case compareF x y of
      EQF -> Just Refl
      _ -> Nothing

instance OrdF (NonceAppExpr t)  where
  compareF x y = compareF (nonceExprId x) (nonceExprId y)

instance Eq (NonceAppExpr t tp) where
  x == y = isJust (testEquality x y)

instance Ord (NonceAppExpr t tp) where
  compare x y = toOrdering (compareF x y)

instance TestEquality (Expr t) where
  testEquality x y =
    case compareF x y of
      EQF -> Just Refl
      _ -> Nothing

instance OrdF (Expr t)  where
  compareF = compareExpr

instance Eq (Expr t tp) where
  x == y = isJust (testEquality x y)

instance Ord (Expr t tp) where
  compare x y = toOrdering (compareF x y)

instance Hashable (Expr t tp) where
  hashWithSalt s (SemiRingLiteral sr x _) =
    case sr of
      SemiRingNat  -> hashWithSalt (hashWithSalt s (0::Int)) x
      SemiRingInt  -> hashWithSalt (hashWithSalt s (1::Int)) x
      SemiRingReal -> hashWithSalt (hashWithSalt s (2::Int)) x
  hashWithSalt s (BVExpr w x _) =
    s `hashWithSalt` (3::Int)
      `hashWithSalt` w
      `hashWithSalt` x
  hashWithSalt s (StringExpr x _) = hashWithSalt (hashWithSalt s (4::Int)) x
  hashWithSalt s (AppExpr x)      = hashWithSalt (hashWithSalt s (5::Int)) (appExprId x)
  hashWithSalt s (NonceAppExpr x) = hashWithSalt (hashWithSalt s (6::Int)) (nonceExprId x)
  hashWithSalt s (BoundVarExpr x) = hashWithSalt (hashWithSalt s (7::Int)) x

instance PH.HashableF (Expr t) where
  hashWithSaltF = hashWithSalt

------------------------------------------------------------------------
-- PPIndex

data PPIndex
   = ExprPPIndex {-# UNPACK #-} !Word64
   | RatPPIndex !Rational
  deriving (Eq, Ord, Generic)

instance Hashable PPIndex

------------------------------------------------------------------------
-- countOccurrences

countOccurrences :: Expr t tp -> Map.Map PPIndex Int
countOccurrences e0 = runST $ do
  visited <- H.new
  countOccurrences' visited e0
  Map.fromList <$> H.toList visited

type OccurrenceTable s = H.HashTable s PPIndex Int


incOccurrence :: OccurrenceTable s -> PPIndex -> ST s () -> ST s ()
incOccurrence visited idx sub = do
  mv <- H.lookup visited idx
  case mv of
    Just i -> H.insert visited idx $! i+1
    Nothing -> sub >> H.insert visited idx 1

-- FIXME... why does this ignore Nat and Int literals?
countOccurrences' :: forall t tp s . OccurrenceTable s -> Expr t tp -> ST s ()
countOccurrences' visited (SemiRingLiteral SemiRingReal r _) = do
  incOccurrence visited (RatPPIndex r) $
    return ()
countOccurrences' visited (AppExpr e) = do
  let idx = ExprPPIndex (indexValue (appExprId e))
  incOccurrence visited idx $ do
    traverseFC_ (countOccurrences' visited) (appExprApp e)
countOccurrences' visited (NonceAppExpr e) = do
  let idx = ExprPPIndex (indexValue (nonceExprId e))
  incOccurrence visited idx $ do
    traverseFC_ (countOccurrences' visited) (nonceExprApp e)
countOccurrences' _ _ = return ()

------------------------------------------------------------------------
-- boundVars

type BoundVarMap s t = H.HashTable s PPIndex (Set (Some (ExprBoundVar t)))

cache :: (Eq k, Hashable k) => H.HashTable s k r -> k -> ST s r -> ST s r
cache h k m = do
  mr <- H.lookup h k
  case mr of
    Just r -> return r
    Nothing -> do
      r <- m
      H.insert h k r
      return r


boundVars :: Expr t tp -> ST s (BoundVarMap s t)
boundVars e0 = do
  visited <- H.new
  _ <- boundVars' visited e0
  return visited

boundVars' :: BoundVarMap s t
           -> Expr t tp
           -> ST s (Set (Some (ExprBoundVar t)))
boundVars' visited (AppExpr e) = do
  let idx = indexValue (appExprId e)
  cache visited (ExprPPIndex idx) $ do
    sums <- sequence (toListFC (boundVars' visited) (appExprApp e))
    return $ foldl' Set.union Set.empty sums
boundVars' visited (NonceAppExpr e) = do
  let idx = indexValue (nonceExprId e)
  cache visited (ExprPPIndex idx) $ do
    sums <- sequence (toListFC (boundVars' visited) (nonceExprApp e))
    return $ foldl' Set.union Set.empty sums
boundVars' visited (BoundVarExpr v)
  | QuantifierVarKind <- bvarKind v = do
      let idx = indexValue (bvarId v)
      cache visited (ExprPPIndex idx) $
        return (Set.singleton (Some v))
boundVars' _ _ = return Set.empty

------------------------------------------------------------------------
-- Pretty printing

ppVar :: String -> SolverSymbol -> Nonce t tp -> BaseTypeRepr tp -> String
ppVar pr sym i tp = pr ++ show sym ++ "@" ++ show (indexValue i) ++ ":" ++ ppVarTypeCode tp

instance Show (Expr t tp) where
  show = show . ppExpr

instance Pretty (Expr t tp) where
  pretty = ppExpr

ppBoundVar :: ExprBoundVar t tp -> String
ppBoundVar v =
  case bvarKind v of
    QuantifierVarKind -> ppVar "?" (bvarName v) (bvarId v) (bvarType v)
    LatchVarKind   -> ppVar "l" (bvarName v) (bvarId v) (bvarType v)
    UninterpVarKind -> ppVar "c" (bvarName v) (bvarId v) (bvarType v)

instance Show (ExprBoundVar t tp) where
  show = ppBoundVar

instance ShowF (ExprBoundVar t)

-- | @AppPPExpr@ represents a an application, and it may be let bound.
data AppPPExpr
   = APE { apeIndex :: !PPIndex
         , apeLoc :: !ProgramLoc
         , apeName :: !Text
         , apeExprs :: ![PPExpr]
         , apeLength :: !Int
           -- ^ Length of AppPPExpr not including parenthesis.
         }

data PPExpr
   = FixedPPExpr !String ![String] !Int
     -- ^ A fixed doc with length.
   | AppPPExpr !AppPPExpr
     -- ^ A doc that can be let bound.

-- | Pretty print a AppPPExpr
apeDoc :: AppPPExpr -> (Doc, [Doc])
apeDoc a = (text (Text.unpack (apeName a)), ppExprDoc True <$> apeExprs a)

textPPExpr :: Text -> PPExpr
textPPExpr t = FixedPPExpr (Text.unpack t) [] (Text.length t)

stringPPExpr :: String -> PPExpr
stringPPExpr t = FixedPPExpr t [] (length t)

-- | Get length of Expr including parens.
ppExprLength :: PPExpr -> Int
ppExprLength (FixedPPExpr _ [] n) = n
ppExprLength (FixedPPExpr _ _ n) = n + 2
ppExprLength (AppPPExpr a) = apeLength a + 2

parenIf :: Bool -> Doc -> [Doc] -> Doc
parenIf _ h [] = h
parenIf False h l = hsep (h:l)
parenIf True h l = parens (hsep (h:l))

-- | Pretty print PPExpr
ppExprDoc :: Bool -> PPExpr -> Doc
ppExprDoc b (FixedPPExpr d a _) = parenIf b (text d) (fmap text a)
ppExprDoc b (AppPPExpr a) = uncurry (parenIf b) (apeDoc a)

data PPExprOpts = PPExprOpts { ppExpr_maxWidth :: Int
                           , ppExpr_useDecimal :: Bool
                           }

defaultPPExprOpts :: PPExprOpts
defaultPPExprOpts =
  PPExprOpts { ppExpr_maxWidth = 68
            , ppExpr_useDecimal = True
            }

-- | Pretty print an 'Expr' using let bindings to create the term.
ppExpr :: Expr t tp -> Doc
ppExpr e
     | Prelude.null bindings = ppExprDoc False r
     | otherwise =
         text "let" <+> align (vcat bindings) PP.<$>
         text " in" <+> align (ppExprDoc False r)
  where (bindings,r) = runST (ppExpr' e defaultPPExprOpts)

instance ShowF (Expr t)

-- | Pretty print the top part of an element.
ppExprTop :: Expr t tp -> Doc
ppExprTop e = ppExprDoc False r
  where (_,r) = runST (ppExpr' e defaultPPExprOpts)

-- | Contains the elements before, the index, doc, and width and
-- the elements after.
type SplitPPExprList = Maybe ([PPExpr], AppPPExpr, [PPExpr])

findExprToRemove :: [PPExpr] -> SplitPPExprList
findExprToRemove exprs0 = go [] exprs0 Nothing
  where go :: [PPExpr] -> [PPExpr] -> SplitPPExprList -> SplitPPExprList
        go _ [] mr = mr
        go prev (e@FixedPPExpr{} : exprs) mr = do
          go (e:prev) exprs mr
        go prev (AppPPExpr a:exprs) mr@(Just (_,a',_))
          | apeLength a < apeLength a' = go (AppPPExpr a:prev) exprs mr
        go prev (AppPPExpr a:exprs) _ = do
          go (AppPPExpr a:prev) exprs (Just (reverse prev, a, exprs))


ppExpr' :: forall t tp s . Expr t tp -> PPExprOpts -> ST s ([Doc], PPExpr)
ppExpr' e0 o = do
  let max_width = ppExpr_maxWidth o
  let use_decimal = ppExpr_useDecimal o
  -- Get map that counts number of elements.
  let m = countOccurrences e0
  -- Return number of times a term is referred to in dag.
  let isShared :: PPIndex -> Bool
      isShared w = fromMaybe 0 (Map.lookup w m) > 1

  -- Get bounds variables.
  bvars <- boundVars e0

  bindingsRef <- newSTRef Seq.empty

  visited <- H.new :: ST s (H.HashTable s PPIndex PPExpr)
  visited_fns <- H.new :: ST s (H.HashTable s Word64 Text)

  let -- Add a binding to the list of bindings
      addBinding :: AppPPExpr -> ST s PPExpr
      addBinding a = do
        let idx = apeIndex a
        cnt <- Seq.length <$> readSTRef bindingsRef

        vars <- fromMaybe Set.empty <$> H.lookup bvars idx
        let args :: [String]
            args = viewSome ppBoundVar <$> Set.toList vars

        let nm = case idx of
                   ExprPPIndex e -> "v" ++ show e
                   RatPPIndex _ -> "r" ++ show cnt
        let lhs = parenIf False (text nm) (text <$> args)
        let doc = text "--" <+> pretty (plSourceLoc (apeLoc a)) <$$>
                  lhs <+> text "=" <+> uncurry (parenIf False) (apeDoc a)
        modifySTRef' bindingsRef (Seq.|> doc)
        let len = length nm + sum ((\arg_s -> length arg_s + 1) <$> args)
        let nm_expr = FixedPPExpr nm args len
        H.insert visited idx $! nm_expr
        return nm_expr

  let fixLength :: Int
                -> [PPExpr]
                -> ST s ([PPExpr], Int)
      fixLength cur_width exprs
        | cur_width > max_width
        , Just (prev_e, a, next_e) <- findExprToRemove exprs = do
          r <- addBinding a
          let exprs' = prev_e ++ [r] ++ next_e
          fixLength (cur_width - apeLength a + ppExprLength r) exprs'
      fixLength cur_width exprs = do
        return $! (exprs, cur_width)

  -- Pretty print an argument.
  let renderArg :: PrettyArg (Expr t) -> ST s PPExpr
      renderArg (Left (Some e)) = getBindings e
      renderArg (Right txt) = return (textPPExpr txt)

      renderApp :: PPIndex
                -> ProgramLoc
                -> Text
                -> [PrettyArg (Expr t)]
                -> ST s AppPPExpr
      renderApp idx loc nm args = Ex.assert (not (Prelude.null args)) $ do
        exprs0 <- traverse renderArg args
        -- Get width not including parenthesis of outer app.
        let total_width = Text.length nm + sum ((\e -> 1 + ppExprLength e) <$> exprs0)
        (exprs, cur_width) <- fixLength total_width exprs0
        return APE { apeIndex = idx
                   , apeLoc = loc
                   , apeName = nm
                   , apeExprs = exprs
                   , apeLength = cur_width
                   }

      cacheResult :: PPIndex
                  -> ProgramLoc
                  -> PrettyApp (Expr t)
                  -> ST s PPExpr
      cacheResult _ _ (nm,[]) = do
        return (textPPExpr nm)
      cacheResult idx loc (nm,args) = do
        mr <- H.lookup visited idx
        case mr of
          Just d -> return d
          Nothing -> do
            a <- renderApp idx loc nm args
            if isShared idx then
              addBinding a
             else
              return (AppPPExpr a)

      bindFn :: ExprSymFn t idx ret -> ST s (PrettyArg (Expr t))
      bindFn f = do
        let idx = indexValue (symFnId f)
        mr <- H.lookup visited_fns idx
        case mr of
          Just d -> return (Right d)
          Nothing -> do
            case symFnInfo f of
              UninterpFnInfo{} -> do
                let def_doc = text (show f) <+> text "=" <+> text "??"
                modifySTRef' bindingsRef (Seq.|> def_doc)
              DefinedFnInfo vars rhs _ -> do
                let pp_vars = toListFC (text . ppBoundVar) vars
                let def_doc = text (show f) <+> hsep pp_vars <+> text "=" <+> ppExpr rhs
                modifySTRef' bindingsRef (Seq.|> def_doc)
              MatlabSolverFnInfo fn_id _ _ -> do
                let def_doc = text (show f) <+> text "=" <+> ppMatlabSolverFn fn_id
                modifySTRef' bindingsRef (Seq.|> def_doc)

            let d = Text.pack (show f)
            H.insert visited_fns idx $! d
            return $! Right d

      -- Collect definitions for all applications that occur multiple times
      -- in term.
      getBindings :: Expr t u -> ST s PPExpr
      getBindings (SemiRingLiteral sr x l) =
        case sr of
          SemiRingNat -> do
            return $ stringPPExpr (show x)
          SemiRingInt -> do
            return $ stringPPExpr (show x)
          SemiRingReal -> cacheResult (RatPPIndex x) l app
             where n = numerator x
                   d = denominator x
                   app | d == 1      = prettyApp (fromString (show n)) []
                       | use_decimal = prettyApp (fromString (show (fromRational x :: Double))) []
                       | otherwise   = prettyApp "divReal"  [ showPrettyArg n, showPrettyArg d ]
      getBindings (BVExpr w n _) = do
        return $ stringPPExpr $ "0x" ++ (N.showHex n []) ++ ":[" ++ show w ++ "]"
      getBindings (StringExpr x _) = do
        return $ stringPPExpr $ (show x)
      getBindings (NonceAppExpr e) = do
        cacheResult (ExprPPIndex (indexValue (nonceExprId e))) (nonceExprLoc e)
          =<< ppNonceApp bindFn (nonceExprApp e)
      getBindings (AppExpr e) = do
        cacheResult (ExprPPIndex (indexValue (appExprId e)))
                    (appExprLoc e)
                    (ppApp' (appExprApp e))
      getBindings (BoundVarExpr i) = do
        return $ stringPPExpr $ ppBoundVar i

  r <- getBindings e0
  bindings <- toList <$> readSTRef bindingsRef
  return (toList bindings, r)

------------------------------------------------------------------------
-- Uncached storage

-- | Create a new storage that does not do hash consing.
newStorage :: NonceGenerator IO t -> IO (ExprAllocator t)
newStorage g = do
  return $! ExprAllocator { appExpr = uncachedExprFn g
                         , nonceExpr = uncachedNonceExpr g
                         }

uncachedExprFn :: NonceGenerator IO t
              -> ProgramLoc
              -> App (Expr t) tp
              -> AbstractValue tp
              -> IO (Expr t tp)
uncachedExprFn g pc a v = do
  n <- freshNonce g
  return $! mkExpr n pc a v

uncachedNonceExpr :: NonceGenerator IO t
                 -> ProgramLoc
                 -> NonceApp t (Expr t) tp
                 -> AbstractValue tp
                 -> IO (Expr t tp)
uncachedNonceExpr g pc p v = do
  n <- freshNonce g
  return $! NonceAppExpr $ NonceAppExprCtor { nonceExprId = n
                                          , nonceExprLoc = pc
                                          , nonceExprApp = p
                                          , nonceExprAbsValue = v
                                          }

------------------------------------------------------------------------
-- Cached storage

cachedNonceExpr :: NonceGenerator IO t
               -> PH.HashTable RealWorld (NonceApp t (Expr t)) (Expr t)
               -> ProgramLoc
               -> NonceApp t (Expr t) tp
               -> AbstractValue tp
               -> IO (Expr t tp)
cachedNonceExpr g h pc p v = do
  me <- stToIO $ PH.lookup h p
  case me of
    Just e -> return e
    Nothing -> do
      n <- freshNonce g
      let e = NonceAppExpr $ NonceAppExprCtor { nonceExprId = n
                                            , nonceExprLoc = pc
                                            , nonceExprApp = p
                                            , nonceExprAbsValue = v
                                            }
      seq e $ stToIO $ PH.insert h p e
      return $! e


cachedAppExpr :: forall t tp
               . NonceGenerator IO t
              -> PH.HashTable RealWorld (App (Expr t)) (Expr t)
              -> ProgramLoc
              -> App (Expr t) tp
              -> AbstractValue tp
              -> IO (Expr t tp)
cachedAppExpr g h pc a v = do
  me <- stToIO $ PH.lookup h a
  case me of
    Just e -> return e
    Nothing -> do
      n <- freshNonce g
      let e = mkExpr n pc a v
      seq e $ stToIO $ PH.insert h a e
      return e

-- | Create a storage that does hash consing.
newCachedStorage :: forall t
                  . NonceGenerator IO t
                 -> Int
                 -> IO (ExprAllocator t)
newCachedStorage g sz = stToIO $ do
  appCache  <- PH.newSized sz
  predCache <- PH.newSized sz
  return $ ExprAllocator { appExpr = cachedAppExpr g appCache
                        , nonceExpr = cachedNonceExpr g predCache
                        }

------------------------------------------------------------------------
-- abstractEval

-- | Return abstract domain associated with a nonce app
quantAbsEval :: ExprBuilder t st fs
             -> (forall u . Expr t u -> AbstractValue u)
             -> NonceApp t (Expr t) tp
             -> AbstractValue tp
quantAbsEval _ f q =
  case q of
    Forall _ v -> f v
    Exists _ v -> f v
    ArrayFromFn _       -> unconstrainedAbsValue (nonceAppType q)
    MapOverArrays g _ _ -> unconstrainedAbsValue tp
      where tp = symFnReturnType g
    ArrayTrueOnEntries _ a -> f a
    FnApp g _           -> unconstrainedAbsValue (symFnReturnType g)

abstractEval :: BVD.BVDomainParams
             -> (forall u . Expr t u -> AbstractValue u)
             -> App (Expr t) tp
             -> AbstractValue tp
abstractEval bvParams f a0 = do
  case a0 of

    ------------------------------------------------------------------------
    -- Boolean operations
    TrueBool -> Just True
    FalseBool -> Just False
    NotBool x -> not <$> f x
    AndBool x y -> absAnd (f x) (f y)
    XorBool x y -> Bits.xor <$> f x <*> f y
    IteBool c x y | Just True  <- f c -> f x
                  | Just False <- f c -> f y
                  | Just True  <- f x -> absOr  (f c) (f y)
                  | Just False <- f x -> absAnd (not <$> f c) (f y)
                  | Just True  <- f y -> absOr  (not <$> f c) (f x)
                  | Just False <- f y -> absAnd (f c) (f x)
                  | otherwise -> Nothing

    SemiRingEq{} -> Nothing
    SemiRingLe{} -> Nothing
    RealIsInteger{} -> Nothing
    BVTestBit{} -> Nothing
    BVEq{} -> Nothing
    BVSlt{} -> Nothing
    BVUlt{} -> Nothing
    ArrayEq{} -> Nothing

    ------------------------------------------------------------------------
    -- Arithmetic operations

    NatDiv x y -> natRangeDiv (f x) (f y)

    IntAbs x -> intAbsRange (f x)
    IntDiv x y -> intDivRange (f x) (f y)
    IntMod x y -> intModRange (f x) (f y)
    IntDivisible x 0 -> rangeCheckEq (SingleRange 0) (f x)
    IntDivisible x n -> natCheckEq (NatSingleRange 0) (intModRange (f x) (SingleRange (toInteger n)))

    SemiRingMul SemiRingInt x y -> mulRange (f x) (f y)
    SemiRingSum SemiRingInt s -> WSum.eval addRange smul SingleRange s
      where smul sm e = rangeScalarMul sm (f e)
    SemiRingIte SemiRingInt _ x y -> joinRange (f x) (f y)

    SemiRingMul SemiRingNat x y -> natRangeMul (f x) (f y)
    SemiRingSum SemiRingNat s -> WSum.eval natRangeAdd smul natSingleRange s
      where smul sm e = natRangeScalarMul sm (f e)
    SemiRingIte SemiRingNat _ x y -> natRangeJoin (f x) (f y)

    SemiRingMul SemiRingReal x y -> ravMul (f x) (f y)
    SemiRingSum SemiRingReal s -> WSum.eval ravAdd smul ravSingle s
      where smul sm e = ravScalarMul sm (f e)
    SemiRingIte SemiRingReal _ x y -> ravJoin (f x) (f y)

    RealDiv _ _ -> ravUnbounded
    RealSqrt _  -> ravUnbounded
    Pi -> ravConcreteRange 3.14 3.15
    RealSin _ -> ravConcreteRange (-1) 1
    RealCos _ -> ravConcreteRange (-1) 1
    RealATan2 _ _ -> ravUnbounded
    RealSinh _ -> ravUnbounded
    RealCosh _ -> ravUnbounded
    RealExp _ -> ravUnbounded
    RealLog _ -> ravUnbounded

    BVUnaryTerm u -> UnaryBV.domain bvParams f u
    BVConcat _ x y -> BVD.concat bvParams (bvWidth x) (f x) (bvWidth y) (f y)
    BVSelect i n d -> BVD.select (natValue i) n (f d)
    BVNeg w x   -> BVD.negate bvParams w (f x)
    BVAdd w x y -> BVD.add bvParams w (f x) (f y)
    {-
    BVSum w s ->   WSum.eval add smul single s
      where add = BVD.add bvParams w
            smul c x = BVD.mul bvParams w (BVD.singleton w c) (f x)
            single = BVD.singleton w
-}
    BVMul w x y -> BVD.mul bvParams w (f x) (f y)
    BVUdiv w x y -> BVD.udiv w (f x) (f y)
    BVUrem w x y -> BVD.urem w (f x) (f y)
    BVSdiv w x y -> BVD.sdiv w (f x) (f y)
    BVSrem w x y -> BVD.srem w (f x) (f y)
    BVIte w _ _ x y -> BVD.union bvParams w (f x) (f y)

    BVShl  w x y -> BVD.shl w (f x) (f y)
    BVLshr w x y -> BVD.lshr w (f x) (f y)
    BVAshr w x y -> BVD.ashr w (f x) (f y)
    BVZext w x   -> BVD.zext (f x) w
    BVSext w x   -> BVD.sext bvParams (bvWidth x) (f x) w
    BVTrunc w x  -> BVD.trunc bvParams (f x) w

    BVBitNot w x   -> BVD.not w (f x)
    BVBitAnd w x y -> BVD.and w (f x) (f y)
    BVBitOr  w x y -> BVD.or  w (f x) (f y)
    BVBitXor w x y -> BVD.xor w (f x) (f y)

    FloatPZero{} -> ()
    FloatNZero{} -> ()
    FloatNaN{} -> ()
    FloatPInf{} -> ()
    FloatNInf{} -> ()
    FloatNeg{} -> ()
    FloatAbs{} -> ()
    FloatSqrt{} -> ()
    FloatAdd{} -> ()
    FloatSub{} -> ()
    FloatMul{} -> ()
    FloatDiv{} -> ()
    FloatRem{} -> ()
    FloatMin{} -> ()
    FloatMax{} -> ()
    FloatFMA{} -> ()
    FloatEq{} -> Nothing
    FloatFpEq{} -> Nothing
    FloatFpNe{} -> Nothing
    FloatLe{} -> Nothing
    FloatLt{} -> Nothing
    FloatIsNaN{} -> Nothing
    FloatIsInf{} -> Nothing
    FloatIsZero{} -> Nothing
    FloatIsPos{} -> Nothing
    FloatIsNeg{} -> Nothing
    FloatIsSubnorm{} -> Nothing
    FloatIsNorm{} -> Nothing
    FloatIte{} -> ()
    FloatCast{} -> ()
    FloatFromBinary{} -> ()
    BVToFloat{} -> ()
    SBVToFloat{} -> ()
    RealToFloat{} -> ()
    FloatToBV w _ _ -> BVD.range w (minUnsigned w) (maxUnsigned w)
    FloatToSBV w _ _ -> BVD.range w (minSigned w) (maxSigned w)
    FloatToReal{} -> ravUnbounded

    ArrayMap _ bRepr m d ->
      withAbstractable bRepr $
        Map.foldl' (\av e -> avJoin bRepr (f e) av) (f d) (Hash.hashedMap m)
    ConstantArray _idxRepr _bRepr v -> f v
    MuxArray _idxRepr bRepr _ x y ->
       withAbstractable bRepr $ avJoin bRepr (f x) (f y)
    SelectArray _bRepr a _i -> f a  -- FIXME?
    UpdateArray bRepr _ a _i v -> withAbstractable bRepr $ avJoin bRepr (f a) (f v)

    NatToInteger x -> natRangeToRange (f x)
    IntegerToReal x -> RAV (mapRange toRational (f x)) (Just True)
    BVToNat x -> natRange (fromInteger lx) (Inclusive (fromInteger ux))
      where Just (lx, ux) = BVD.ubounds (bvWidth x) (f x)
    BVToInteger x -> valueRange (Inclusive lx) (Inclusive ux)
      where Just (lx, ux) = BVD.ubounds (bvWidth x) (f x)
    SBVToInteger x -> valueRange (Inclusive lx) (Inclusive ux)
      where Just (lx, ux) = BVD.sbounds (bvWidth x) (f x)
    PredToBV p ->
      case f p of
        Nothing    -> BVD.range (knownNat @1) 0 1
        Just True  -> BVD.singleton (knownNat @1) 1
        Just False -> BVD.singleton (knownNat @1) 0
    RoundReal x -> mapRange roundAway (ravRange (f x))
    FloorReal x -> mapRange floor (ravRange (f x))
    CeilReal x  -> mapRange ceiling (ravRange (f x))
    IntegerToNat x ->
       case f x of
         SingleRange c              -> NatSingleRange (fromInteger (max 0 c))
         MultiRange Unbounded u     -> natRange 0 (fromInteger . max 0 <$> u)
         MultiRange (Inclusive l) u -> natRange (fromInteger (max 0 l)) (fromInteger . max 0 <$> u)
    IntegerToBV x w -> BVD.range w l u
      where rng = f x
            l = case rangeLowBound rng of
                  Unbounded -> minUnsigned w
                  Inclusive v -> max (minUnsigned w) v
            u = case rangeHiBound rng of
                  Unbounded -> maxUnsigned w
                  Inclusive v -> min (maxUnsigned w) v
    RealToInteger x -> valueRange (ceiling <$> lx) (floor <$> ux)
      where lx = rangeLowBound rng
            ux = rangeHiBound rng
            rng = ravRange (f x)

    Cplx c -> f <$> c
    RealPart x -> realPart (f x)
    ImagPart x -> imagPart (f x)

    StructCtor _ flds -> fmapFC (\v -> AbstractValueWrapper (f v)) flds
    StructField s idx _ -> unwrapAV (f s Ctx.! idx)
    StructIte flds _p x y ->
      let tp = BaseStructRepr flds
       in withAbstractable tp $ avJoin tp (f x) (f y)

-- | Get abstract value associated with element.
exprAbsValue :: Expr t tp -> AbstractValue tp
exprAbsValue (SemiRingLiteral sr x _) =
  case sr of
    SemiRingNat  -> natSingleRange x
    SemiRingInt  -> singleRange x
    SemiRingReal -> ravSingle x
exprAbsValue (StringExpr{})   = ()
exprAbsValue (BVExpr w c _)   = BVD.singleton w c
exprAbsValue (NonceAppExpr e) = nonceExprAbsValue e
exprAbsValue (AppExpr e)      = appExprAbsValue e
exprAbsValue (BoundVarExpr v) = unconstrainedAbsValue (bvarType v)

-- | Return an unconstrained abstract value.
unconstrainedAbsValue :: BaseTypeRepr tp -> AbstractValue tp
unconstrainedAbsValue tp = withAbstractable tp (avTop tp)

------------------------------------------------------------------------

instance PolyEq (Expr t x) (Expr t y) where
  polyEqF x y = do
    Refl <- testEquality x y
    return Refl

{-# NOINLINE appEqF #-}
-- | Check if two applications are equal.
appEqF :: App (Expr t) x -> App (Expr t) y -> Maybe (x :~: y)
appEqF = $(structuralTypeEquality [t|App|]
           [ (TypeApp (ConType [t|NatRepr|]) AnyType, [|testEquality|])
           , (TypeApp (ConType [t|FloatPrecisionRepr|]) AnyType, [|testEquality|])
           , (TypeApp (ConType [t|BaseTypeRepr|]) AnyType, [|testEquality|])
           , (ConType [t|Hash.Vector|] `TypeApp` AnyType
             , [|\x y -> if x == y then Just Refl else Nothing|])
           , (ConType [t|Hash.Map |] `TypeApp` AnyType `TypeApp` AnyType `TypeApp` AnyType `TypeApp` AnyType
             , [|\x y -> if x == y then Just Refl else Nothing|])
           , (DataArg 0 `TypeApp` AnyType, [|testEquality|])
           , (ConType [t|UnaryBV|]        `TypeApp` AnyType `TypeApp` AnyType
             , [|testEquality|])
           , (ConType [t|Ctx.Assignment|] `TypeApp` AnyType `TypeApp` AnyType
             , [|testEquality|])
           , (ConType [t|Ctx.Index|]      `TypeApp` AnyType `TypeApp` AnyType
             , [|testEquality|])
           , (ConType [t|SemiRingRepr|] `TypeApp` AnyType
             , [|testEquality|])
           ]
          )

{-# NOINLINE hashApp #-}
-- | Hash an an application.
hashApp :: Int -> App (Expr t) s -> Int
hashApp = $(structuralHash [t|App|])

instance Eq (App (Expr t) tp) where
  x == y = isJust (testEquality x y)

instance TestEquality (App (Expr t)) where
  testEquality = appEqF

instance HashableF (App (Expr t)) where
  hashWithSaltF = hashApp

------------------------------------------------------------------------
-- IdxCache

-- | An IdxCache is used to map expressions with type @Expr t tp@ to
-- values with a corresponding type @f tp@. It is a mutable map using
-- an 'IO' hash table. Parameter @t@ is a phantom type brand used to
-- track nonces.
newtype IdxCache t (f :: BaseType -> *)
      = IdxCache { cMap :: PH.HashTable RealWorld (Nonce t) f }

-- | Create a new IdxCache
newIdxCache :: IO (IdxCache t f)
newIdxCache = stToIO $ IdxCache <$> PH.new

{-# INLINE lookupIdxValue #-}
-- | Return the value associated to the expr in the index.
lookupIdxValue :: MonadIO m => IdxCache t f -> Expr t tp -> m (Maybe (f tp))
lookupIdxValue _ SemiRingLiteral{} = return Nothing
lookupIdxValue _ BVExpr{} = return Nothing
lookupIdxValue _ StringExpr{} = return Nothing
lookupIdxValue c (NonceAppExpr e) = liftIO $ lookupIdx c (nonceExprId e)
lookupIdxValue c (AppExpr e)  = liftIO $ lookupIdx c (appExprId e)
lookupIdxValue c (BoundVarExpr i) = liftIO $ lookupIdx c (bvarId i)

lookupIdx :: IdxCache t f -> Nonce t tp -> IO (Maybe (f tp))
lookupIdx c n = stToIO $ PH.lookup (cMap c) n

{-# INLINE insertIdxValue #-}
-- | Bind the value to the given expr in the index.
insertIdxValue :: MonadIO m => IdxCache t f -> Nonce t tp -> f tp -> m ()
insertIdxValue c e v = seq v $ liftIO $ stToIO $ PH.insert (cMap c) e v

{-# INLINE deleteIdxValue #-}
-- | Bind the value to the given expr in the index.
deleteIdxValue :: MonadIO m => IdxCache t f -> Nonce t (tp :: BaseType) -> m ()
deleteIdxValue c e = liftIO $ stToIO $ do
  PH.delete (cMap c) e

clearIdxCache :: IdxCache t f -> IO ()
clearIdxCache c = stToIO $ PH.clear (cMap c)

exprMaybeId :: Expr t tp -> Maybe (Nonce t tp)
exprMaybeId SemiRingLiteral{} = Nothing
exprMaybeId BVExpr{}  = Nothing
exprMaybeId StringExpr{} = Nothing
exprMaybeId (NonceAppExpr e) = Just $! nonceExprId e
exprMaybeId (AppExpr  e) = Just $! appExprId e
exprMaybeId (BoundVarExpr e) = Just $! bvarId e

-- | Implements a cached evaluated using the given element.  Given an element
-- this function returns the value of the element if bound, and otherwise
-- calls the evaluation function, stores the result in the cache, and
-- returns the value.
idxCacheEval :: IdxCache t f
             -> Expr t tp
             -> IO (f tp)
             -> IO (f tp)
idxCacheEval c e m = do
  case exprMaybeId e of
    Nothing -> m
    Just n -> idxCacheEval' c n m

-- | Implements a cached evaluated using the given element.  Given an element
-- this function returns the value of the element if bound, and otherwise
-- calls the evaluation function, stores the result in the cache, and
-- returns the value.
idxCacheEval' :: IdxCache t f
             -> Nonce t tp
             -> IO (f tp)
             -> IO (f tp)
idxCacheEval' c n m = do
  mr <- liftIO $ lookupIdx c n
  case mr of
    Just r -> return r
    Nothing -> do
      r <- m
      insertIdxValue c n r
      return r

------------------------------------------------------------------------
-- ExprBuilder operations

curProgramLoc :: ExprBuilder t st fs -> IO ProgramLoc
curProgramLoc sym = readIORef (sbProgramLoc sym)

-- | Create an element from a nonce app.
sbNonceExpr :: ExprBuilder t st fs
           -> NonceApp t (Expr t) tp
           -> IO (Expr t tp)
sbNonceExpr sym a = do
  s <- readIORef (curAllocator sym)
  pc <- curProgramLoc sym
  nonceExpr s pc a (quantAbsEval sym exprAbsValue a)

semiRingLit :: ExprBuilder t st fs
            -> SemiRingRepr tp
            -> WSum.Coefficient tp
            -> IO (Expr t tp)
semiRingLit sb sr x = do
  l <- curProgramLoc sb
  return $! SemiRingLiteral sr x l

sbMakeExpr :: ExprBuilder t st fs -> App (Expr t) tp -> IO (Expr t tp)
sbMakeExpr sym a = do
  s <- readIORef (curAllocator sym)
  params <- sbBVDomainParams sym
  pc <- curProgramLoc sym
  let v = abstractEval params exprAbsValue a
  case appType a of
    -- Check if abstract interpretation concludes this is a constant.
    BaseBoolRepr | Just b <- v -> return $ backendPred sym b
    BaseNatRepr  | Just c <- asSingleNatRange v -> natLit sym c

    BaseIntegerRepr | Just c <- asSingleRange v -> intLit sym c
    BaseRealRepr | Just c <- asSingleRange (ravRange v) -> realLit sym c
    BaseBVRepr w | Just LeqProof <- isPosNat w
                 , Just x <- BVD.asSingleton v ->
      bvLit sym w x
    _ -> do
      appExpr s pc a v

-- | Update the binding to point to the current variable.
updateVarBinding :: ExprBuilder t st fs
                 -> SolverSymbol
                 -> SymbolBinding t
                 -> IO ()
updateVarBinding sym nm v
  | nm == emptySymbol = return ()
  | otherwise =
    modifyIORef' (sbVarBindings sym) $ (Bimap.insert nm $! v)

-- | Creates a new bound var.
sbMakeBoundVar :: ExprBuilder t st fs
               -> SolverSymbol
               -> BaseTypeRepr tp
               -> VarKind
               -> IO (ExprBoundVar t tp)
sbMakeBoundVar sym nm tp k = do
  n  <- sbFreshIndex sym
  pc <- curProgramLoc sym
  return $! BVar { bvarId   = n
                 , bvarLoc  = pc
                 , bvarName = nm
                 , bvarType = tp
                 , bvarKind = k
                 }

-- | Create fresh index
sbFreshIndex :: ExprBuilder t st fs -> IO (Nonce t (tp::BaseType))
sbFreshIndex sb = freshNonce (exprCounter sb)

sbFreshSymFnNonce :: ExprBuilder t st fs -> IO (Nonce t (ctx:: Ctx BaseType))
sbFreshSymFnNonce sb = freshNonce (exprCounter sb)

------------------------------------------------------------------------
-- Configuration option for controlling the maximum number of value a unary
-- threshold may have.

-- | Maximum number of values in unary bitvector encoding.
--
--   This option is named \"backend.unary_threshold\"
unaryThresholdOption :: CFG.ConfigOption BaseIntegerType
unaryThresholdOption = CFG.configOption BaseIntegerRepr "backend.unary_threshold"

-- | The configuration option for setting the maximum number of
-- values a unary threshold may have.
unaryThresholdDesc :: CFG.ConfigDesc
unaryThresholdDesc = CFG.mkOpt unaryThresholdOption sty help (Just (ConcreteInteger 0))
  where sty = CFG.integerWithMinOptSty (CFG.Inclusive 0)
        help = Just (text "Maximum number of values in unary bitvector encoding.")

------------------------------------------------------------------------
-- Configuration option for controlling how many disjoint ranges
-- should be allowed in bitvector domains.

-- | Maximum number of ranges in bitvector abstract domains.
--
--   This option is named \"backend.bvdomain_range_limit\"
bvdomainRangeLimitOption :: CFG.ConfigOption BaseIntegerType
bvdomainRangeLimitOption = CFG.configOption BaseIntegerRepr "backend.bvdomain_range_limit"

bvdomainRangeLimitDesc :: CFG.ConfigDesc
bvdomainRangeLimitDesc = CFG.mkOpt bvdomainRangeLimitOption sty help (Just (ConcreteInteger 2))
  where sty = CFG.integerWithMinOptSty (CFG.Inclusive 0)
        help = Just (text "Maximum number of ranges in bitvector domains.")

------------------------------------------------------------------------
-- Cache start size

-- | Starting size for element cache when caching is enabled.
--
--   This option is named \"backend.cache_start_size\"
cacheStartSizeOption :: CFG.ConfigOption BaseIntegerType
cacheStartSizeOption = CFG.configOption BaseIntegerRepr "backend.cache_start_size"

-- | The configuration option for setting the size of the initial hash set
-- used by simple builder
cacheStartSizeDesc :: CFG.ConfigDesc
cacheStartSizeDesc = CFG.mkOpt cacheStartSizeOption sty help (Just (ConcreteInteger 100000))
  where sty = CFG.integerWithMinOptSty (CFG.Inclusive 0)
        help = Just (text "Starting size for element cache")

------------------------------------------------------------------------
-- Cache terms

-- | Indicates if we should cache terms.  When enabled, hash-consing
--   is used to find and deduplicate common subexpressions.
--
--   This option is named \"use_cache\"
cacheTerms :: CFG.ConfigOption BaseBoolType
cacheTerms = CFG.configOption BaseBoolRepr "use_cache"

cacheOptStyle ::
  NonceGenerator IO t ->
  IORef (ExprAllocator t) ->
  CFG.OptionSetting BaseIntegerType ->
  CFG.OptionStyle BaseBoolType
cacheOptStyle gen storageRef szSetting =
  CFG.boolOptSty & CFG.set_opt_onset
        (\mb b -> f (fmap fromConcreteBool mb) (fromConcreteBool b) >> return CFG.optOK)
 where
 f :: Maybe Bool -> Bool -> IO ()
 f mb b | mb /= Just b = if b then start else stop
        | otherwise = return ()

 stop  = do s <- newStorage gen
            writeIORef storageRef s

 start = do sz <- CFG.getOpt szSetting
            s <- newCachedStorage gen (fromInteger sz)
            writeIORef storageRef s

cacheOptDesc ::
  NonceGenerator IO t ->
  IORef (ExprAllocator t) ->
  CFG.OptionSetting BaseIntegerType ->
  CFG.ConfigDesc
cacheOptDesc gen storageRef szSetting =
  CFG.mkOpt
    cacheTerms
    (cacheOptStyle gen storageRef szSetting)
    (Just (text "Use hash-consing during term construction"))
    (Just (ConcreteBool False))


newExprBuilder :: --IsExprBuilderState st
                 -- => st t
                 st t
                    -- ^ Current state for simple builder.
                 -> NonceGenerator IO t
                    -- ^ Nonce generator for names
                 ->  IO (ExprBuilder t st fs)
newExprBuilder st gen = do
  st_ref <- newIORef st
  es <- newStorage gen

  t <- appExpr es initializationLoc TrueBool  (Just True)
  f <- appExpr es initializationLoc FalseBool (Just False)
  let z = SemiRingLiteral SemiRingReal 0 initializationLoc

  loc_ref       <- newIORef initializationLoc
  storage_ref   <- newIORef es
  bindings_ref  <- newIORef Bimap.empty
  uninterp_fn_cache_ref <- newIORef Map.empty
  matlabFnCache <- stToIO $ PH.new

  -- Set up configuration options
  cfg <- CFG.initialConfig 0
           [ unaryThresholdDesc
           , bvdomainRangeLimitDesc
           , cacheStartSizeDesc
           ]
  unarySetting       <- CFG.getOptionSetting unaryThresholdOption cfg
  domainRangeSetting <- CFG.getOptionSetting bvdomainRangeLimitOption cfg
  cacheStartSetting  <- CFG.getOptionSetting cacheStartSizeOption cfg
  CFG.extendConfig [cacheOptDesc gen storage_ref cacheStartSetting] cfg

  return $! SB { sbTrue  = t
               , sbFalse = f
               , sbZero = z
               , sbConfiguration = cfg
               , sbFloatReduce = True
               , sbUnaryThreshold = unarySetting
               , sbBVDomainRangeLimit = domainRangeSetting
               , sbCacheStartSize = cacheStartSetting
               , sbProgramLoc = loc_ref
               , exprCounter = gen
               , curAllocator = storage_ref
               , sbStateManager = st_ref
               , sbVarBindings = bindings_ref
               , sbUninterpFnCache = uninterp_fn_cache_ref
               , sbMatlabFnCache = matlabFnCache
               }

-- | Get current variable bindings.
getSymbolVarBimap :: ExprBuilder t st fs -> IO (SymbolVarBimap t)
getSymbolVarBimap sym = readIORef (sbVarBindings sym)

-- | Stop caching applications in backend.
stopCaching :: ExprBuilder t st fs -> IO ()
stopCaching sb = do
  s <- newStorage (exprCounter sb)
  writeIORef (curAllocator sb) s

-- | Restart caching applications in backend (clears cache if it is currently caching).
startCaching :: ExprBuilder t st fs -> IO ()
startCaching sb = do
  sz <- CFG.getOpt (sbCacheStartSize sb)
  s <- newCachedStorage (exprCounter sb) (fromInteger sz)
  writeIORef (curAllocator sb) s


bvBinOp1 :: (1 <= w)
         => (Integer -> Integer -> Integer)
         -> (NatRepr w -> BVExpr t w -> BVExpr t w -> App (Expr t) (BaseBVType w))
         -> ExprBuilder t st fs
         -> BVExpr t w
         -> BVExpr t w
         -> IO (BVExpr t w)
bvBinOp1 f c sb x y = do
  let w = bvWidth x
  case (asUnsignedBV x, asUnsignedBV y) of
    (Just i, Just j) -> bvLit sb w $ f i j
    _ -> sbMakeExpr sb $ c w x y

<<<<<<< HEAD
bvSignedBinOp :: (1 <= w)
              => (Integer -> Integer -> Integer)
              -> (NatRepr w -> BVExpr t w
                            -> BVExpr t w
                            -> App (Expr t) (BaseBVType w))
              -> ExprBuilder t st fs
              -> BVExpr t w
              -> BVExpr t w
              -> IO (BVExpr t w)
bvSignedBinOp f c sym x y = do
=======
-- | A version of 'bvBinOp1' that avoids dividing by zero in the case where the
-- divisor is zero
bvBinDivOp1 :: (1 <= w)
            => (Integer -> Integer -> Integer)
            -> (NatRepr w -> BVExpr t w -> BVExpr t w -> App (Expr t) (BaseBVType w))
            -> ExprBuilder t st
            -> BVExpr t w
            -> BVExpr t w
            -> IO (BVExpr t w)
bvBinDivOp1 f c sb x y = do
  let w = bvWidth x
  case (asUnsignedBV x, asUnsignedBV y) of
    (Just i, Just j) | j /= 0 -> bvLit sb w $ f i j
    _ -> sbMakeExpr sb $ c w x y

bvSignedBinDivOp :: (1 <= w)
                 => (Integer -> Integer -> Integer)
                 -> (NatRepr w -> BVExpr t w
                               -> BVExpr t w
                               -> App (Expr t) (BaseBVType w))
                 -> ExprBuilder t st
                 -> BVExpr t w
                 -> BVExpr t w
                 -> IO (BVExpr t w)
bvSignedBinDivOp f c sym x y = do
>>>>>>> cbb80180
  let w = bvWidth x
  case (asSignedBV x, asSignedBV y) of
    (Just i, Just j) | j /= 0 -> bvLit sym w $ f i j
    _ -> sbMakeExpr sym $ c w x y


asConcreteIndices :: IsExpr e
                  => Ctx.Assignment e ctx
                  -> Maybe (Ctx.Assignment IndexLit ctx)
asConcreteIndices = traverseFC f
  where f :: IsExpr e => e tp -> Maybe (IndexLit tp)
        f x =
          case exprType x of
            BaseNatRepr  -> NatIndexLit . fromIntegral <$> asNat x
            BaseBVRepr w -> BVIndexLit w <$> asUnsignedBV x
            _ -> Nothing

symbolicIndices :: forall sym ctx
                 . IsExprBuilder sym
                => sym
                -> Ctx.Assignment IndexLit ctx
                -> IO (Ctx.Assignment (SymExpr sym) ctx)
symbolicIndices sym = traverseFC f
  where f :: IndexLit tp -> IO (SymExpr sym tp)
        f (NatIndexLit n)  = natLit sym n
        f (BVIndexLit w i) = bvLit sym w i

-- | This evaluate a symbolic function against a set of arguments.
betaReduce :: ExprBuilder t st fs
           -> ExprSymFn t args ret
           -> Ctx.Assignment (Expr t) args
           -> IO (Expr t ret)
betaReduce sym f args =
  case symFnInfo f of
    UninterpFnInfo{} ->
      sbNonceExpr sym $! FnApp f args
    DefinedFnInfo bound_vars e _ -> do
      evalBoundVars sym e bound_vars args
    MatlabSolverFnInfo fn_id _ _ -> do
      evalMatlabSolverFn fn_id sym args

reduceApp :: (IsExprBuilder sym, sym ~ ExprBuilder t st fs)
          => sym
          -> App (SymExpr sym) tp
          -> IO (SymExpr sym tp)
reduceApp sym a0 = do
  case a0 of
    TrueBool  -> return $ truePred sym
    FalseBool -> return $ falsePred sym
    NotBool x     -> notPred sym x
    AndBool x y   -> andPred sym x y
    XorBool x y   -> xorPred sym x y
    IteBool c x y -> itePred sym c x y

    SemiRingSum SemiRingNat s -> natSum sym s
    SemiRingMul SemiRingNat x y -> natMul sym x y
    SemiRingIte SemiRingNat c x y -> natIte sym c x y

    SemiRingSum SemiRingInt s -> intSum sym s
    SemiRingMul SemiRingInt x y -> intMul sym x y
    SemiRingIte SemiRingInt c x y -> intIte sym c x y

    SemiRingEq SemiRingReal x y -> realEq sym x y
    SemiRingEq SemiRingInt x y -> intEq sym x y
    SemiRingEq SemiRingNat x y -> natEq sym x y

    SemiRingLe SemiRingReal x y -> realLe sym x y
    SemiRingLe SemiRingInt x y -> intLe sym x y
    SemiRingLe SemiRingNat x y -> natLe sym x y

    RealIsInteger x -> isInteger sym x
    SemiRingSum SemiRingReal s -> realSum sym s
    SemiRingMul SemiRingReal x y -> realMul sym x y
    SemiRingIte SemiRingReal c x y -> realIte sym c x y

    NatDiv x y -> natDiv sym x y

    IntDiv x y -> intDiv sym x y
    IntMod x y -> intMod sym x y
    IntAbs x -> intAbs sym x
    IntDivisible x k -> intDivisible sym x k

    RealDiv x y -> realDiv sym x y
    RealSqrt x  -> realSqrt sym x

    Pi -> realPi sym
    RealSin x -> realSin sym x
    RealCos x -> realCos sym x
    RealATan2 y x -> realAtan2 sym y x
    RealSinh x -> realSinh sym x
    RealCosh x -> realCosh sym x
    RealExp x -> realExp sym x
    RealLog x -> realLog sym x

    BVIte _ _ c x y -> bvIte sym c x y
    BVTestBit i e -> testBitBV sym i e
    BVEq x y -> bvEq sym x y
    BVSlt x y -> bvSlt sym x y
    BVUlt x y -> bvUlt sym x y
    BVUnaryTerm x -> bvUnary sym x
    BVConcat _ x y -> bvConcat sym x y
    BVSelect idx n x -> bvSelect sym idx n x
    BVNeg  _ x   -> bvNeg sym x
    BVAdd  _ x y -> bvAdd sym x y
--    BVSum  w x   -> bvSum sym w x
    BVMul  _ x y -> bvMul sym x y
    BVUdiv _ x y -> bvUdiv sym x y
    BVUrem _ x y -> bvUrem sym x y
    BVSdiv _ x y -> bvSdiv sym x y
    BVSrem _ x y -> bvSrem sym x y
    BVShl _ x y  -> bvShl  sym x y
    BVLshr _ x y -> bvLshr sym x y
    BVAshr _ x y -> bvAshr sym x y
    BVZext  w x  -> bvZext sym w x
    BVSext  w x  -> bvSext sym w x
    BVTrunc w x  -> bvTrunc sym w x
    BVBitNot _ x -> bvNotBits sym x
    BVBitAnd _ x y -> bvAndBits sym x y
    BVBitOr  _ x y -> bvOrBits  sym x y
    BVBitXor _ x y -> bvXorBits sym x y

    FloatPZero{}      -> sbMakeExpr sym a0
    FloatNZero{}      -> sbMakeExpr sym a0
    FloatNaN{}        -> sbMakeExpr sym a0
    FloatPInf{}       -> sbMakeExpr sym a0
    FloatNInf{}       -> sbMakeExpr sym a0
    FloatNeg{}        -> sbMakeExpr sym a0
    FloatAbs{}        -> sbMakeExpr sym a0
    FloatSqrt{}       -> sbMakeExpr sym a0
    FloatAdd{}        -> sbMakeExpr sym a0
    FloatSub{}        -> sbMakeExpr sym a0
    FloatMul{}        -> sbMakeExpr sym a0
    FloatDiv{}        -> sbMakeExpr sym a0
    FloatRem{}        -> sbMakeExpr sym a0
    FloatMin{}        -> sbMakeExpr sym a0
    FloatMax{}        -> sbMakeExpr sym a0
    FloatFMA{}        -> sbMakeExpr sym a0
    FloatEq{}         -> sbMakeExpr sym a0
    FloatFpEq{}       -> sbMakeExpr sym a0
    FloatFpNe{}       -> sbMakeExpr sym a0
    FloatLe{}         -> sbMakeExpr sym a0
    FloatLt{}         -> sbMakeExpr sym a0
    FloatIsNaN{}      -> sbMakeExpr sym a0
    FloatIsInf{}      -> sbMakeExpr sym a0
    FloatIsZero{}     -> sbMakeExpr sym a0
    FloatIsPos{}      -> sbMakeExpr sym a0
    FloatIsNeg{}      -> sbMakeExpr sym a0
    FloatIsSubnorm{}  -> sbMakeExpr sym a0
    FloatIsNorm{}     -> sbMakeExpr sym a0
    FloatIte{}        -> sbMakeExpr sym a0
    FloatCast{}       -> sbMakeExpr sym a0
    FloatFromBinary{} -> sbMakeExpr sym a0
    BVToFloat{}       -> sbMakeExpr sym a0
    SBVToFloat{}      -> sbMakeExpr sym a0
    RealToFloat{}     -> sbMakeExpr sym a0
    FloatToBV{}       -> sbMakeExpr sym a0
    FloatToSBV{}      -> sbMakeExpr sym a0
    FloatToReal{}     -> sbMakeExpr sym a0

    ArrayEq x y -> arrayEq sym x y
    ArrayMap _ _ m def_map ->
      arrayUpdateAtIdxLits sym m def_map
    ConstantArray idx_tp _ e -> constantArray sym idx_tp e
    MuxArray _ _ c x y    -> arrayIte sym c x y
    SelectArray _ a i     -> arrayLookup sym a i
    UpdateArray _ _ a i v -> arrayUpdate sym a i v

    NatToInteger x -> natToInteger sym x
    IntegerToNat x -> integerToNat sym x
    IntegerToReal x -> integerToReal sym x
    RealToInteger x -> realToInteger sym x

    BVToNat x       -> bvToNat sym x
    BVToInteger x   -> bvToInteger sym x
    SBVToInteger x  -> sbvToInteger sym x
    PredToBV x      -> predToBV sym x (knownNat @1)
    IntegerToBV x w -> integerToBV sym x w

    RoundReal x -> realRound sym x
    FloorReal x -> realFloor sym x
    CeilReal  x -> realCeil sym x

    Cplx c     -> mkComplex sym c
    RealPart x -> getRealPart sym x
    ImagPart x -> getImagPart sym x

    StructCtor _ args -> mkStruct sym args
    StructField s i _ -> structField sym s i
    StructIte _ c x y -> structIte sym c x y


-- | This runs one action, and if it returns a value different from the input,
-- then it runs the second.  Otherwise it returns the result value passed in.
--
-- It is used when an action may modify a value, and we only want to run a
-- second action if the value changed.
runIfChanged :: Eq e
             => e
             -> (e -> IO e) -- ^ First action to run
             -> r           -- ^ Result if no change.
             -> (e -> IO r) -- ^ Second action to run
             -> IO r
runIfChanged x f unChanged onChange = do
  y <- f x
  if x == y then
    return unChanged
   else
    onChange y

-- | This adds a binding from the variable to itself in the hashtable
-- to ensure it can't be rebound.
recordBoundVar :: PH.HashTable RealWorld (Expr t) (Expr t)
                  -> ExprBoundVar t tp
                  -> IO ()
recordBoundVar tbl v = do
  let e = BoundVarExpr v
  mr <- stToIO $ PH.lookup tbl e
  case mr of
    Just r -> do
      when (r /= e) $ do
        fail $ "Simulator internal error; do not support rebinding variables."
    Nothing -> do
      -- Bind variable to itself to ensure we catch when it is used again.
      stToIO $ PH.insert tbl e e


-- | The CachedSymFn is used during evaluation to store the results of reducing
-- the definitions of symbolic functions.
--
-- For each function it stores a pair containing a 'Bool' that is true if the
-- function changed as a result of evaluating it, and the reduced function
-- after evaluation.
--
-- The second arguments contains the arguments with the return type appended.
data CachedSymFn t c
  = forall a r
    . (c ~ (a ::> r))
    => CachedSymFn Bool (ExprSymFn t a r)

-- | Data structure used for caching evaluation.
data EvalHashTables t
   = EvalHashTables { exprTable :: !(PH.HashTable RealWorld (Expr t) (Expr t))
                    , fnTable  :: !(PH.HashTable RealWorld (Nonce t) (CachedSymFn t))
                    }

-- | Evaluate a simple function.
--
-- This returns whether the function changed as a Boolean and the function itself.
evalSimpleFn :: EvalHashTables t
             -> ExprBuilder t st fs
             -> ExprSymFn t idx ret
             -> IO (Bool,ExprSymFn t idx ret)
evalSimpleFn tbl sym f =
  case symFnInfo f of
    UninterpFnInfo{} -> return (False, f)
    DefinedFnInfo vars e evalFn -> do
      let n = symFnId f
      let nm = symFnName f
      CachedSymFn changed f' <-
        cachedEval (fnTable tbl) n $ do
          traverseFC_ (recordBoundVar (exprTable tbl)) vars
          e' <- evalBoundVars' tbl sym e
          if e == e' then
            return $! CachedSymFn False f
           else
            CachedSymFn True <$> definedFn sym nm vars e' evalFn
      return (changed, f')
    MatlabSolverFnInfo{} -> return (False, f)

evalBoundVars' :: forall t st fs ret
               .  EvalHashTables t
               -> ExprBuilder t st fs
               -> Expr t ret
               -> IO (Expr t ret)
evalBoundVars' tbls sym e0 =
  case e0 of
    SemiRingLiteral{} -> return e0
    BVExpr{}  -> return e0
    StringExpr{} -> return e0
    AppExpr ae -> cachedEval (exprTable tbls) e0 $ do
      let a = appExprApp ae
      a' <- traverseApp (evalBoundVars' tbls sym) a
      if a == a' then
        return e0
       else
        reduceApp sym a'
    NonceAppExpr ae -> cachedEval (exprTable tbls) e0 $ do
      case nonceExprApp ae of
        Forall v e -> do
          recordBoundVar (exprTable tbls) v
          -- Regenerate forallPred if e is changed by evaluation.
          runIfChanged e (evalBoundVars' tbls sym) e0 (forallPred sym v)
        Exists v e -> do
          recordBoundVar (exprTable tbls) v
          -- Regenerate forallPred if e is changed by evaluation.
          runIfChanged e (evalBoundVars' tbls sym) e0 (existsPred sym v)
        ArrayFromFn f -> do
          (changed, f') <- evalSimpleFn tbls sym f
          if not changed then
            return e0
           else
            arrayFromFn sym f'
        MapOverArrays f _ args -> do
          (changed, f') <- evalSimpleFn tbls sym f
          let evalWrapper :: ArrayResultWrapper (Expr t) (idx ::> itp) utp
                          -> IO (ArrayResultWrapper (Expr t) (idx ::> itp) utp)
              evalWrapper (ArrayResultWrapper a) =
                ArrayResultWrapper <$> evalBoundVars' tbls sym a
          args' <- traverseFC evalWrapper args
          if not changed && args == args' then
            return e0
           else
            arrayMap sym f' args'
        ArrayTrueOnEntries f a -> do
          (changed, f') <- evalSimpleFn tbls sym f
          a' <- evalBoundVars' tbls sym a
          if not changed && a == a' then
            return e0
           else
            arrayTrueOnEntries sym f' a'
        FnApp f a -> do
          (changed, f') <- evalSimpleFn tbls sym f
          a' <- traverseFC (evalBoundVars' tbls sym) a
          if not changed && a == a' then
            return e0
           else
            applySymFn sym f' a'

    BoundVarExpr{} -> cachedEval (exprTable tbls) e0 $ return e0

initHashTable :: (HashableF key, TestEquality key)
              => Ctx.Assignment key args
              -> Ctx.Assignment val args
              -> ST s (PH.HashTable s key val)
initHashTable keys vals = do
  let sz = Ctx.size keys
  tbl <- PH.newSized (Ctx.sizeInt sz)
  Ctx.forIndexM sz $ \i -> do
    PH.insert tbl (keys Ctx.! i) (vals Ctx.! i)
  return tbl

-- | This evaluates the term with the given bound variables rebound to
-- the given arguments.
--
-- The algorithm works by traversing the subterms in the term in a bottom-up
-- fashion while using a hash-table to memoize results for shared subterms.  The
-- hash-table is pre-populated so that the bound variables map to the element,
-- so we do not need any extra map lookup when checking to see if a variable is
-- bound.
--
-- NOTE: This function assumes that variables in the substitution are not
-- themselves bound in the term (e.g. in a function definition or quantifier).
-- If this is not respected, then 'evalBoundVars' will call 'fail' with an
-- error message.
evalBoundVars :: ExprBuilder t st fs
              -> Expr t ret
              -> Ctx.Assignment (ExprBoundVar t) args
              -> Ctx.Assignment (Expr t) args
              -> IO (Expr t ret)
evalBoundVars sym e vars exprs = do
  expr_tbl <- stToIO $ initHashTable (fmapFC BoundVarExpr vars) exprs
  fn_tbl  <- stToIO $ PH.new
  let tbls = EvalHashTables { exprTable = expr_tbl
                            , fnTable  = fn_tbl
                            }
  evalBoundVars' tbls sym e

-- | Return true if corresponding expressions in contexts are equivalent.
allEq :: forall sym ctx
      .  IsExprBuilder sym
      => sym
      -> Ctx.Assignment (SymExpr sym) ctx
      -> Ctx.Assignment (SymExpr sym) ctx
      -> IO (Pred sym)
allEq sym x y = Ctx.forIndex (Ctx.size x) joinEq (pure (truePred sym))
  where joinEq :: IO (Pred sym) -> Ctx.Index ctx tp -> IO (Pred sym)
        joinEq mp i = do
          q <- isEq sym (x Ctx.! i) (y Ctx.! i)
          case asConstantPred q of
            Just True -> mp
            Just False -> return (falsePred sym)
            Nothing -> andPred sym q =<< mp

-- | This attempts to lookup an entry in a symbolic array.
--
-- It patterns maps on the array constructor.
sbConcreteLookup :: forall t st fs d tp range
                 . ExprBuilder t st fs
                   -- ^ Simple builder for creating terms.
                 -> Expr t (BaseArrayType (d::>tp) range)
                    -- ^ Array to lookup value in.
                 -> Maybe (Ctx.Assignment IndexLit (d::>tp))
                    -- ^ A concrete index that corresponds to the index or nothing
                    -- if the index is symbolic.
                 -> Ctx.Assignment (Expr t) (d::>tp)
                    -- ^ The index to lookup.
                 -> IO (Expr t range)
sbConcreteLookup sym arr0 mcidx idx
    -- Try looking up a write to a concrete address.
  | Just (ArrayMap _ _ entry_map def) <- asApp arr0 = do
    case mcidx of
      Just cidx -> do
        case Hash.mapLookup cidx entry_map of
          Just v -> return v
          Nothing -> sbConcreteLookup sym def mcidx idx
      Nothing -> Map.foldrWithKey f (sbConcreteLookup sym def mcidx idx) (Hash.hashedMap entry_map)
        where f updated_cidx c m = do
                updated_idx <- traverseFC (indexLit sym) updated_cidx
                p <- allEq sym updated_idx idx
                iteM baseTypeIte sym p (pure c) m

    -- Reduce array updates
  | Just (UpdateArray _ _ arr idx' v) <- asApp arr0 = do
    p <- allEq sym idx idx'
    iteM baseTypeIte sym p (pure v) (sbConcreteLookup sym arr mcidx idx)

    -- Evaluate function arrays on ground values.
  | Just (ArrayFromFn f) <- asNonceApp arr0 = do
      betaReduce sym f idx

    -- Lookups on constant arrays just return value
  | Just (ConstantArray _ _ v) <- asApp arr0 = do
      return v
    -- Lookups on mux arrays just distribute over mux.
  | Just (MuxArray _ _ p x y) <- asApp arr0 = do
      xv <- sbConcreteLookup sym x mcidx idx
      yv <- sbConcreteLookup sym y mcidx idx
      baseTypeIte sym p xv yv
  | Just (MapOverArrays f _ args) <- asNonceApp arr0 = do
      let eval :: ArrayResultWrapper (Expr t) (d::>tp) utp
               -> IO (Expr t utp)
          eval a = sbConcreteLookup sym (unwrapArrayResult a) mcidx idx
      betaReduce sym f =<< traverseFC eval args
    -- Create select index.
  | otherwise = do
    case exprType arr0 of
      BaseArrayRepr _ range ->
        sbMakeExpr sym (SelectArray range arr0 idx)

----------------------------------------------------------------------
-- Expression builder instances

-- | Evaluate a weighted sum of natural number values
natSum :: ExprBuilder t st fs -> WeightedSum (Expr t) BaseNatType -> IO (NatExpr t)
natSum sym s = semiRingSum sym SemiRingNat s

-- | Evaluate a weighted sum of integer values
intSum :: ExprBuilder t st fs -> WeightedSum (Expr t) BaseIntegerType -> IO (IntegerExpr t)
intSum sym s = semiRingSum sym SemiRingInt s

-- | Evaluate a weighted sum of real values.
realSum :: ExprBuilder t st fs -> WeightedSum (Expr t) BaseRealType -> IO (RealExpr t)
realSum sym s = semiRingSum sym SemiRingReal s


bvUnary :: (1 <= w) => ExprBuilder t st fs -> UnaryBV (BoolExpr t) w -> IO (BVExpr t w)
bvUnary sym u
    | Just v <-  UnaryBV.asConstant u =
      bvLit sym (UnaryBV.width u) v
    | otherwise =
      sbMakeExpr sym (BVUnaryTerm u)

asUnaryBV :: (?unaryThreshold :: Int)
          => ExprBuilder t st fs
          -> BVExpr t n
          -> Maybe (UnaryBV (BoolExpr t) n)
asUnaryBV sym e
  | Just (BVUnaryTerm u) <- asApp e = Just u
  | ?unaryThreshold == 0 = Nothing
  | BVExpr w v _ <- e = Just $ UnaryBV.constant sym w v
  | otherwise = Nothing

-- | This create a unary bitvector representing if the size is not too large.
sbTryUnaryTerm :: (1 <= w, ?unaryThreshold :: Int)
               => ExprBuilder t st fs
               -> UnaryBV (BoolExpr t) w
               -> App (Expr t) (BaseBVType w)
               -> IO (BVExpr t w)
sbTryUnaryTerm sym u a
  | UnaryBV.size u < ?unaryThreshold =
    bvUnary sym u
  | otherwise =
    sbMakeExpr sym a

-- | This privides a view of a real expr as a weighted sum of values.
data SumView t tp
   = ConstantSum !(WSum.Coefficient tp)
   | LinearSum !(WeightedSum (Expr t) tp)
   | GeneralSum

viewSum :: Expr t tp -> SumView t tp
viewSum x
  | SemiRingLiteral _sr r _ <- x = ConstantSum r
  | Just (SemiRingSum _sr s) <- asApp x = LinearSum s
  | otherwise = GeneralSum

asWeightedSum :: WSum.SemiRingCoefficient tp
              => HashableF (Expr t)
              => Expr t tp
              -> WeightedSum (Expr t) tp
asWeightedSum x
  | SemiRingLiteral _sr r _ <- x = WSum.constant r
  | Just (SemiRingSum _sr s) <- asApp x = s
  | otherwise = WSum.var x

semiRingSum :: WSum.SemiRingCoefficient tp
            => ExprBuilder t st fs
            -> SemiRingRepr tp
            -> WeightedSum (Expr t) tp
            -> IO (Expr t tp)
semiRingSum sym sr s
    | Just c <- WSum.asConstant s =
      semiRingLit sym sr c
    | Just r <- WSum.asVar s =
      return r
    | otherwise =
      sum' sym sr s

sum' :: WSum.SemiRingCoefficient tp
     => ExprBuilder t st fs
     -> SemiRingRepr tp
     -> WeightedSum (Expr t) tp
     -> IO (Expr t tp)
sum' sym sr s = sbMakeExpr sym $ SemiRingSum sr $ s
{-# INLINE sum' #-}

scalarMul :: WSum.SemiRingCoefficient tp
          => ExprBuilder t st fs
          -> SemiRingRepr tp
          -> WSum.Coefficient tp
          -> Expr t tp
          -> IO (Expr t tp)
scalarMul sym sr c x
  | c == 0 =
    semiRingLit sym sr 0
  | c == 1 =
    return x
  | Just r <- asSemiRingLit x =
    semiRingLit sym sr (c*r)
  | Just (SemiRingSum _sr s) <- asApp x =
    sum' sym sr (WSum.scale c s)
  | otherwise = do
    sum' sym sr (WSum.scaledVar c x)

semiRingIte :: WSum.SemiRingCoefficient tp
            => ExprBuilder t st fs
            -> SemiRingRepr tp
            -> Expr t BaseBoolType
            -> Expr t tp
            -> Expr t tp
            -> IO (Expr t tp)
semiRingIte sym sr c x y
    -- evaluate as constants
  | Just True  <- asConstantPred c = return x
  | Just False <- asConstantPred c = return y

    -- reduce negations
  | Just (NotBool cn) <- asApp c = semiRingIte sym sr cn y x

    -- remove the ite if the then and else cases are the same
  | x == y = return x

    -- Try to extract common sum information.
  | (z, x',y') <- WSum.extractCommon (asWeightedSum x) (asWeightedSum y)
  , not (WSum.isZero z) = do
    xr <- semiRingSum sym sr x'
    yr <- semiRingSum sym sr y'
    r <- sbMakeExpr sym (SemiRingIte sr c xr yr)
    semiRingSum sym sr $! z `WSum.addVar` r

    -- final fallback, create the ite term
  | otherwise = do
    sbMakeExpr sym (SemiRingIte sr c x y)

semiRingLe
   :: WSum.SemiRingCoefficient tp
   => ExprBuilder t st fs
   -> SemiRingRepr tp
   -> Expr t tp
   -> Expr t tp
   -> IO (Expr t BaseBoolType)
semiRingLe sym sr x y
      -- Check for syntactic equality.
    | x == y = return (truePred sym)

      -- Strength reductions on a non-linear constraint to piecewise linear.
    | SemiRingLiteral _ 0 _ <- x, Just (SemiRingMul _ u v) <- asApp y = do
      leNonneg le x sym u v
      -- Another strength reduction
    | Just (SemiRingMul _ u v) <- asApp x, SemiRingLiteral _ 0 _ <- y = do
      leNonpos le y sym u v

      -- Simplify ite expressions when one of the values is ground.
      -- This appears to occur fairly often due to range checks.
    | isJust (asSemiRingLit x)
    , Just (SemiRingIte _sr yc y1 y2) <- asApp y
    , isJust (asSemiRingLit y1) || isJust (asSemiRingLit y2) = do
      c1 <- le sym x y1
      c2 <- le sym x y2
      itePred sym yc c1 c2

      -- Simplify ite expressions when one of the values is ground.
      -- This appears to occur fairly often due to range checks.
    | isJust (asSemiRingLit y)
    , Just (SemiRingIte _sr xc x1 x2) <- asApp x
    , isJust (asSemiRingLit x1) || isJust (asSemiRingLit x2) = do
      c1 <- le sym x1 y
      c2 <- le sym x2 y
      itePred sym xc c1 c2

      -- Try to extract common sum information.
    | (z, x',y') <- WSum.extractCommon (asWeightedSum x) (asWeightedSum y)
    , not (WSum.isZero z) = do
      xr <- semiRingSum sym sr x'
      yr <- semiRingSum sym sr y'
      le sym xr yr

      -- Default case
    | otherwise = sbMakeExpr sym $ SemiRingLe sr x y

 where le = case sr of
              SemiRingReal -> realLe
              SemiRingInt  -> intLe
              SemiRingNat  -> natLe


semiRingEq :: WSum.SemiRingCoefficient tp
           => ExprBuilder t st fs
           -> SemiRingRepr tp
           -> Expr t tp
           -> Expr t tp
           -> IO (Expr t BaseBoolType)
semiRingEq sym sr x y
  -- Check for syntactic equality.
  | x == y = return (truePred sym)

    -- Try to extract common sum information.
  | (z, x',y') <- WSum.extractCommon (asWeightedSum x) (asWeightedSum y)
  , not (WSum.isZero z) = do
    xr <- semiRingSum sym sr x'
    yr <- semiRingSum sym sr y'
    sbMakeExpr sym $ SemiRingEq sr (min xr yr) (max xr yr)

  | otherwise = do
    sbMakeExpr sym $ SemiRingEq sr (min x y) (max x y)


semiRingAdd :: WSum.SemiRingCoefficient tp
            => ExprBuilder t st fs
            -> SemiRingRepr tp
            -> Expr t tp
            -> Expr t tp
            -> IO (Expr t tp)
semiRingAdd sym sr x y =
    case (viewSum x, viewSum y) of
      (ConstantSum 0, _) -> return y
      (_, ConstantSum 0) -> return x

      (ConstantSum xc, ConstantSum yc) ->
        semiRingLit sym sr (xc + yc)

      (ConstantSum xc, LinearSum ys) ->
        sum' sym sr (ys `WSum.addConstant` xc)
      (LinearSum xs, ConstantSum yc) ->
        sum' sym sr (xs `WSum.addConstant` yc)

      (ConstantSum xc, GeneralSum) -> do
        sum' sym sr (WSum.var y `WSum.addConstant` xc)
      (GeneralSum, ConstantSum yc) -> do
        sum' sym sr (WSum.var x `WSum.addConstant` yc)

      (LinearSum xs, LinearSum ys) -> semiRingSum sym sr (xs `WSum.add` ys)
      (LinearSum xs, GeneralSum)   -> semiRingSum sym sr (xs `WSum.addVar` y)
      (GeneralSum, LinearSum ys)   -> semiRingSum sym sr (ys `WSum.addVar` x)
      (GeneralSum, GeneralSum)     -> semiRingSum sym sr (x  `WSum.addVars` y)

semiRingMul :: WSum.SemiRingCoefficient tp
            => ExprBuilder t st fs
            -> SemiRingRepr tp
            -> Expr t tp
            -> Expr t tp
            -> IO (Expr t tp)
semiRingMul sym sr x y
    | Just xd <- asSemiRingLit x =
      scalarMul sym sr xd y
    | Just yd <- asSemiRingLit y =
      scalarMul sym sr yd x
      -- (cx*xx) * y = cx*(xx*y)
    | Just (SemiRingMul _ (SemiRingLiteral _ cx _) xx) <- asApp x = do
      scalarMul sym sr cx =<< semiRingMul sym sr xx y
      -- x*(cy*yy) = cy*(x*yy)
    | Just (SemiRingMul _ (SemiRingLiteral _ cy _) yy) <- asApp y = do
      scalarMul sym sr cy =<< semiRingMul sym sr x yy
    | otherwise =
      sbMakeExpr sym $ SemiRingMul sr (min x y) (max x y)


-- Add following rule to do a strength reduction on non-linear
-- constraint non-negative constraint
--
-- (0 <= u * v)
-- -> not (u * v < 0)
-- -> not (u > 0 & v < 0 | u < 0 & v > 0)
-- -> not (u > 0 & v < 0) & not (u < 0 & v > 0)
-- -> (u <= 0 | v >= 0) & (u >= 0 | v <= 0)
-- -> (u <= 0 | 0 <= v) & (0 <= u | v <= 0)
leNonneg :: IsExprBuilder sym
         => (sym -> a -> a -> IO (Pred sym)) -- ^ Less than or equal
         -> a -- ^ zero
         -> sym
         -> a
         -> a
         -> IO (Pred sym)
leNonneg le zero sym u v = do
  ule <- le sym u zero
  vle <- le sym v zero
  vge <- le sym zero v
  uge <- le sym zero u
  a <- orPred sym ule vge
  b <- orPred sym uge vle
  andPred sym a b

-- Add following rule to do a strength reduction on non-linear
-- constraint non-negative constraint
--
-- (u * v <= 0)
-- -> not (u * v > 0)
-- -> not (u > 0 & v > 0 | u < 0 & v < 0)
-- -> not (u > 0 & v > 0) & not (u < 0 & v < 0)
-- -> (u <= 0 | v <= 0) & (u >= 0 | v >= 0)
leNonpos :: IsExprBuilder sym
         => (sym -> a -> a -> IO (Pred sym)) -- ^ Less than or equal
         -> a -- ^ zero
         -> sym
         -> a
         -> a
         -> IO (Pred sym)
leNonpos le zero sym u v = do
  ule <- le sym u zero
  vle <- le sym v zero
  vge <- le sym zero v
  uge <- le sym zero u
  a <- orPred sym ule vle
  b <- orPred sym uge vge
  andPred sym a b



arrayResultIdxType :: BaseTypeRepr (BaseArrayType (idx ::> itp) d)
                   -> Ctx.Assignment BaseTypeRepr (idx ::> itp)
arrayResultIdxType (BaseArrayRepr idx _) = idx

-- | This decomposes A ExprBuilder array expression into a set of indices that
-- have been updated, and an underlying index.
data ArrayMapView i f tp
   = ArrayMapView { _arrayMapViewIndices :: !(Hash.Map IndexLit i f tp)
                  , _arrayMapViewExpr    :: !(f (BaseArrayType i tp))
                  }

-- | Construct an 'ArrayMapView' for an element.
viewArrayMap :: Expr t (BaseArrayType i tp)
             -> ArrayMapView i (Expr t) tp
viewArrayMap  x
  | Just (ArrayMap _ _ m c) <- asApp x = ArrayMapView m c
  | otherwise = ArrayMapView Hash.mapEmpty x

-- | Construct an 'ArrayMapView' for an element.
underlyingArrayMapExpr :: ArrayResultWrapper (Expr t) i tp
                      -> ArrayResultWrapper (Expr t) i tp
underlyingArrayMapExpr x
  | Just (ArrayMap _ _ _ c) <- asApp (unwrapArrayResult x) = ArrayResultWrapper c
  | otherwise = x

-- | Return set of addresss in assignment that are written to by at least one expr
concreteArrayEntries :: forall t i ctx
                     .  Ctx.Assignment (ArrayResultWrapper (Expr t) i) ctx
                     -> Set (Ctx.Assignment IndexLit i)
concreteArrayEntries = foldlFC' f Set.empty
  where f :: Set (Ctx.Assignment IndexLit i)
          -> ArrayResultWrapper (Expr t) i tp
          -> Set (Ctx.Assignment IndexLit i)
        f s e
          | Just (ArrayMap _ _ m _) <- asApp (unwrapArrayResult  e) =
            Set.union s (Map.keysSet (Hash.hashedMap m))
          | otherwise = s

data NatLit tp = (tp ~ BaseNatType) => NatLit Natural

asNatBounds :: Ctx.Assignment (Expr t) idx -> Maybe (Ctx.Assignment NatLit idx)
asNatBounds = traverseFC f
  where f :: Expr t tp -> Maybe (NatLit tp)
        f (SemiRingLiteral SemiRingNat n _) = Just (NatLit n)
        f _ = Nothing

foldBoundLeM :: (r -> Natural -> IO r) -> r -> Natural -> IO r
foldBoundLeM _ r 0 = pure r
foldBoundLeM f r n = do
  r' <- foldBoundLeM f r (n-1)
  f r' n

foldIndicesInRangeBounds :: forall sym idx r
                         .  IsExprBuilder sym
                         => sym
                         -> (r -> Ctx.Assignment (SymExpr sym) idx -> IO r)
                         -> r
                         -> Ctx.Assignment NatLit idx
                         -> IO r
foldIndicesInRangeBounds sym f0 a0 bnds0 = do
  case bnds0 of
    Ctx.Empty -> f0 a0 Ctx.empty
    bnds Ctx.:> NatLit b -> foldIndicesInRangeBounds sym (g f0) a0 bnds
      where g :: (r -> Ctx.Assignment (SymExpr sym) (idx0 ::> BaseNatType) -> IO r)
              -> r
              -> Ctx.Assignment (SymExpr sym) idx0
              -> IO r
            g f a i = foldBoundLeM (h f i) a b

            h :: (r -> Ctx.Assignment (SymExpr sym) (idx0 ::> BaseNatType) -> IO r)
              -> Ctx.Assignment (SymExpr sym) idx0
              -> r
              -> Natural
              -> IO r
            h f i a j = do
              je <- natLit sym j
              f a (i Ctx.:> je)
#if !MIN_VERSION_base(4,10,0)
    -- This should never happen, but silences a warning.
    _ -> error "internal: invalid index to foldIndicesInRangeBounds"
#endif

{-
-- | Compute the weighted sum of two bitvectors.
bvSum :: (1 <= w)
      => sym
      -> NatRepr w
      -> WeightedSum Integer (SymBV sym w)
      -> IO (SymBV sym w)
bvSum = undefined
-}

instance IsExprBuilder (ExprBuilder t st fs) where
  getConfiguration = sbConfiguration

  ----------------------------------------------------------------------
  -- Program location operations

  getCurrentProgramLoc = curProgramLoc
  setCurrentProgramLoc sym l = writeIORef (sbProgramLoc sym) l

  ----------------------------------------------------------------------
  -- Bool operations.

  truePred  = sbTrue
  falsePred = sbFalse

  notPred sym x
    | Just TrueBool  <- asApp x = return $! falsePred sym
    | Just FalseBool <- asApp x = return $! truePred sym
    | Just (NotBool xn) <- asApp x = return xn
    | otherwise = sbMakeExpr sym (NotBool x)

  andPred sym x y
    | Just True  <- asConstantPred x = return y
    | Just False <- asConstantPred x = return x
    | Just True  <- asConstantPred y = return x
    | Just False <- asConstantPred y = return y
    | x == y = return x

    | Just (NotBool xn) <- asApp x, xn == y =
      return (falsePred sym)
    | Just (NotBool yn) <- asApp y, yn == x =
      return (falsePred sym)
    | Just (AndBool x1 x2) <- asApp x, (x1 == y || x2 == y) = return x
    | Just (AndBool y1 y2) <- asApp y, (y1 == x || y2 == x) = return y

    | otherwise = sbMakeExpr sym (AndBool (min x y) (max x y))

  xorPred sym x y
    | Just True  <- asConstantPred x = notPred sym y
    | Just False <- asConstantPred x = return y
    | Just True  <- asConstantPred y = notPred sym x
    | Just False <- asConstantPred y = return x
    | x == y = return $ falsePred sym

    | Just (NotBool xn) <- asApp x
    , Just (NotBool yn) <- asApp y = do
      sbMakeExpr sym (XorBool xn yn)

    | Just (NotBool xn) <- asApp x = do
      notPred sym =<< sbMakeExpr sym (XorBool xn y)

    | Just (NotBool yn) <- asApp y = do
      notPred sym =<< sbMakeExpr sym (XorBool x yn)

    | otherwise = do
      sbMakeExpr sym (XorBool x y)

  itePred sb c x y
      -- ite c c y = c || y
    | c == x = orPred sb c y
      -- ite c x c = c && x
    | c == y = andPred sb c x
      -- ite c x x = x
    | x == y = return x
      -- ite 1 x y = x
    | Just True  <- asConstantPred c = return x
      -- ite 0 x y = y
    | Just False <- asConstantPred c = return y
      -- ite !c x y = c y x
    | Just (NotBool cn) <- asApp c   = itePred sb cn y x
      -- ite c 1 y = c || y
    | Just True  <- asConstantPred x = orPred sb c y
      -- ite c 0 y = !c && y
    | Just False <- asConstantPred x = do
      andPred sb y =<< sbMakeExpr sb (NotBool c)
      -- ite c x 1 = !c || x
      --             !(c && !x)
    | Just True  <- asConstantPred y = do
      notPred sb =<< andPred sb c =<< notPred sb x
      -- ite c x 0 = c && x
    | Just False <- asConstantPred y = do
      andPred sb c x
      -- ite c (!x) (!y) = !(ite c x y)
    | Just (NotBool xn) <- asApp x
    , Just (NotBool yn) <- asApp y = do
      notPred sb =<< itePred sb c xn yn
      -- Default case
    | otherwise = sbMakeExpr sb $ IteBool c x y

  ----------------------------------------------------------------------
  -- Nat operations.

  natLit sym n = semiRingLit sym SemiRingNat n

  natAdd sym x y = semiRingAdd sym SemiRingNat x y

  natSub sym x y = do
    xr <- natToInteger sym x
    yr <- natToInteger sym y
    integerToNat sym =<< intSub sym xr yr

  natMul sym x y = semiRingMul sym SemiRingNat x y

  natDiv sym x y
    | Just m <- asNat x, Just n <- asNat y, n /= 0 = do
      natLit sym (m `div` n)
      -- 0 / y
    | Just 0 <- asNat x = do
      return x
      -- x / 1
    | Just 1 <- asNat y = do
      return x
    | otherwise = do
      sbMakeExpr sym (NatDiv x y)

  natIte sym c x y = semiRingIte sym SemiRingNat c x y

  natEq sym x y
    | Just b <- natCheckEq (exprAbsValue x) (exprAbsValue y)
    = return (backendPred sym b)

    | otherwise
    = semiRingEq sym SemiRingNat x y

  natLe sym x y
    | Just b <- natCheckLe (exprAbsValue x) (exprAbsValue y)
    = return (backendPred sym b)

    | otherwise
    = semiRingLe sym SemiRingNat x y

  ----------------------------------------------------------------------
  -- Integer operations.

  intLit sym n = semiRingLit sym SemiRingInt n

  intNeg sym x = scalarMul sym SemiRingInt (-1) x

  intAdd sym x y = semiRingAdd sym SemiRingInt x y

  intMul sym x y = semiRingMul sym SemiRingInt x y

  intIte sym c x y = semiRingIte sym SemiRingInt c x y

  intEq sym x y
      -- Use range check
    | Just b <- rangeCheckEq (exprAbsValue x) (exprAbsValue y)
    = return $ backendPred sym b

      -- Reduce to bitvector equality, when possible
    | Just (SBVToInteger xbv) <- asApp x
    , Just (SBVToInteger ybv) <- asApp y
    = let wx = bvWidth xbv
          wy = bvWidth ybv
          -- Sign extend to largest bitvector and compare.
       in case compareNat wx wy of
            NatLT _ -> do
              Just LeqProof <- return (testLeq (incNat wx) wy)
              x' <- bvSext sym wy xbv
              bvEq sym x' ybv
            NatEQ ->
              bvEq sym xbv ybv
            NatGT _ -> do
              Just LeqProof <- return (testLeq (incNat wy) wx)
              y' <- bvSext sym wx ybv
              bvEq sym xbv y'

      -- Reduce to bitvector equality, when possible
    | Just (BVToInteger xbv) <- asApp x
    , Just (BVToInteger ybv) <- asApp y
    = let wx = bvWidth xbv
          wy = bvWidth ybv
          -- Zero extend to largest bitvector and compare.
       in case compareNat wx wy of
            NatLT _ -> do
              Just LeqProof <- return (testLeq (incNat wx) wy)
              x' <- bvZext sym wy xbv
              bvEq sym x' ybv
            NatEQ ->
              bvEq sym xbv ybv
            NatGT _ -> do
              Just LeqProof <- return (testLeq (incNat wy) wx)
              y' <- bvZext sym wx ybv
              bvEq sym xbv y'

    | Just (SBVToInteger xbv) <- asApp x
    , SemiRingLiteral _ yi _ <- y
    = let w = bvWidth xbv in
      if yi < minSigned w || yi > maxSigned w
         then return (falsePred sym)
         else bvEq sym xbv =<< bvLit sym w yi

    | SemiRingLiteral _ xi _ <- x
    , Just (SBVToInteger ybv) <- asApp x
    = let w = bvWidth ybv in
      if xi < minSigned w || xi > maxSigned w
         then return (falsePred sym)
         else bvEq sym ybv =<< bvLit sym w xi

    | Just (BVToInteger xbv) <- asApp x
    , SemiRingLiteral _ yi _ <- y
    = let w = bvWidth xbv in
      if yi < minUnsigned w || yi > maxUnsigned w
         then return (falsePred sym)
         else bvEq sym xbv =<< bvLit sym w yi

    | SemiRingLiteral _ xi _ <- x
    , Just (BVToInteger ybv) <- asApp x
    = let w = bvWidth ybv in
      if xi < minUnsigned w || xi > maxUnsigned w
         then return (falsePred sym)
         else bvEq sym ybv =<< bvLit sym w xi

    | otherwise = semiRingEq sym SemiRingInt x y

  intLe sym x y
      -- Use abstract domains
    | Just b <- rangeCheckLe (exprAbsValue x) (exprAbsValue y)
    = return $ backendPred sym b

      -- Check with two bitvectors.
    | Just (SBVToInteger xbv) <- asApp x
    , Just (SBVToInteger ybv) <- asApp y
    = do let wx = bvWidth xbv
         let wy = bvWidth ybv
         -- Sign extend to largest bitvector and compare.
         case compareNat wx wy of
           NatLT _ -> do
             Just LeqProof <- return (testLeq (incNat wx) wy)
             x' <- bvSext sym wy xbv
             bvSle sym x' ybv
           NatEQ -> bvSle sym xbv ybv
           NatGT _ -> do
             Just LeqProof <- return (testLeq (incNat wy) wx)
             y' <- bvSext sym wx ybv
             bvSle sym xbv y'

      -- Check with two bitvectors.
    | Just (BVToInteger xbv) <- asApp x
    , Just (BVToInteger ybv) <- asApp y
    = do let wx = bvWidth xbv
         let wy = bvWidth ybv
         -- Zero extend to largest bitvector and compare.
         case compareNat wx wy of
           NatLT _ -> do
             Just LeqProof <- return (testLeq (incNat wx) wy)
             x' <- bvZext sym wy xbv
             bvUle sym x' ybv
           NatEQ -> bvUle sym xbv ybv
           NatGT _ -> do
             Just LeqProof <- return (testLeq (incNat wy) wx)
             y' <- bvZext sym wx ybv
             bvUle sym xbv y'

    | Just (SBVToInteger xbv) <- asApp x
    , SemiRingLiteral _ yi _ <- y
    = let w = bvWidth xbv in
      if | yi < minSigned w -> return (falsePred sym)
         | yi > maxSigned w -> return (truePred sym)
         | otherwise -> join (bvSle sym <$> pure xbv <*> bvLit sym w yi)

    | SemiRingLiteral _ xi _ <- x
    , Just (SBVToInteger ybv) <- asApp x
    = let w = bvWidth ybv in
      if | xi < minSigned w -> return (truePred sym)
         | xi > maxSigned w -> return (falsePred sym)
         | otherwise -> join (bvSle sym <$> bvLit sym w xi <*> pure ybv)

    | Just (BVToInteger xbv) <- asApp x
    , SemiRingLiteral _ yi _ <- y
    = let w = bvWidth xbv in
      if | yi < minUnsigned w -> return (falsePred sym)
         | yi > maxUnsigned w -> return (truePred sym)
         | otherwise -> join (bvUle sym <$> pure xbv <*> bvLit sym w yi)

    | SemiRingLiteral _ xi _ <- x
    , Just (BVToInteger ybv) <- asApp x
    = let w = bvWidth ybv in
      if | xi < minUnsigned w -> return (truePred sym)
         | xi > maxUnsigned w -> return (falsePred sym)
         | otherwise -> join (bvUle sym <$> bvLit sym w xi <*> pure ybv)

{-  FIXME? how important are these reductions?

      -- Compare to BV lower bound.
    | Just (SBVToInteger xbv) <- x = do
      let w = bvWidth xbv
      l <- curProgramLoc sym
      b_max <- realGe sym y (SemiRingLiteral SemiRingReal (toRational (maxSigned w)) l)
      b_min <- realGe sym y (SemiRingLiteral SemiRingReal (toRational (minSigned w)) l)
      orPred sym b_max =<< andPred sym b_min =<< (bvSle sym xbv =<< realToSBV sym w y)

      -- Compare to SBV upper bound.
    | SBVToReal ybv <- y = do
      let w = bvWidth ybv
      l <- curProgramLoc sym
      b_min <- realLe sym x (SemiRingLiteral SemiRingReal (toRational (minSigned w)) l)
      b_max <- realLe sym x (SemiRingLiteral SemiRingReal (toRational (maxSigned w)) l)
      orPred sym b_min
        =<< andPred sym b_max
        =<< (\xbv -> bvSle sym xbv ybv) =<< realToSBV sym w x
-}

    | otherwise
    = semiRingLe sym SemiRingInt x y

  intAbs sym x
    | Just i <- asInteger x = natLit sym (fromInteger (abs i))
    | Just True <- rangeCheckLe (SingleRange 0) (exprAbsValue x) = integerToNat sym x
    | Just True <- rangeCheckLe (exprAbsValue x) (SingleRange 0) = integerToNat sym =<< intNeg sym x
    | otherwise = sbMakeExpr sym (IntAbs x)

  intDiv sym x y
      -- Div by 1.
    | Just 1 <- asInteger y = return x
      -- Div 0 by anything is zero.
    | Just 0 <- asInteger x = intLit sym 0
      -- As integers.
    | Just xi <- asInteger x, Just yi <- asInteger y, yi /= 0 =
      if yi >= 0 then
        intLit sym (xi `div` yi)
      else
        intLit sym (negate (xi `div` negate yi))
      -- Return int div
    | otherwise =
        sbMakeExpr sym (IntDiv x y)

  intMod sym x y
      -- Mod by 1.
    | Just 1 <- asInteger y = natLit sym 0
      -- Mod 0 by anything is zero.
    | Just 0 <- asInteger x = natLit sym 0
      -- As integers.
    | Just xi <- asInteger x, Just yi <- asInteger y, yi /= 0 =
        natLit sym (fromInteger (xi `mod` abs yi))
    | Just (SemiRingSum _sr xsum) <- asApp x, Just yi <- asInteger y, yi /= 0 =
        case WSum.reduceIntSumMod xsum (abs yi) of
          xsum' | Just xi <- WSum.asConstant xsum' ->
                    natLit sym (fromInteger xi)
                | otherwise ->
                    do x' <- intSum sym xsum'
                       sbMakeExpr sym (IntMod x' y)
      -- Return int mod.
    | otherwise =
        sbMakeExpr sym (IntMod x y)

  intDivisible sym x k
    | k == 0 = intEq sym x =<< intLit sym 0
    | k == 1 = return (truePred sym)
    | Just xi <- asInteger x = return $ backendPred sym (xi `mod` (toInteger k) == 0)
    | Just (SemiRingSum _sr xsum) <- asApp x =
        case WSum.reduceIntSumMod xsum (toInteger k) of
          xsum' | Just xi <- WSum.asConstant xsum' ->
                    return $ backendPred sym (xi == 0)
                | otherwise ->
                    do x' <- intSum sym xsum'
                       sbMakeExpr sym (IntDivisible x' k)
    | otherwise =
        sbMakeExpr sym (IntDivisible x k)

  ---------------------------------------------------------------------
  -- Bitvector operations

  bvLit sym w i = do
    l <- curProgramLoc sym
    return $ BVExpr w (toUnsigned w i) l

  bvConcat sym x y =
    case (asUnsignedBV x, asUnsignedBV y) of
      -- both values are constants, just compute the concatenation
      (Just xv, Just yv) -> do
          l <- curProgramLoc sym
          let shft :: Int
              shft = fromIntegral (natValue (bvWidth y))
          let w' = addNat (bvWidth x) (bvWidth y)
          -- Work around to satisfy GHC typechecker.
          case isPosNat w' of
            Nothing -> fail $ "bvConcat given bad width."
            Just LeqProof -> do
              return $ BVExpr w' ((xv `Bits.shiftL` shft) Bits..|. yv) l
      -- reassociate to combine constants where possible
      (Just _xv, _)
        | Just (BVConcat _w a b) <- asApp y
        , Just _av <- asUnsignedBV a
        , Just Refl <- testEquality (addNat (bvWidth x) (addNat (bvWidth a) (bvWidth b)))
                        (addNat (addNat (bvWidth x) (bvWidth a)) (bvWidth b))
        , Just LeqProof <- isPosNat (addNat (bvWidth x) (bvWidth a)) -> do
            xa <- bvConcat sym x a
            bvConcat sym xa b
      -- concat two adjacent sub-selects just makes a single select
      _ | Just (BVSelect idx1 n1 a) <- asApp x
        , Just (BVSelect idx2 n2 b) <- asApp y
        , Just Refl <- testEquality a b
        , Just Refl <- testEquality idx1 (addNat idx2 n2)
        , Just LeqProof <- isPosNat (addNat n1 n2)
        , Just LeqProof <- testLeq (addNat idx2 (addNat n1 n2)) (bvWidth a) ->
            bvSelect sym idx2 (addNat n1 n2) a
      -- concat an adjacent selects to a trunc just makes a single select
      _ | Just (BVSelect idx1 n1 a) <- asApp x
        , Just (BVTrunc n2 b) <- asApp y
        , Just Refl <- testEquality a b
        , Just Refl <- testEquality idx1 n2
        , Just LeqProof <- isPosNat (addNat n1 n2)
        , Just LeqProof <- testLeq (addNat n1 n2) (bvWidth a) ->
            bvSelect sym (knownNat :: NatRepr 0) (addNat n1 n2) a
      -- always reassociate to the right
      _ | Just (BVConcat _w a b) <- asApp x
        , Just _bv <- asUnsignedBV b
        , Just Refl <- testEquality (addNat (bvWidth a) (addNat (bvWidth b) (bvWidth y)))
                        (addNat (addNat (bvWidth a) (bvWidth b)) (bvWidth y))
        , Just LeqProof <- isPosNat (addNat (bvWidth b) (bvWidth y)) -> do
            by <- bvConcat sym b y
            bvConcat sym a by
      -- no special case applies, emit a basic concat expression
      _ -> do
        let wx = bvWidth x
        let wy = bvWidth y
        Just LeqProof <- return (isPosNat (addNat wx wy))
        sbMakeExpr sym $ BVConcat (addNat wx wy) x y

  -- bvSelect has a bunch of special cases that examine the form of the
  -- bitvector being selected from.  This can significantly reduce the size
  -- of expressions that result from the very verbose packing and unpacking
  -- operations that arise from byte-oriented memory models.
  bvSelect sb idx n x
    | Just xv <- asUnsignedBV x = do
      l <- curProgramLoc sb
      let mask = maxUnsigned n
      let shft = fromIntegral (natValue idx)
      return $ BVExpr n ((xv `Bits.shiftR` shft) Bits..&. mask) l

      -- nested selects can be collapsed
    | Just (BVSelect idx' _n' b) <- asApp x
    , let idx2 = addNat idx idx'
    , Just LeqProof <- testLeq (addNat idx2 n) (bvWidth b) =
      bvSelect sb idx2 n b

      -- select of a truncate is the same select before the truncate
    | Just (BVTrunc _w b) <- asApp x
    , Just LeqProof <- testLeq (addNat idx n) (bvWidth b) =
      bvSelect sb idx n b

      -- select the entire bitvector is the identity function
    | Just _ <- testEquality idx (knownNat :: NatRepr 0)
    , Just Refl <- testEquality n (bvWidth x) =
      return x

     -- select an initial segment is a truncate
    | Just _ <- testEquality idx (knownNat :: NatRepr 0)
    , Just LeqProof <- testLeq (incNat n) (bvWidth x) =
      bvTrunc sb n x

      -- select from a sign extension
    | Just (BVSext w b) <- asApp x = do
      -- Add dynamic check
      Just LeqProof <- return $ testLeq (bvWidth b) w
      let ext = subNat w (bvWidth b)
      -- Add dynamic check
      Just LeqProof <- return $ isPosNat w
      Just LeqProof <- return $ isPosNat ext
      zeros <- minUnsignedBV sb ext
      ones  <- maxUnsignedBV sb ext
      c     <- bvIsNeg sb b
      hi    <- bvIte sb c ones zeros
      x'    <- bvConcat sb hi b
      -- Add dynamic check
      Just LeqProof <- return $ testLeq (addNat idx n) (addNat ext (bvWidth b))
      bvSelect sb idx n x'

      -- select from a zero extension
    | Just (BVZext w b) <- asApp x = do
      -- Add dynamic check
      Just LeqProof <- return $ testLeq (bvWidth b) w
      let ext = subNat w (bvWidth b)
      Just LeqProof <- return $ isPosNat w
      Just LeqProof <- return $ isPosNat ext
      hi    <- bvLit sb ext 0
      x'    <- bvConcat sb hi b
      -- Add dynamic check
      Just LeqProof <- return $ testLeq (addNat idx n) (addNat ext (bvWidth b))
      bvSelect sb idx n x'

      -- select is entirely within the less-significant bits of a concat
   | Just (BVConcat _w _a b) <- asApp x
   , Just LeqProof <- testLeq (addNat idx n) (bvWidth b) = do
     bvSelect sb idx n b

      -- select is entirely within the more-significant bits of a concat
   | Just (BVConcat _w a b) <- asApp x
   , Just LeqProof <- testLeq (bvWidth b) idx
   , Just LeqProof <- isPosNat idx
   , let diff = subNat idx (bvWidth b)
   , Just LeqProof <- testLeq (addNat diff n) (bvWidth a) = do
     bvSelect sb (subNat idx (bvWidth b)) n a

   -- when the selected region overlaps a concat boundary we have:
   --  select idx n (concat a b) =
   --      concat (select 0 n1 a) (select idx n2 b)
   --   where n1 + n2 = n and idx + n2 = width b
   --
   -- NB: this case must appear after the two above that check for selects
   --     entirely within the first or second arguments of a concat, otherwise
   --     some of the arithmetic checks below may fail
   | Just (BVConcat _w a b) <- asApp x = do
     Just LeqProof <- return $ testLeq idx (bvWidth b)
     let n2 = subNat (bvWidth b) idx
     Just LeqProof <- return $ testLeq n2 n
     let n1 = subNat n n2
     let z  = knownNat :: NatRepr 0

     Just LeqProof <- return $ isPosNat n1
     Just LeqProof <- return $ testLeq (addNat z n1) (bvWidth a)
     a' <- bvSelect sb z   n1 a

     Just LeqProof <- return $ isPosNat n2
     Just LeqProof <- return $ testLeq (addNat idx n2) (bvWidth b)
     b' <- bvSelect sb idx n2 b

     Just Refl <- return $ testEquality (addNat n1 n2) n
     bvConcat sb a' b'

      -- if none of the above apply, produce a basic select term
    | otherwise = sbMakeExpr sb $ BVSelect idx n x

  testBitBV sym i y
    | i < 0 || i >= natValue (bvWidth y) =
      fail $ "Illegal bit index."

      -- Constant evaluation
    | Just yc <- asUnsignedBV y
    , i <= toInteger (maxBound :: Int) =
      return $! backendPred sym (yc `Bits.testBit` fromInteger i)

    | Just (BVZext _w y') <- asApp y =
      if i >= natValue (bvWidth y') then
        return $ falsePred sym
      else
        testBitBV sym i y'

    | Just (BVSext _w y') <- asApp y =
      if i >= natValue (bvWidth y') then
        testBitBV sym (natValue (bvWidth y') - 1) y'
      else
        testBitBV sym i y'

    | Just (BVIte _ _ c a b) <- asApp y =
      do a' <- testBitBV sym i a
         b' <- testBitBV sym i b
         itePred sym c a' b'

      -- i must equal 0 because width is 1
    | Just (PredToBV py) <- asApp y =
      return py

    | Just b <- BVD.testBit (bvWidth y) (exprAbsValue y) i = do
      return $! backendPred sym b

    | otherwise = do
      sbMakeExpr sym $ BVTestBit i y

  bvIte sym c x y
    | Just TrueBool  <- asApp c = return x
    | Just FalseBool <- asApp c = return y
    | x == y = return x
    | Just (NotBool cn) <- asApp c = bvIte sym cn y x

    | Just (PredToBV px) <- asApp x
    , Just (PredToBV py) <- asApp y =
      do z <- itePred sym c px py
         predToBV sym z (knownNat @1)

    | Just (BVZext w  x') <- asApp x
    , Just (BVZext w' y') <- asApp y
    , Just Refl <- testEquality (bvWidth x') (bvWidth y')
    , Just Refl <- testEquality w w' =
      do z <- bvIte sym c x' y'
         bvZext sym w z

    | Just (BVSext w  x') <- asApp x
    , Just (BVSext w' y') <- asApp y
    , Just Refl <- testEquality (bvWidth x') (bvWidth y')
    , Just Refl <- testEquality w w' =
      do z <- bvIte sym c x' y'
         bvSext sym w z

    | otherwise = do
        ut <- CFG.getOpt (sbUnaryThreshold sym)
        let ?unaryThreshold = fromInteger ut
        if | Just ux <- asUnaryBV sym x
           , Just uy <- asUnaryBV sym y ->
             do uz <- UnaryBV.mux sym c ux uy
                let sz = 1 + iteSize x + iteSize y
                sbTryUnaryTerm sym uz (BVIte (bvWidth x) sz c x y)
           | otherwise ->
             do let sz = 1 + iteSize x + iteSize y
                sbMakeExpr sym $ BVIte (bvWidth x) sz c x y

  bvEq sym x y
    | Just xc <- asUnsignedBV x
    , Just yc <- asUnsignedBV y = do
      return $! backendPred sym (xc == yc)

    | Just (PredToBV px) <- asApp x
    , Just (PredToBV py) <- asApp y =
      eqPred sym px py

    | Just b <- BVD.eq (exprAbsValue x) (exprAbsValue y) = do
      return $! backendPred sym b

    | x == y = return $! truePred sym

    | Just i <- asUnsignedBV x
    , Just (BVAdd w (asUnsignedBV -> Just j) y_r) <- asApp y = do
      c <- bvLit sym w (i - j)
      bvEq sym c y_r

    | Just (BVAdd w (asUnsignedBV -> Just i) x_r) <- asApp x
    , Just j <- asUnsignedBV y = do
      c <- bvLit sym w (j - i)
      bvEq sym c x_r

    | Just (BVAdd w (asUnsignedBV -> Just i) x_r) <- asApp x
    , Just (BVAdd _ (asUnsignedBV -> Just j) y_r) <- asApp y = do

      z_c <- bvLit sym w (i - j)
      z_r <- bvAdd sym z_c x_r
      bvEq sym z_r y_r

    | otherwise = do
        ut <- CFG.getOpt (sbUnaryThreshold sym)
        let ?unaryThreshold = fromInteger ut
        if | Just ux <- asUnaryBV sym x
           , Just uy <- asUnaryBV sym y
           -> UnaryBV.eq sym ux uy
           | otherwise
           -> sbMakeExpr sym $ BVEq (min x y) (max x y)

  bvSlt sym x y
    | Just xc <- asSignedBV x
    , Just yc <- asSignedBV y =
      return $! backendPred sym (xc < yc)
    | Just b <- BVD.slt (bvWidth x) (exprAbsValue x) (exprAbsValue y) =
      return $! backendPred sym b
    | x == y = return (falsePred sym)

    | otherwise = do
        ut <- CFG.getOpt (sbUnaryThreshold sym)
        let ?unaryThreshold = fromInteger ut
        if | Just ux <- asUnaryBV sym x
           , Just uy <- asUnaryBV sym y
           -> UnaryBV.slt sym ux uy
           | otherwise
           -> sbMakeExpr sym $ BVSlt x y

  bvUlt sym x y
    | Just xc <- asUnsignedBV x
    , Just yc <- asUnsignedBV y = do
      return $! backendPred sym (xc < yc)
    | Just b <- BVD.ult (bvWidth x) (exprAbsValue x) (exprAbsValue y) =
      return $! backendPred sym b
    | x == y =
      return $! falsePred sym

    | otherwise = do
        ut <- CFG.getOpt (sbUnaryThreshold sym)
        let ?unaryThreshold = fromInteger ut
        if | Just ux <- asUnaryBV sym x
           , Just uy <- asUnaryBV sym y
           -> UnaryBV.ult sym ux uy

           | otherwise
           -> sbMakeExpr sym $ BVUlt x y

  bvShl sym x y
   | Just i <- asUnsignedBV x, Just n <- asUnsignedBV y = do
     bvLit sym (bvWidth x) $ Bits.shiftL i (fromIntegral n)
   | Just 0 <- asUnsignedBV y = do
     pure x
   | otherwise = do
     sbMakeExpr sym $ BVShl (bvWidth x) x y

  bvLshr sym x y
   | Just i <- asUnsignedBV x, Just n <- asUnsignedBV y = do
     bvLit sym (bvWidth x) $ Bits.shiftR i (fromIntegral n)
   | Just 0 <- asUnsignedBV y = do
     pure x
   | otherwise = do
     sbMakeExpr sym $ BVLshr (bvWidth x) x y

  bvAshr sym x y
   | Just i <- asSignedBV x, Just n <- asSignedBV y = do
     bvLit sym (bvWidth x) $ Bits.shiftR i (fromIntegral n)
   | Just 0 <- asUnsignedBV y = do
     pure x
   | otherwise = do
     sbMakeExpr sym $ BVAshr (bvWidth x) x y

  bvZext sym w x
    | Just i <- asUnsignedBV x = do
      -- Add dynamic check for GHC typechecker.
      Just LeqProof <- return $ isPosNat w
      bvLit sym w i

      -- Concatenate unsign extension.
    | Just (BVZext _ y) <- asApp x = do
      -- Add dynamic check for GHC typechecker.
      Just LeqProof <- return $ testLeq (incNat (bvWidth y)) w
      Just LeqProof <- return $ testLeq (knownNat :: NatRepr 1) w
      sbMakeExpr sym $ BVZext w y

      -- Extend unary representation.
    | Just (BVUnaryTerm u) <- asApp x = do
      -- Add dynamic check for GHC typechecker.
      Just LeqProof <- return $ isPosNat w
      bvUnary sym $ UnaryBV.uext u w

    | otherwise = do
      Just LeqProof <- return $ testLeq (knownNat :: NatRepr 1) w
      sbMakeExpr sym $ BVZext w x

  bvSext sym w x
    | Just i <- asSignedBV x = do
      -- Add dynamic check for GHC typechecker.
      Just LeqProof <- return $ isPosNat w
      bvLit sym w i

      -- Concatenate sign extension.
    | Just (BVSext _ y) <- asApp x = do
      -- Add dynamic check for GHC typechecker.
      Just LeqProof <- return $ testLeq (incNat (bvWidth y)) w
      Just LeqProof <- return $ testLeq (knownNat :: NatRepr 1) w
      sbMakeExpr sym (BVSext w y)

      -- Extend unary representation.
    | Just (BVUnaryTerm u) <- asApp x = do
      -- Add dynamic check for GHC typechecker.
      Just LeqProof <- return $ isPosNat w
      bvUnary sym $ UnaryBV.sext u w

    | otherwise = do
      Just LeqProof <- return $ testLeq (knownNat :: NatRepr 1) w
      sbMakeExpr sym (BVSext w x)

  bvTrunc sym w x
    -- constant case
    | Just i <- asUnsignedBV x = bvLit sym w i

    -- truncate of a select is a shorter select
    | Just (BVSelect idx _n b) <- asApp x
    , Just LeqProof <- testLeq (addNat idx w) (bvWidth b) =
        bvSelect sym idx w b

    -- trunc of a concat gives the second argument of concat
    -- when the lengths are right
    | Just (BVConcat _w' _a b) <- asApp x
    , Just Refl <- testEquality w (bvWidth b) =
        return b

    -- trunc of a concat gives a trunc of the second argument
    -- when the trunc is shorter than that argument
    | Just (BVConcat _w' _a b) <- asApp x
    , Just LeqProof <- testLeq (incNat w) (bvWidth b) =
        bvTrunc sym w b

    -- (trunc w (concat a b)) gives (concat a' b) when w is longer
    -- than b, and where a' is an appropriately-truncated portion of a
    | Just (BVConcat _w' a b) <- asApp x
    , Just LeqProof <- testLeq (bvWidth b) w
    , let diff = subNat w (bvWidth b)
    , Just LeqProof <- isPosNat diff
    , Just Refl <- testEquality (addNat diff (bvWidth b)) w
    , Just LeqProof <- testLeq (incNat diff) (bvWidth a) = do
        a' <- bvTrunc sym diff a
        bvConcat sym a' b

    -- trunc of a zero extend is either trunc of the argument (or the argument itself)
    -- or else is just a shorter zero extend
    | Just (BVZext _ y) <- asApp x = do
      case compareF w (bvWidth y) of
        LTF -> do
          -- Add dynamic check for GHC typechecker.
          Just LeqProof <- return $ testLeq (incNat w) (bvWidth y)
          bvTrunc sym w y
        EQF -> return y
        GTF -> do
         -- Add dynamic check for GHC typechecker.
         Just LeqProof <- return $ testLeq (incNat (bvWidth y)) w
         bvZext sym w y

    -- trunc of a sign extend is either trunc of the argument (or the argument itself)
    -- or else is just a shorter sign extend
    | Just (BVSext _ y) <- asApp x = do
      case compareF w (bvWidth y) of
        LTF -> do
          -- Add dynamic check for GHC typechecker.
          Just LeqProof <- return $ testLeq (incNat w) (bvWidth y)
          bvTrunc sym w y
        EQF -> return y
        GTF -> do
         -- Add dynamic check for GHC typechecker.
         Just LeqProof <- return $ testLeq (incNat (bvWidth y)) w
         bvSext sym w y

      -- Extend unary representation.
    | Just (BVUnaryTerm u) <- asApp x = do
      -- Add dynamic check for GHC typechecker.
      Just LeqProof <- return $ isPosNat w
      u' <- UnaryBV.trunc sym u w
      bvUnary sym u'

    -- nested truncs collapse
    | Just (BVTrunc _ y) <- asApp x = do
      Just LeqProof <- return $ testLeq (incNat w) (bvWidth y)
      sbMakeExpr sym (BVTrunc w y)


    -- no special case applies, just make a basic trunc expression
    | otherwise =
      sbMakeExpr sym $ BVTrunc w x

  bvNotBits sym x
    | Just i <- asUnsignedBV x = do
      bvLit sym (bvWidth x) $ i `Bits.xor` (maxUnsigned (bvWidth x))
    | Just (BVBitNot _ y) <- asApp x = return y
    | otherwise = sbMakeExpr sym $ BVBitNot (bvWidth x) x

  bvAndBits = bvBinOp1 (Bits..&.) BVBitAnd
  bvOrBits  = bvBinOp1 (Bits..|.) BVBitOr

  -- Special case for the self-XOR trick, which compilers sometimes will use
  -- to zero the state of a register
  bvXorBits sym x y | x == y = bvLit sym (bvWidth x) 0
  bvXorBits sym x y = bvBinOp1 Bits.xor BVBitXor sym x y

  bvNeg sym x
    | Just i <- asSignedBV x = bvLit sym (bvWidth x) (-i)
    | Just (BVNeg _ y) <- asApp x = return y

    | otherwise =
        do ut <- CFG.getOpt (sbUnaryThreshold sym)
           let ?unaryThreshold = fromInteger ut
           if | Just ux <- asUnaryBV sym x
              -> do uz <- UnaryBV.neg sym ux
                    sbTryUnaryTerm sym uz (BVNeg (bvWidth x) x)
              | otherwise
              -> sbMakeExpr sym $ BVNeg (bvWidth x) x

  bvAdd sym x y
    | Just 0 <- asUnsignedBV x = return y
    | Just 0 <- asUnsignedBV y = return x

      -- Constants
    | Just i <- asUnsignedBV x
    , Just j <- asUnsignedBV y =

      bvLit sym (bvWidth x) $ i + j

    | Just i <- asUnsignedBV x
    , Just (BVAdd w (asUnsignedBV -> Just j) y_r) <- asApp y = do
      c <- bvLit sym w (i + j)
      bvAdd sym c y_r

    | Just (BVAdd w (asUnsignedBV -> Just i) x_r) <- asApp x
    , Just j <- asUnsignedBV y = do
      c <- bvLit sym w (i + j)
      bvAdd sym c x_r

    | Just (BVAdd w (asUnsignedBV -> Just i) x_r) <- asApp x
    , Just (BVAdd _ (asUnsignedBV -> Just j) y_r) <- asApp y = do

      z_c <- bvLit sym w (i + j)
      z_r <- bvAdd sym x_r y_r
      bvAdd sym z_c z_r

    | otherwise =
        do ut <- CFG.getOpt (sbUnaryThreshold sym)
           let ?unaryThreshold = fromInteger ut
           if | Just ux <- asUnaryBV sym x
              , Just uy <- asUnaryBV sym y
              -> do uz <- UnaryBV.add sym ux uy
                    sbTryUnaryTerm sym uz (BVAdd (bvWidth x) (min x y) (max x y))
              | otherwise
              -> sbMakeExpr sym $ BVAdd (bvWidth x) (min x y) (max x y)

  bvMul sym x y
    | Just 0 <- asUnsignedBV x = return x
    | Just 1 <- asUnsignedBV x = return y
    | Just 0 <- asUnsignedBV y = return y
    | Just 1 <- asUnsignedBV y = return x
    | Just i <- asUnsignedBV x, Just j <- asUnsignedBV y =
      bvLit sym (bvWidth x) $ i * j
    | x <= y =
      sbMakeExpr sym $ BVMul (bvWidth x) x y
    | otherwise =
      sbMakeExpr sym $ BVMul (bvWidth x) y x

  bvIsNonzero sym x
    | Just (BVIte _ _ p t f) <- asApp x = do
          t' <- bvIsNonzero sym t
          f' <- bvIsNonzero sym f
          itePred sym p t' f'
    | Just (BVConcat _ a b) <- asApp x =
       do pa <- bvIsNonzero sym a
          pb <- bvIsNonzero sym b
          orPred sym pa pb
    | Just (BVZext _ y) <- asApp x =
          bvIsNonzero sym y
    | Just (BVSext _ y) <- asApp x =
          bvIsNonzero sym y
    | Just (PredToBV p) <- asApp x =
          return p
    | Just (BVUnaryTerm ubv) <- asApp x =
          UnaryBV.sym_evaluate
            (\i -> return $! backendPred sym (i/=0))
            (itePred sym)
            ubv
    | otherwise = do
          let w = bvWidth x
          zro <- bvLit sym w 0
          notPred sym =<< bvEq sym x zro

  bvUdiv = bvBinDivOp1 div BVUdiv
  bvUrem = bvBinDivOp1 rem BVUrem
  bvSdiv = bvSignedBinDivOp div BVSdiv
  bvSrem = bvSignedBinDivOp rem BVSrem

  mkStruct sym args = do
    sbMakeExpr sym $ StructCtor (fmapFC exprType args) args

  structField sym s i
    | Just (StructCtor _ args) <- asApp s = return $! args Ctx.! i
    | otherwise = do
      case exprType s of
        BaseStructRepr flds ->
          sbMakeExpr sym $ StructField s i (flds Ctx.! i)

  structIte sym p x y
    | Just TrueBool     <- asApp p = return x
    | Just FalseBool    <- asApp p = return y
    | Just (NotBool pn) <- asApp p = structIte sym pn y x
    | x == y    = return x
    | otherwise =
      case exprType x of
        BaseStructRepr flds -> sbMakeExpr sym $ StructIte flds p x y

  --------------------------------------------------------------------
  -- String operations

  stringLit sym txt =
    do l <- curProgramLoc sym
       return $! StringExpr txt l

  stringEq sym x y
    | Just x' <- asString x
    , Just y' <- asString y
    = if x' == y' then return (truePred sym) else return (falsePred sym)
  stringEq _ _ _
    = fail "Expected concrete strings in stringEq"

  stringIte _sym c x y
    | Just c' <- asConstantPred c
    = if c' then return x else return y
  stringIte _sym _c x y
    | Just x' <- asString x
    , Just y' <- asString y
    , x' == y'
    = return x
  stringIte _sym _c _x _y
    = fail "Cannot merge distinct concrete strings"

  stringConcat sym x y
    | Just x' <- asString x
    , Just y' <- asString y
    = stringLit sym (x' <> y')
  stringConcat _ _ _
    = fail "Expected concrete strings in stringConcat"

  stringLength sym x
    | Just x' <- asString x
    = do natLit sym (fromIntegral (Text.length x'))
  stringLength _ _
    = fail "Expected concrete strings in stringLength"

  --------------------------------------------------------------------
  -- Symbolic array operations

  constantArray sym idxRepr v =
    sbMakeExpr sym $ ConstantArray idxRepr (exprType v) v

  arrayFromFn sym fn = do
    sbNonceExpr sym $ ArrayFromFn fn

  arrayMap sym f arrays
      -- Cancel out integerToReal (realToInteger a)
    | Just IntegerToRealFn  <- asMatlabSolverFn f
    , Just (MapOverArrays g _ args) <- asNonceApp (unwrapArrayResult (arrays^._1))
    , Just RealToIntegerFn <- asMatlabSolverFn g =
      return $! unwrapArrayResult (args^._1)
      -- Cancel out realToInteger (integerToReal a)
    | Just RealToIntegerFn  <- asMatlabSolverFn f
    , Just (MapOverArrays g _ args) <- asNonceApp (unwrapArrayResult (arrays^._1))
    , Just IntegerToRealFn <- asMatlabSolverFn g =
      return $! unwrapArrayResult (args^._1)

    -- When the array is an update of concrete entries, map over the entries.
    | s <- concreteArrayEntries arrays
    , not (Set.null s) = do
        -- Distribute over base values.
        --
        -- The underlyingArrayMapElf function strings a top-level arrayMap value.
        --
        -- It is ok because we don't care what the value of base is at any index
        -- in s.
        base <- arrayMap sym f (fmapFC underlyingArrayMapExpr arrays)

        -- This lookups a given index in an array used as an argument.
        let evalArgs :: Ctx.Assignment IndexLit (idx ::> itp)
                        -- ^ A representatio of the concrete index (if defined).
                        -> Ctx.Assignment (Expr t)  (idx ::> itp)
                           -- ^ The index to use.
                        -> ArrayResultWrapper (Expr t) (idx ::> itp) d
                           -- ^ The array to get the value at.
                        -> IO (Expr t d)
            evalArgs const_idx sym_idx a = do
              sbConcreteLookup sym (unwrapArrayResult a) (Just const_idx) sym_idx
        let evalIndex :: ExprSymFn t ctx ret
                      -> Ctx.Assignment (ArrayResultWrapper (Expr t) (i::>itp)) ctx
                      -> Ctx.Assignment IndexLit (i::>itp)
                      -> IO (Expr t ret)
            evalIndex g arrays0 const_idx = do
              sym_idx <- traverseFC (indexLit sym) const_idx
              applySymFn sym g =<< traverseFC (evalArgs const_idx sym_idx) arrays0
        m <- fmap Hash.mkMap $ sequence $ Map.fromSet (evalIndex f arrays) s
        arrayUpdateAtIdxLits sym m base
      -- When entries are constants, then just evaluate constant.
    | Just cns <-  traverseFC (\a -> asConstantArray (unwrapArrayResult a)) arrays = do
      r <- betaReduce sym f cns
      case exprType (unwrapArrayResult (Ctx.last arrays)) of
        BaseArrayRepr idxRepr _ -> do
          constantArray sym idxRepr r

    | otherwise = do
      let idx = arrayResultIdxType (exprType (unwrapArrayResult (Ctx.last arrays)))
      sbNonceExpr sym $ MapOverArrays f idx arrays

  arrayUpdate sym arr i v
      -- Update at concrete index.
    | Just ci <- asConcreteIndices i =
      case asApp arr of
        Just (ArrayMap idx tp m def) -> do
          let new_map =
                case asApp def of
                  Just (ConstantArray _ _ cns) | v == cns -> Hash.mapDelete ci m
                  _ -> Hash.mapInsert ci v m
          sbMakeExpr sym $ ArrayMap idx tp new_map def
        _ -> do
          let idx = fmapFC exprType  i
          let bRepr = exprType v
          let new_map = Map.singleton ci v
          sbMakeExpr sym $ ArrayMap idx bRepr (Hash.mkMap new_map) arr
    | otherwise = do
      let bRepr = exprType v
      sbMakeExpr sym (UpdateArray bRepr (fmapFC exprType i)  arr i v)

  arrayLookup sym arr idx =
    sbConcreteLookup sym arr (asConcreteIndices idx) idx

  -- | Create an array from a map of concrete indices to values.
  arrayUpdateAtIdxLits sym m def_map = do
    BaseArrayRepr idx_tps baseRepr <- return $ exprType def_map
    let new_map
          | Just (ConstantArray _ _ default_value) <- asApp def_map =
            Hash.mapFilter (/= default_value) m
          | otherwise = m
    if Hash.mapNull new_map then
      return def_map
     else
      sbMakeExpr sym $ ArrayMap idx_tps baseRepr new_map def_map

  arrayIte sym p x y
     | Just b <- asConstantPred p = return $! if b then x else y
     | x == y = return x
       -- Extract all concrete updates out.
     | ArrayMapView mx x' <- viewArrayMap x
     , ArrayMapView my y' <- viewArrayMap y
     , not (Hash.mapNull mx) || not (Hash.mapNull my) = do
       case exprType x of
         BaseArrayRepr idxRepr bRepr -> do
           let both_fn _ u v = baseTypeIte sym p u v
               left_fn idx u = do
                 v <- sbConcreteLookup sym y' (Just idx) =<< symbolicIndices sym idx
                 both_fn idx u v
               right_fn idx v = do
                 u <- sbConcreteLookup sym x' (Just idx) =<< symbolicIndices sym idx
                 both_fn idx u v
           mz <- Hash.mergeMapWithM both_fn left_fn right_fn mx my
           z' <- arrayIte sym p x' y'

           sbMakeExpr sym $ ArrayMap idxRepr bRepr mz z'

     | otherwise =
       case exprType x of
         BaseArrayRepr idxRepr bRepr ->
            sbMakeExpr sym (MuxArray idxRepr bRepr p x y)

  arrayEq sym x y
    | x == y =
      return $! truePred sym
    | otherwise =
      sbMakeExpr sym $! ArrayEq x y


  arrayTrueOnEntries sym f a
    | Just True <- exprAbsValue a =
      return $ truePred sym
    | Just (IndicesInRange _ bnds) <- asMatlabSolverFn f
    , Just v <- asNatBounds bnds = do
      let h :: Expr t (BaseArrayType (i::>it) BaseBoolType)
            -> BoolExpr t
            -> Ctx.Assignment (Expr t) (i::>it)
            -> IO (BoolExpr t)
          h a0 p i = andPred sym p =<< arrayLookup sym a0 i
      foldIndicesInRangeBounds sym (h a) (truePred sym) v

    | otherwise =
      sbNonceExpr sym $! ArrayTrueOnEntries f a

  ----------------------------------------------------------------------
  -- Lossless (injective) conversions

  natToInteger sym x
    | SemiRingLiteral SemiRingNat n l <- x = return $! SemiRingLiteral SemiRingInt (toInteger n) l
    | Just (IntegerToNat y) <- asApp x = return y
    | otherwise = sbMakeExpr sym (NatToInteger x)

  integerToNat sb x
    | SemiRingLiteral SemiRingInt i l <- x
    , 0 <= i
    = return $! SemiRingLiteral SemiRingNat (fromIntegral i) l
    | Just (NatToInteger y) <- asApp x = return y
    | otherwise =
      sbMakeExpr sb (IntegerToNat x)

  integerToReal sym x
    | SemiRingLiteral SemiRingInt i l <- x = return $! SemiRingLiteral SemiRingReal (toRational i) l
    | Just (RealToInteger y) <- asApp x = return y
    | otherwise  = sbMakeExpr sym (IntegerToReal x)

  realToInteger sym x
      -- Ground case
    | SemiRingLiteral SemiRingReal r l <- x = return $! SemiRingLiteral SemiRingInt (floor r) l
      -- Match integerToReal
    | Just (IntegerToReal xi) <- asApp x = return xi
      -- Static case
    | otherwise =
      sbMakeExpr sym (RealToInteger x)

  bvToNat sym x
    | Just i <- asUnsignedBV x =
      natLit sym (fromInteger i)
    | otherwise = sbMakeExpr sym (BVToNat x)

  bvToInteger sym x
    | Just i <- asUnsignedBV x =
      intLit sym i
      -- bvToInteger (integerToBv x w) == mod x (2^w)
    | Just (IntegerToBV xi w) <- asApp x =
      natToInteger sym =<< intMod sym xi =<< intLit sym (2^natValue w)
    | otherwise =
      sbMakeExpr sym (BVToInteger x)

  sbvToInteger sym x
    | Just i <- asSignedBV x =
      intLit sym i
      -- sbvToInteger (integerToBv x w) == mod (x + 2^(w-1)) (2^w) - 2^(w-1)
    | Just (IntegerToBV xi w) <- asApp x =
      do halfmod <- intLit sym (2 ^ (natValue w - 1))
         modulus <- intLit sym (2 ^ natValue w)
         x'      <- intAdd sym xi halfmod
         z       <- natToInteger sym =<< intMod sym x' modulus
         intSub sym z halfmod
    | otherwise =
      sbMakeExpr sym (SBVToInteger x)

  predToBV sym p w
    | Just b <- asConstantPred p =
        if b then bvLit sym w 1 else bvLit sym w 0
    | otherwise =
       case compareNat w (knownNat @1) of
         NatEQ   -> sbMakeExpr sym (PredToBV p)
         NatGT _ -> bvZext sym w =<< sbMakeExpr sym (PredToBV p)
         NatLT _ -> fail "impossible case in predToBV"

  integerToBV sym xr w
    | SemiRingLiteral SemiRingInt i _ <- xr =
      bvLit sym w i

    | Just (BVToInteger r) <- asApp xr =
      case compareNat (bvWidth r) w of
        NatLT _ -> bvZext sym w r
        NatEQ   -> return r
        NatGT _ -> bvTrunc sym w r

    | Just (SBVToInteger r) <- asApp xr =
      case compareNat (bvWidth r) w of
        NatLT _ -> bvSext sym w r
        NatEQ   -> return r
        NatGT _ -> bvTrunc sym w r

    | otherwise =
      sbMakeExpr sym (IntegerToBV xr w)

  realRound sym x
      -- Ground case
    | SemiRingLiteral SemiRingReal r l <- x = return $ SemiRingLiteral SemiRingInt (roundAway r) l
      -- Match integerToReal
    | Just (IntegerToReal xi) <- asApp x = return xi
      -- Static case
    | Just True <- ravIsInteger (exprAbsValue x) =
      sbMakeExpr sym (RealToInteger x)
      -- Unsimplified case
    | otherwise = sbMakeExpr sym (RoundReal x)

  realFloor sym x
      -- Ground case
    | SemiRingLiteral SemiRingReal r l <- x = return $ SemiRingLiteral SemiRingInt (floor r) l
      -- Match integerToReal
    | Just (IntegerToReal xi) <- asApp x = return xi
      -- Static case
    | Just True <- ravIsInteger (exprAbsValue x) =
      sbMakeExpr sym (RealToInteger x)
      -- Unsimplified case
    | otherwise = sbMakeExpr sym (FloorReal x)

  realCeil sym x
      -- Ground case
    | SemiRingLiteral SemiRingReal r l <- x = return $ SemiRingLiteral SemiRingInt (ceiling r) l
      -- Match integerToReal
    | Just (IntegerToReal xi) <- asApp x = return xi
      -- Static case
    | Just True <- ravIsInteger (exprAbsValue x) =
      sbMakeExpr sym (RealToInteger x)
      -- Unsimplified case
    | otherwise = sbMakeExpr sym (CeilReal x)

  ----------------------------------------------------------------------
  -- Real operations

  realLit sb r = do
    l <- curProgramLoc sb
    return (SemiRingLiteral SemiRingReal r l)

  realZero = sbZero

  realEq sym x y
      -- Use range check
    | Just b <- ravCheckEq (exprAbsValue x) (exprAbsValue y)
    = return $ backendPred sym b

      -- Reduce to integer equality, when possible
    | Just (IntegerToReal xi) <- asApp x
    , Just (IntegerToReal yi) <- asApp y
    = intEq sym xi yi

    | Just (IntegerToReal xi) <- asApp x
    , SemiRingLiteral SemiRingReal yr _ <- y
    = if denominator yr == 1
         then intEq sym xi =<< intLit sym (numerator yr)
         else return (falsePred sym)

    | SemiRingLiteral SemiRingReal xr _ <- x
    , Just (IntegerToReal yi) <- asApp y
    = if denominator xr == 1
         then intEq sym yi =<< intLit sym (numerator xr)
         else return (falsePred sym)

    | otherwise
    = semiRingEq sym SemiRingReal x y

  realLe sym x y
      -- Use range check
    | Just b <- ravCheckLe (exprAbsValue x) (exprAbsValue y)
    = return $ backendPred sym b

      -- Reduce to integer inequality, when possible
    | Just (IntegerToReal xi) <- asApp x
    , Just (IntegerToReal yi) <- asApp y
    = intLe sym xi yi

      -- if the upper range is a constant, do an integer comparison
      -- with @floor(y)@
    | Just (IntegerToReal xi) <- asApp x
    , SemiRingLiteral SemiRingReal yr _ <- y
    = join (intLe sym <$> pure xi <*> intLit sym (floor yr))

      -- if the lower range is a constant, do an integer comparison
      -- with @ceiling(x)@
    | SemiRingLiteral SemiRingReal xr _ <- x
    , Just (IntegerToReal yi) <- asApp y
    = join (intLe sym <$> intLit sym (ceiling xr) <*> pure yi)

    | otherwise
    = semiRingLe sym SemiRingReal x y

  realIte sym c x y = semiRingIte sym SemiRingReal c x y

  realNeg sym x = scalarMul sym SemiRingReal (-1) x

  realAdd sym x y = semiRingAdd sym SemiRingReal x y

  realMul sym x y = semiRingMul sym SemiRingReal x y

  realDiv sym x y
    | Just 0 <- asRational x =
      return x
    | Just xd <- asRational x, Just yd <- asRational y, yd /= 0 = do
      realLit sym (xd / yd)
      -- Handle division by a constant.
    | Just yd <- asRational y, yd /= 0 = do
      scalarMul sym SemiRingReal (1 / yd) x
    | otherwise =
      sbMakeExpr sym $ RealDiv x y

  isInteger sb x
    | Just r <- asRational x = return $ backendPred sb (denominator r == 1)
    | Just b <- ravIsInteger (exprAbsValue x) = return $ backendPred sb b
    | otherwise = sbMakeExpr sb $ RealIsInteger x

  realSqrt sym x = do
    let sqrt_dbl :: Double -> Double
        sqrt_dbl = sqrt
    case x of
      SemiRingLiteral SemiRingReal r _
        | r <= 0 -> realLit sym 0
        | Just w <- tryRationalSqrt r -> realLit sym w
        | sbFloatReduce sym -> realLit sym (toRational (sqrt_dbl (fromRational r)))
      _ -> sbMakeExpr sym (RealSqrt x)

  realPi sym = do
    if sbFloatReduce sym then
      realLit sym (toRational (pi :: Double))
     else
      sbMakeExpr sym Pi

  realSin sym x =
    case asRational x of
      Just 0 -> realLit sym 0
      Just c | sbFloatReduce sym -> realLit sym (toRational (sin (toDouble c)))
      _ -> sbMakeExpr sym (RealSin x)

  realCos sym x =
    case asRational x of
      Just 0 -> realLit sym 1
      Just c | sbFloatReduce sym -> realLit sym (toRational (cos (toDouble c)))
      _ -> sbMakeExpr sym (RealCos x)

  realAtan2 sb y x = do
    case (asRational y, asRational x) of
      (Just 0, _) -> realLit sb 0
      (Just yc, Just xc) | sbFloatReduce sb -> do
        realLit sb (toRational (atan2 (toDouble yc) (toDouble xc)))
      _ -> sbMakeExpr sb (RealATan2 y x)

  realSinh sb x =
    case asRational x of
      Just 0 -> realLit sb 0
      Just c | sbFloatReduce sb -> realLit sb (toRational (sinh (toDouble c)))
      _ -> sbMakeExpr sb (RealSinh x)

  realCosh sb x =
    case asRational x of
      Just 0 -> realLit sb 1
      Just c | sbFloatReduce sb -> realLit sb (toRational (cosh (toDouble c)))
      _ -> sbMakeExpr sb (RealCosh x)

  realExp sym x
    | Just 0 <- asRational x = realLit sym 1
    | Just c <- asRational x, sbFloatReduce sym = realLit sym (toRational (exp (toDouble c)))
    | otherwise = sbMakeExpr sym (RealExp x)

  realLog sym x =
    case asRational x of
      Just c | sbFloatReduce sym -> realLit sym (toRational (log (toDouble c)))
      _ -> sbMakeExpr sym (RealLog x)

  ----------------------------------------------------------------------
  -- IEEE-754 floating-point operations
  floatPZero = floatIEEEArithCt FloatPZero
  floatNZero = floatIEEEArithCt FloatNZero
  floatNaN = floatIEEEArithCt FloatNaN
  floatPInf = floatIEEEArithCt FloatPInf
  floatNInf = floatIEEEArithCt FloatNInf
  floatLit sym fpp x = realToFloat sym fpp RNE =<< realLit sym x
  floatNeg = floatIEEEArithUnOp FloatNeg
  floatAbs = floatIEEEArithUnOp FloatAbs
  floatSqrt = floatIEEEArithUnOpR FloatSqrt
  floatAdd = floatIEEEArithBinOpR FloatAdd
  floatSub = floatIEEEArithBinOpR FloatSub
  floatMul = floatIEEEArithBinOpR FloatMul
  floatDiv = floatIEEEArithBinOpR FloatDiv
  floatRem = floatIEEEArithBinOp FloatRem
  floatMin = floatIEEEArithBinOp FloatMin
  floatMax = floatIEEEArithBinOp FloatMax
  floatFMA sym r x y z =
    let BaseFloatRepr fpp = exprType x in sbMakeExpr sym $ FloatFMA fpp r x y z
  floatEq = floatIEEELogicBinOp FloatEq
  floatNe sym x y = notPred sym =<< floatEq sym x y
  floatFpEq = floatIEEELogicBinOp FloatFpEq
  floatFpNe = floatIEEELogicBinOp FloatFpNe
  floatLe = floatIEEELogicBinOp FloatLe
  floatLt = floatIEEELogicBinOp FloatLt
  floatGe sym x y = floatLe sym y x
  floatGt sym x y = floatLt sym y x
  floatIte sym c x y =
    let BaseFloatRepr fpp = exprType x in sbMakeExpr sym $ FloatIte fpp c x y
  floatIsNaN = floatIEEELogicUnOp FloatIsNaN
  floatIsInf = floatIEEELogicUnOp FloatIsInf
  floatIsZero = floatIEEELogicUnOp FloatIsZero
  floatIsPos = floatIEEELogicUnOp FloatIsPos
  floatIsNeg = floatIEEELogicUnOp FloatIsNeg
  floatIsSubnorm = floatIEEELogicUnOp FloatIsSubnorm
  floatIsNorm = floatIEEELogicUnOp FloatIsNorm
  floatCast sym fpp r = sbMakeExpr sym . FloatCast fpp r
  floatFromBinary sym fpp = sbMakeExpr sym . FloatFromBinary fpp
  bvToFloat sym fpp r = sbMakeExpr sym . BVToFloat fpp r
  sbvToFloat sym fpp r = sbMakeExpr sym . SBVToFloat fpp r
  realToFloat sym fpp r = sbMakeExpr sym . RealToFloat fpp r
  floatToBV sym w r = sbMakeExpr sym . FloatToBV w r
  floatToSBV sym w r = sbMakeExpr sym . FloatToSBV w r
  floatToReal sym = sbMakeExpr sym . FloatToReal

  ----------------------------------------------------------------------
  -- Cplx operations

  mkComplex sym c = sbMakeExpr sym (Cplx c)

  getRealPart _ e
    | Just (Cplx (r :+ _)) <- asApp e = return r
  getRealPart sym x =
    sbMakeExpr sym (RealPart x)

  getImagPart _ e
    | Just (Cplx (_ :+ i)) <- asApp e = return i
  getImagPart sym x =
    sbMakeExpr sym (ImagPart x)

  cplxGetParts _ e
    | Just (Cplx c) <- asApp e = return c
  cplxGetParts sym x =
    (:+) <$> sbMakeExpr sym (RealPart x)
         <*> sbMakeExpr sym (ImagPart x)

floatIEEEArithBinOp
  :: (e ~ Expr t)
  => (  FloatPrecisionRepr fpp
     -> e (BaseFloatType fpp)
     -> e (BaseFloatType fpp)
     -> App e (BaseFloatType fpp)
     )
  -> ExprBuilder t st fs
  -> e (BaseFloatType fpp)
  -> e (BaseFloatType fpp)
  -> IO (e (BaseFloatType fpp))
floatIEEEArithBinOp ctor sym x y =
  let BaseFloatRepr fpp = exprType x in sbMakeExpr sym $ ctor fpp x y
floatIEEEArithBinOpR
  :: (e ~ Expr t)
  => (  FloatPrecisionRepr fpp
     -> RoundingMode
     -> e (BaseFloatType fpp)
     -> e (BaseFloatType fpp)
     -> App e (BaseFloatType fpp)
     )
  -> ExprBuilder t st fs
  -> RoundingMode
  -> e (BaseFloatType fpp)
  -> e (BaseFloatType fpp)
  -> IO (e (BaseFloatType fpp))
floatIEEEArithBinOpR ctor sym r x y =
  let BaseFloatRepr fpp = exprType x in sbMakeExpr sym $ ctor fpp r x y
floatIEEEArithUnOp
  :: (e ~ Expr t)
  => (  FloatPrecisionRepr fpp
     -> e (BaseFloatType fpp)
     -> App e (BaseFloatType fpp)
     )
  -> ExprBuilder t st fs
  -> e (BaseFloatType fpp)
  -> IO (e (BaseFloatType fpp))
floatIEEEArithUnOp ctor sym x =
  let BaseFloatRepr fpp = exprType x in sbMakeExpr sym $ ctor fpp x
floatIEEEArithUnOpR
  :: (e ~ Expr t)
  => (  FloatPrecisionRepr fpp
     -> RoundingMode
     -> e (BaseFloatType fpp)
     -> App e (BaseFloatType fpp)
     )
  -> ExprBuilder t st fs
  -> RoundingMode
  -> e (BaseFloatType fpp)
  -> IO (e (BaseFloatType fpp))
floatIEEEArithUnOpR ctor sym r x =
  let BaseFloatRepr fpp = exprType x in sbMakeExpr sym $ ctor fpp r x
floatIEEEArithCt
  :: (e ~ Expr t)
  => (FloatPrecisionRepr fpp -> App e (BaseFloatType fpp))
  -> ExprBuilder t st fs
  -> FloatPrecisionRepr fpp
  -> IO (e (BaseFloatType fpp))
floatIEEEArithCt ctor sym fpp = sbMakeExpr sym $ ctor fpp
floatIEEELogicBinOp
  :: (e ~ Expr t)
  => (e (BaseFloatType fpp) -> e (BaseFloatType fpp) -> App e BaseBoolType)
  -> ExprBuilder t st fs
  -> e (BaseFloatType fpp)
  -> e (BaseFloatType fpp)
  -> IO (e BaseBoolType)
floatIEEELogicBinOp ctor sym x y = sbMakeExpr sym $ ctor x y
floatIEEELogicUnOp
  :: (e ~ Expr t)
  => (e (BaseFloatType fpp) -> App e BaseBoolType)
  -> ExprBuilder t st fs
  -> e (BaseFloatType fpp)
  -> IO (e BaseBoolType)
floatIEEELogicUnOp ctor sym x = sbMakeExpr sym $ ctor x


----------------------------------------------------------------------
-- Float interpretations

type instance SymInterpretedFloatType (ExprBuilder t st (Flags FloatReal)) fi =
  BaseRealType

instance IsInterpretedFloatExprBuilder (ExprBuilder t st (Flags FloatReal)) where
  iFloatPZero sym _ = return $ realZero sym
  iFloatNZero sym _ = return $ realZero sym
  iFloatNaN = fail "NaN cannot be represented as a real value."
  iFloatPInf = fail "+Infinity cannot be represented as a real value."
  iFloatNInf = fail "-Infinity cannot be represented as a real value."
  iFloatLit sym _ = realLit sym
  iFloatLitSingle sym = realLit sym . toRational
  iFloatLitDouble sym = realLit sym . toRational
  iFloatNeg = realNeg
  iFloatAbs = realAbs
  iFloatSqrt sym _ = realSqrt sym
  iFloatAdd sym _ = realAdd sym
  iFloatSub sym _ = realSub sym
  iFloatMul sym _ = realMul sym
  iFloatDiv sym _ = realDiv sym
  iFloatRem = realMod
  iFloatMin sym x y = do
    c <- realLe sym x y
    realIte sym c x y
  iFloatMax sym x y = do
    c <- realGe sym x y
    realIte sym c x y
  iFloatFMA sym _ x y z = do
    tmp <- (realMul sym x y)
    realAdd sym tmp z
  iFloatEq = realEq
  iFloatNe = realNe
  iFloatFpEq = realEq
  iFloatFpNe = realNe
  iFloatLe = realLe
  iFloatLt = realLt
  iFloatGe = realGe
  iFloatGt = realGt
  iFloatIte = realIte
  iFloatIsNaN sym _ = return $ falsePred sym
  iFloatIsInf sym _ = return $ falsePred sym
  iFloatIsZero sym = realEq sym $ realZero sym
  iFloatIsPos sym = realLt sym $ realZero sym
  iFloatIsNeg sym = realGt sym $ realZero sym
  iFloatIsSubnorm sym _ = return $ falsePred sym
  iFloatIsNorm sym = realNe sym $ realZero sym
  iFloatCast _ _ _ = return
  iFloatFromBinary =
    fail "Unsupported conversion from IEEE-754 binary representation to real."
  iBVToFloat sym _ _ = uintToReal sym
  iSBVToFloat sym _ _ = sbvToReal sym
  iRealToFloat _ _ _ = return
  iFloatToBV sym w _ x = realToBV sym x w
  iFloatToSBV sym w _ x = realToSBV sym x w
  iFloatToReal _ = return
  iFloatBaseTypeRepr _ _ = knownRepr

type instance SymInterpretedFloatType (ExprBuilder t st (Flags FloatUninterpreted)) fi =
  BaseBVType (FloatInfoToBitWidth fi)

instance IsInterpretedFloatExprBuilder (ExprBuilder t st (Flags FloatUninterpreted)) where
  iFloatPZero sym =
    floatUninterpArithCt "uninterpreted_float_pzero" sym . iFloatBaseTypeRepr sym
  iFloatNZero sym =
    floatUninterpArithCt "uninterpreted_float_nzero" sym . iFloatBaseTypeRepr sym
  iFloatNaN sym =
    floatUninterpArithCt "uninterpreted_float_nan" sym . iFloatBaseTypeRepr sym
  iFloatPInf sym =
    floatUninterpArithCt "uninterpreted_float_pinf" sym . iFloatBaseTypeRepr sym
  iFloatNInf sym =
    floatUninterpArithCt "uninterpreted_float_ninf" sym . iFloatBaseTypeRepr sym
  iFloatLit sym fi x = iRealToFloat sym fi RNE =<< realLit sym x
  iFloatLitSingle sym x =
    iFloatFromBinary sym SingleFloatRepr
      =<< (bvLit sym knownNat $ toInteger $ IEEE754.floatToWord x)
  iFloatLitDouble sym x =
    iFloatFromBinary sym DoubleFloatRepr
      =<< (bvLit sym knownNat $ toInteger $ IEEE754.doubleToWord x)
  iFloatNeg = floatUninterpArithUnOp "uninterpreted_float_neg"
  iFloatAbs = floatUninterpArithUnOp "uninterpreted_float_abs"
  iFloatSqrt = floatUninterpArithUnOpR "uninterpreted_float_sqrt"
  iFloatAdd = floatUninterpArithBinOpR "uninterpreted_float_add"
  iFloatSub = floatUninterpArithBinOpR "uninterpreted_float_sub"
  iFloatMul = floatUninterpArithBinOpR "uninterpreted_float_mul"
  iFloatDiv = floatUninterpArithBinOpR "uninterpreted_float_div"
  iFloatRem = floatUninterpArithBinOp "uninterpreted_float_rem"
  iFloatMin = floatUninterpArithBinOp "uninterpreted_float_min"
  iFloatMax = floatUninterpArithBinOp "uninterpreted_float_max"
  iFloatFMA sym r x y z = do
    let ret_type = exprType x
    r_arg <- roundingModeToSymString sym r
    mkUninterpFnApp sym
                    "uninterpreted_float_fma"
                    (Ctx.empty Ctx.:> r_arg Ctx.:> x Ctx.:> y Ctx.:> z)
                    ret_type
  iFloatEq = isEq
  iFloatNe sym x y = notPred sym =<< isEq sym x y
  iFloatFpEq = floatUninterpLogicBinOp "uninterpreted_float_fp_eq"
  iFloatFpNe = floatUninterpLogicBinOp "uninterpreted_float_fp_ne"
  iFloatLe = floatUninterpLogicBinOp "uninterpreted_float_le"
  iFloatLt = floatUninterpLogicBinOp "uninterpreted_float_lt"
  iFloatGe sym x y = floatUninterpLogicBinOp "uninterpreted_float_le" sym y x
  iFloatGt sym x y = floatUninterpLogicBinOp "uninterpreted_float_lt" sym y x
  iFloatIte = baseTypeIte
  iFloatIsNaN = floatUninterpLogicUnOp "uninterpreted_float_is_nan"
  iFloatIsInf = floatUninterpLogicUnOp "uninterpreted_float_is_inf"
  iFloatIsZero = floatUninterpLogicUnOp "uninterpreted_float_is_zero"
  iFloatIsPos = floatUninterpLogicUnOp "uninterpreted_float_is_pos"
  iFloatIsNeg = floatUninterpLogicUnOp "uninterpreted_float_is_neg"
  iFloatIsSubnorm = floatUninterpLogicUnOp "uninterpreted_float_is_subnorm"
  iFloatIsNorm = floatUninterpLogicUnOp "uninterpreted_float_is_norm"
  iFloatCast sym =
    floatUninterpCastOp "uninterpreted_float_cast" sym . iFloatBaseTypeRepr sym
  iFloatFromBinary sym fi x = do
    let ret_type = iFloatBaseTypeRepr sym fi
    mkUninterpFnApp sym
                    "uninterpreted_float_from_binary"
                    (Ctx.empty Ctx.:> x)
                    ret_type
  iBVToFloat sym =
    floatUninterpCastOp "uninterpreted_bv_to_float" sym . iFloatBaseTypeRepr sym
  iSBVToFloat sym =
    floatUninterpCastOp "uninterpreted_sbv_to_float" sym . iFloatBaseTypeRepr sym
  iRealToFloat sym =
    floatUninterpCastOp "uninterpreted_real_to_float" sym . iFloatBaseTypeRepr sym
  iFloatToBV sym =
    floatUninterpCastOp "uninterpreted_float_to_bv" sym . BaseBVRepr
  iFloatToSBV sym =
    floatUninterpCastOp "uninterpreted_float_to_sbv" sym . BaseBVRepr
  iFloatToReal sym x =
    mkUninterpFnApp sym
                    "uninterpreted_float_to_real"
                    (Ctx.empty Ctx.:> x)
                    knownRepr
  iFloatBaseTypeRepr _ = \case
    HalfFloatRepr         -> knownRepr
    SingleFloatRepr       -> knownRepr
    DoubleFloatRepr       -> knownRepr
    QuadFloatRepr         -> knownRepr
    X86_80FloatRepr       -> knownRepr
    DoubleDoubleFloatRepr -> knownRepr

floatUninterpArithBinOp
  :: (e ~ Expr t) => String -> ExprBuilder t st fs -> e bt -> e bt -> IO (e bt)
floatUninterpArithBinOp fn sym x y =
  let ret_type = exprType x
  in  mkUninterpFnApp sym fn (Ctx.empty Ctx.:> x Ctx.:> y) ret_type
floatUninterpArithBinOpR
  :: (e ~ Expr t)
  => String
  -> ExprBuilder t st fs
  -> RoundingMode
  -> e bt
  -> e bt
  -> IO (e bt)
floatUninterpArithBinOpR fn sym r x y = do
  let ret_type = exprType x
  r_arg <- roundingModeToSymString sym r
  mkUninterpFnApp sym fn (Ctx.empty Ctx.:> r_arg Ctx.:> x Ctx.:> y) ret_type
floatUninterpArithUnOp
  :: (e ~ Expr t) => String -> ExprBuilder t st fs -> e bt -> IO (e bt)
floatUninterpArithUnOp fn sym x =
  let ret_type = exprType x
  in  mkUninterpFnApp sym fn (Ctx.empty Ctx.:> x) ret_type
floatUninterpArithUnOpR
  :: (e ~ Expr t)
  => String
  -> ExprBuilder t st fs
  -> RoundingMode
  -> e bt
  -> IO (e bt)
floatUninterpArithUnOpR fn sym r x = do
  let ret_type = exprType x
  r_arg <- roundingModeToSymString sym r
  mkUninterpFnApp sym fn (Ctx.empty Ctx.:> r_arg Ctx.:> x) ret_type
floatUninterpArithCt
  :: (e ~ Expr t)
  => String
  -> ExprBuilder t st fs
  -> BaseTypeRepr bt
  -> IO (e bt)
floatUninterpArithCt fn sym ret_type =
  mkUninterpFnApp sym fn Ctx.empty ret_type
floatUninterpLogicBinOp
  :: (e ~ Expr t)
  => String
  -> ExprBuilder t st fs
  -> e bt
  -> e bt
  -> IO (e BaseBoolType)
floatUninterpLogicBinOp fn sym x y =
  mkUninterpFnApp sym fn (Ctx.empty Ctx.:> x Ctx.:> y) knownRepr
floatUninterpLogicUnOp
  :: (e ~ Expr t)
  => String
  -> ExprBuilder t st fs
  -> e bt
  -> IO (e BaseBoolType)
floatUninterpLogicUnOp fn sym x =
  mkUninterpFnApp sym fn (Ctx.empty Ctx.:> x) knownRepr
floatUninterpCastOp
  :: (e ~ Expr t)
  => String
  -> ExprBuilder t st fs
  -> BaseTypeRepr bt
  -> RoundingMode
  -> e bt'
  -> IO (e bt)
floatUninterpCastOp fn sym ret_type r x = do
  r_arg <- roundingModeToSymString sym r
  mkUninterpFnApp sym fn (Ctx.empty Ctx.:> r_arg Ctx.:> x) ret_type
roundingModeToSymString
  :: (sym ~ ExprBuilder t st fs) => sym -> RoundingMode -> IO (SymString sym)
roundingModeToSymString sym = stringLit sym . Text.pack . show


type family FloatInfoToPrecision (fi :: FloatInfo) :: FloatPrecision
-- | IEEE binary16
type instance FloatInfoToPrecision HalfFloat = (FloatingPointPrecision 5 11)
-- | IEEE binary32
type instance FloatInfoToPrecision SingleFloat = (FloatingPointPrecision 8 24)
-- | IEEE binary64
type instance FloatInfoToPrecision DoubleFloat = (FloatingPointPrecision 11 53)
-- | IEEE binary128
type instance FloatInfoToPrecision QuadFloat = (FloatingPointPrecision 15 113)

type instance SymInterpretedFloatType (ExprBuilder t st (Flags FloatIEEE)) fi =
  BaseFloatType (FloatInfoToPrecision fi)

instance IsInterpretedFloatExprBuilder (ExprBuilder t st (Flags FloatIEEE)) where
  iFloatPZero sym = floatPZero sym . floatInfoToPrecisionRepr
  iFloatNZero sym = floatNZero sym . floatInfoToPrecisionRepr
  iFloatNaN sym = floatNaN sym . floatInfoToPrecisionRepr
  iFloatPInf sym = floatPInf sym . floatInfoToPrecisionRepr
  iFloatNInf sym = floatNInf sym . floatInfoToPrecisionRepr
  iFloatLit sym = floatLit sym . floatInfoToPrecisionRepr
  iFloatLitSingle sym x =
    floatFromBinary sym knownRepr
      =<< (bvLit sym knownNat $ toInteger $ IEEE754.floatToWord x)
  iFloatLitDouble sym x =
    floatFromBinary sym knownRepr
      =<< (bvLit sym knownNat $ toInteger $ IEEE754.doubleToWord x)
  iFloatNeg = floatNeg
  iFloatAbs = floatAbs
  iFloatSqrt = floatSqrt
  iFloatAdd = floatAdd
  iFloatSub = floatSub
  iFloatMul = floatMul
  iFloatDiv = floatDiv
  iFloatRem = floatRem
  iFloatMin = floatMin
  iFloatMax = floatMax
  iFloatFMA = floatFMA
  iFloatEq = floatEq
  iFloatNe = floatNe
  iFloatFpEq = floatFpEq
  iFloatFpNe = floatFpNe
  iFloatLe = floatLe
  iFloatLt = floatLt
  iFloatGe = floatGe
  iFloatGt = floatGt
  iFloatIte = floatIte
  iFloatIsNaN = floatIsNaN
  iFloatIsInf = floatIsInf
  iFloatIsZero = floatIsZero
  iFloatIsPos = floatIsPos
  iFloatIsNeg = floatIsNeg
  iFloatIsSubnorm = floatIsSubnorm
  iFloatIsNorm = floatIsNorm
  iFloatCast sym = floatCast sym . floatInfoToPrecisionRepr
  iFloatFromBinary sym fi x = case fi of
    HalfFloatRepr         -> floatFromBinary sym knownRepr x
    SingleFloatRepr       -> floatFromBinary sym knownRepr x
    DoubleFloatRepr       -> floatFromBinary sym knownRepr x
    QuadFloatRepr         -> floatFromBinary sym knownRepr x
    X86_80FloatRepr       -> fail "x86_80 is not an IEEE-754 format."
    DoubleDoubleFloatRepr -> fail "double-double is not an IEEE-754 format."
  iBVToFloat sym = bvToFloat sym . floatInfoToPrecisionRepr
  iSBVToFloat sym = sbvToFloat sym . floatInfoToPrecisionRepr
  iRealToFloat sym = realToFloat sym . floatInfoToPrecisionRepr
  iFloatToBV = floatToBV
  iFloatToSBV = floatToSBV
  iFloatToReal = floatToReal
  iFloatBaseTypeRepr _ = BaseFloatRepr . floatInfoToPrecisionRepr

floatInfoToPrecisionRepr
  :: FloatInfoRepr fi
  -> FloatPrecisionRepr (FloatInfoToPrecision fi)
floatInfoToPrecisionRepr = \case
  HalfFloatRepr         -> knownRepr
  SingleFloatRepr       -> knownRepr
  DoubleFloatRepr       -> knownRepr
  QuadFloatRepr         -> knownRepr
  X86_80FloatRepr       -> error "x86_80 is not an IEEE-754 format."
  DoubleDoubleFloatRepr -> error "double-double is not an IEEE-754 format."


instance IsSymExprBuilder (ExprBuilder t st fs) where
  freshConstant sym nm tp = do
    v <- sbMakeBoundVar sym nm tp UninterpVarKind
    updateVarBinding sym nm (VarSymbolBinding v)
    return $! BoundVarExpr v

  freshLatch sym nm tp = do
    v <- sbMakeBoundVar sym nm tp LatchVarKind
    updateVarBinding sym nm (VarSymbolBinding v)
    return $! BoundVarExpr v

  freshBoundVar sym nm tp =
    sbMakeBoundVar sym nm tp QuantifierVarKind

  varExpr _ = BoundVarExpr

  forallPred sym bv e = sbNonceExpr sym $ Forall bv e

  existsPred sym bv e = sbNonceExpr sym $ Exists bv e

  ----------------------------------------------------------------------
  -- SymFn operations.

  -- | Create a function defined in terms of previous functions.
  definedFn sym fn_name bound_vars result evalFn0 = do
    l <- curProgramLoc sym
    n <- sbFreshSymFnNonce sym
    let evalFn
          | Just TrueBool  <- asApp result = (\_ -> True)
          | Just FalseBool <- asApp result = (\_ -> True)
          | otherwise = evalFn0
    let fn = ExprSymFn { symFnId   = n
                         , symFnName = fn_name
                         , symFnInfo = DefinedFnInfo bound_vars result evalFn
                         , symFnLoc  = l
                         }
    updateVarBinding sym fn_name (FnSymbolBinding fn)
    return fn

  freshTotalUninterpFn sym fn_name arg_types ret_type = do
    n <- sbFreshSymFnNonce sym
    l <- curProgramLoc sym
    let fn = ExprSymFn { symFnId = n
                         , symFnName = fn_name
                         , symFnInfo = UninterpFnInfo arg_types ret_type
                         , symFnLoc = l
                         }
    seq fn $ do
    updateVarBinding sym fn_name (FnSymbolBinding fn)
    return fn

  applySymFn sym fn args = do
   case symFnInfo fn of
     DefinedFnInfo bound_vars e shouldEval
       | shouldEval args -> do
           evalBoundVars sym e bound_vars args
     MatlabSolverFnInfo f _ _ -> do
       evalMatlabSolverFn f sym args
     _ -> sbNonceExpr sym $! FnApp fn args


instance IsInterpretedFloatExprBuilder (ExprBuilder t st fs) => IsInterpretedFloatSymExprBuilder (ExprBuilder t st fs)


--------------------------------------------------------------------------------
-- MatlabSymbolicArrayBuilder instance

instance MatlabSymbolicArrayBuilder (ExprBuilder t st fs) where
  mkMatlabSolverFn sym fn_id = do
    let key = MatlabFnWrapper fn_id
    mr <- stToIO $ PH.lookup (sbMatlabFnCache sym) key
    case mr of
      Just (ExprSymFnWrapper f) -> return f
      Nothing -> do
        let tps = matlabSolverArgTypes fn_id
        vars <- traverseFC (freshBoundVar sym emptySymbol) tps
        r <- evalMatlabSolverFn fn_id sym (fmapFC BoundVarExpr vars)
--        f <- definedFn sym emptySymbol vars r (\_ -> True)

        l <- curProgramLoc sym
        n <- sbFreshSymFnNonce sym
        let f = ExprSymFn { symFnId   = n
                            , symFnName = emptySymbol
                            , symFnInfo = MatlabSolverFnInfo fn_id vars r
                            , symFnLoc  = l
                            }
        updateVarBinding sym emptySymbol (FnSymbolBinding f)
        stToIO $ PH.insert (sbMatlabFnCache sym) key (ExprSymFnWrapper f)
        return f

unsafeUserSymbol :: String -> IO SolverSymbol
unsafeUserSymbol s =
  case userSymbol s of
    Left err -> fail (show err)
    Right symbol  -> return symbol

cachedUninterpFn
  :: (sym ~ ExprBuilder t st fs)
  => sym
  -> SolverSymbol
  -> Ctx.Assignment BaseTypeRepr args
  -> BaseTypeRepr ret
  -> (  sym
     -> SolverSymbol
     -> Ctx.Assignment BaseTypeRepr args
     -> BaseTypeRepr ret
     -> IO (SymFn sym args ret)
     )
  -> IO (SymFn sym args ret)
cachedUninterpFn sym fn_name arg_types ret_type handler = do
  fn_cache <- readIORef $ sbUninterpFnCache sym
  case Map.lookup fn_key fn_cache of
    Just (SomeSymFn fn)
      | Just Refl <- testEquality (fnArgTypes fn) arg_types
      , Just Refl <- testEquality (fnReturnType fn) ret_type
      -> return fn
      | otherwise
      -> fail "Duplicate uninterpreted function declaration."
    Nothing -> do
      fn <- handler sym fn_name arg_types ret_type
      modifyIORef' (sbUninterpFnCache sym) (Map.insert fn_key (SomeSymFn fn))
      return fn
  where fn_key =  (fn_name, Some (arg_types Ctx.:> ret_type))

mkUninterpFnApp
  :: (sym ~ ExprBuilder t st fs)
  => sym
  -> String
  -> Ctx.Assignment (SymExpr sym) args
  -> BaseTypeRepr ret
  -> IO (SymExpr sym ret)
mkUninterpFnApp sym str_fn_name args ret_type = do
  fn_name <- unsafeUserSymbol str_fn_name
  let arg_types = fmapFC exprType args
  fn <- cachedUninterpFn sym fn_name arg_types ret_type freshTotalUninterpFn
  applySymFn sym fn args<|MERGE_RESOLUTION|>--- conflicted
+++ resolved
@@ -2834,24 +2834,12 @@
     (Just i, Just j) -> bvLit sb w $ f i j
     _ -> sbMakeExpr sb $ c w x y
 
-<<<<<<< HEAD
-bvSignedBinOp :: (1 <= w)
-              => (Integer -> Integer -> Integer)
-              -> (NatRepr w -> BVExpr t w
-                            -> BVExpr t w
-                            -> App (Expr t) (BaseBVType w))
-              -> ExprBuilder t st fs
-              -> BVExpr t w
-              -> BVExpr t w
-              -> IO (BVExpr t w)
-bvSignedBinOp f c sym x y = do
-=======
 -- | A version of 'bvBinOp1' that avoids dividing by zero in the case where the
 -- divisor is zero
 bvBinDivOp1 :: (1 <= w)
             => (Integer -> Integer -> Integer)
             -> (NatRepr w -> BVExpr t w -> BVExpr t w -> App (Expr t) (BaseBVType w))
-            -> ExprBuilder t st
+            -> ExprBuilder t st fs
             -> BVExpr t w
             -> BVExpr t w
             -> IO (BVExpr t w)
@@ -2866,12 +2854,11 @@
                  -> (NatRepr w -> BVExpr t w
                                -> BVExpr t w
                                -> App (Expr t) (BaseBVType w))
-                 -> ExprBuilder t st
+                 -> ExprBuilder t st fs
                  -> BVExpr t w
                  -> BVExpr t w
                  -> IO (BVExpr t w)
 bvSignedBinDivOp f c sym x y = do
->>>>>>> cbb80180
   let w = bvWidth x
   case (asSignedBV x, asSignedBV y) of
     (Just i, Just j) | j /= 0 -> bvLit sym w $ f i j
