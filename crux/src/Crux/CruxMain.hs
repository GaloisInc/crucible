--- conflicted
+++ resolved
@@ -138,8 +138,6 @@
      void $ join (setOpt <$> getOptionSetting solverInteractionFile (getConfiguration sym)
                          <*> pure ("crux-solver.out"))
 
-<<<<<<< HEAD
-=======
      case solver cruxOpts of
        "yices" -> void $ join $
          setOpt <$> getOptionSetting yicesEnableMCSat (getConfiguration sym)
@@ -147,7 +145,6 @@
        _ -> when (yicesMCSat cruxOpts) $
             fail "The `--mcsat` option is only valid with `--solver=yices`."
 
->>>>>>> 2ca1b72e
      when (solver cruxOpts == "z3") $
        void $ join (setOpt <$> getOptionSetting z3Timeout (getConfiguration sym)
                            <*> pure (goalTimeout cruxOpts * 1000))
