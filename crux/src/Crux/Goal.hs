--- conflicted
+++ resolved
@@ -177,25 +177,14 @@
 --
 -- Note that this function uses the same symbolic backend ('ExprBuilder') as the
 -- symbolic execution phase, which should not be a problem.
-<<<<<<< HEAD
-proveGoalsOffline :: forall st personality sym p asmp ast t fs
+proveGoalsOffline :: forall st sym p asmp t fs personality
                    . (?outputConfig :: OutputConfig, sym ~ ExprBuilder t st fs, HasModel personality)
                   => WS.SolverAdapter st
                   -> CruxOptions
                   -> SimCtxt personality sym p
-                  -> Maybe (Goals (LPred sym asmp) (LPred sym ast))
-                  -> IO (Maybe (Goals (LPred sym asmp) (LPred sym ast, ProofResult (Either (LPred sym asmp) (LPred sym ast)))))
-proveGoalsOffline _adapter _opts _ctx Nothing = return Nothing
-=======
-proveGoalsOffline :: forall st sym p asmp t fs
-                   . (?outputConfig :: OutputConfig, sym ~ ExprBuilder t st fs)
-                  => WS.SolverAdapter st
-                  -> CruxOptions
-                  -> SimCtxt sym p
                   -> Maybe (Goals (LPred sym asmp) (LPred sym SimError))
                   -> IO (ProcessedGoals, Maybe (Goals (LPred sym asmp) (LPred sym SimError, ProofResult (Either (LPred sym asmp) (LPred sym SimError)))))
 proveGoalsOffline _adapter _opts _ctx Nothing = return (ProcessedGoals 0 0 0 0, Nothing)
->>>>>>> a4999579
 proveGoalsOffline adapter opts ctx (Just gs0) = do
   goalNum <- newIORef (ProcessedGoals 0 0 0 0)
   (start,end,finish) <-
@@ -254,14 +243,7 @@
                 modifyIORef' goalNum (updateProcessedGoals p (Proved core))
                 return (Prove (p, Proved core))
               Sat (evalFn, _) -> do
-<<<<<<< HEAD
-                modifyIORef' goalNum (\pg -> pg { disprovedGoals = disprovedGoals pg + 1 })
-                end
-                when failfast $ sayOK "Crux" "Counterexample found, skipping remaining goals"
                 let model = ctx ^. cruciblePersonality . personalityModel
-=======
-                let model = ctx ^. cruciblePersonality
->>>>>>> a4999579
                 vals <- evalModel evalFn model
                 end
                 modifyIORef' goalNum (updateProcessedGoals p (NotProved (Just (ModelView vals))))
@@ -353,14 +335,8 @@
                            return (Prove (p, (Proved core)))
 
                       Sat ()  ->
-<<<<<<< HEAD
-                        do modifyIORef' gn (\pg -> pg { disprovedGoals = disprovedGoals pg + 1 })
-                           f <- smtExprGroundEvalFn conn (solverEvalFuns sp)
+                        do f <- smtExprGroundEvalFn conn (solverEvalFuns sp)
                            let model = ctxt ^. cruciblePersonality . personalityModel
-=======
-                        do f <- smtExprGroundEvalFn conn (solverEvalFuns sp)
-                           let model = ctxt ^. cruciblePersonality
->>>>>>> a4999579
                            vals <- evalModel f model
                            end
                            modifyIORef' gn (updateProcessedGoals p (NotProved (Just (ModelView vals))))
