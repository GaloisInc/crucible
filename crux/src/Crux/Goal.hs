{-# Language ImplicitParams #-}
{-# Language PatternSynonyms #-}
{-# Language TypeFamilies #-}

module Crux.Goal where

import Control.Lens ((^.), view)
import Control.Monad (forM_, unless)
import Data.Either (partitionEithers)
import Data.IORef
import Data.Maybe (fromMaybe)
import qualified Data.Map as Map
import qualified Data.Sequence as Seq
import qualified Data.Text as Text


import What4.Interface (notPred, printSymExpr,asConstantPred)
import What4.SatResult(SatResult(..))
import What4.Expr.Builder (ExprBuilder)
import What4.Protocol.Online( OnlineSolver, inNewFrame, solverEvalFuns
                            , solverConn, check, getUnsatCore )
import What4.Protocol.SMTWriter(mkFormula,assumeFormulaWithFreshName,assumeFormula,smtExprGroundEvalFn)

import Lang.Crucible.Backend
import Lang.Crucible.Backend.Online
        ( OnlineBackendState, getSolverProcess )
import Lang.Crucible.Simulator.SimError
        ( SimError )
import Lang.Crucible.Simulator.ExecutionTree
        (ctxSymInterface, cruciblePersonality)

import Crux.Types
import Crux.Model
import Crux.Log
import Crux.Config.Common
import Crux.ProgressBar


-- | Simplify the proved goals.
provedGoalsTree ::
  ( sym ~ ExprBuilder s (OnlineBackendState solver) fs
  , OnlineSolver s solver
  ) =>
  SimCtxt sym p ->
  Maybe (Goals (Assumption sym) (Assertion sym, ProofResult (Either (Assumption sym) (Assertion sym)))) ->
  IO (Maybe (ProvedGoals (Either AssumptionReason SimError)))
provedGoalsTree ctxt = traverse (go [])
  where
  go asmps gs =
    case gs of
      Assuming ps gs1 -> goAsmp asmps ps gs1

      Prove (p,r) -> return $ proveToGoal ctxt asmps p r

      ProveConj g1 g2 -> Branch <$> go asmps g1 <*> go asmps g2

  goAsmp asmps Seq.Empty gs = go asmps gs
  goAsmp asmps (ps Seq.:|> p) gs =
        case p ^. labeledPredMsg of
          ExploringAPath from to -> AtLoc from to <$> goAsmp (p : asmps) ps gs
          _                      -> goAsmp (p : asmps) ps gs


countGoals :: Goals a b -> Int
countGoals gs =
  case gs of
    Assuming _ gs1  -> countGoals gs1
    Prove _         -> 1
    ProveConj g1 g2 -> countGoals g1 + countGoals g2

countFailedGoals :: ProvedGoals a -> Int
countFailedGoals gs =
  case gs of
    AtLoc _ _ gs1 -> countFailedGoals gs1
    Branch gs1 gs2 -> countFailedGoals gs1 + countFailedGoals gs2
    Goal _ _ _ (NotProved _) -> 1
    Goal _ _ _ (Proved _) -> 0

proveToGoal ::
  sym ~ ExprBuilder s (OnlineBackendState solver) fs =>
  SimCtxt sym p ->
  [Assumption sym] ->
  Assertion sym ->
  ProofResult (Either (Assumption sym) (Assertion sym)) ->
  ProvedGoals (Either AssumptionReason SimError)
proveToGoal _ allAsmps p pr =
  case pr of
    NotProved cex -> Goal (map showLabPred allAsmps) (showLabPred p) False (NotProved cex)
    Proved xs ->
      let xs' = map (either (Left . (view labeledPredMsg)) (Right . (view labeledPredMsg))) xs in
      case partitionEithers xs of
        (asmps, [])  -> Goal (map showLabPred asmps) (showLabPred p) True (Proved xs')
        (asmps, _:_) -> Goal (map showLabPred asmps) (showLabPred p) False (Proved xs')

 where
 showLabPred x = (x^.labeledPredMsg, show (printSymExpr (x^.labeledPred)))

-- | Prove a collection of goals.  The result is a goal tree, where
-- each goal is annotated with the outcome of the proof.
proveGoals ::
  ( sym ~ ExprBuilder s (OnlineBackendState solver) fs
  , OnlineSolver s solver
  , ?outputConfig :: OutputConfig
  ) =>
  CruxOptions ->
  SimCtxt sym p ->
  Maybe (Goals (LPred sym asmp) (LPred sym ast)) ->
  IO (Maybe (Goals (LPred sym asmp) (LPred sym ast, ProofResult (Either (LPred sym asmp) (LPred sym ast)))))

proveGoals _opts _ctxt Nothing =
  do sayOK "Crux" $ unwords [ "No goals to prove." ]
     return Nothing

proveGoals opts ctxt (Just gs0) =
  do let sym = ctxt ^. ctxSymInterface
     sp <- getSolverProcess sym
     goalNum <- newIORef (0,0) -- total, proved
     nameMap <- newIORef Map.empty
     unless hasUnsatCores $
<<<<<<< HEAD
      say "Crux" "Warning: skipping unsat cores because MC-SAT is enabled."
=======
       say "Crux" "Warning: can't use UNSAT cores in MC-SAT mode."
>>>>>>> 7714329f
     res <- inNewFrame sp (go sp goalNum gs0 nameMap)
     (tot,proved) <- readIORef goalNum
     if proved /= tot
       then sayFail "Crux" $ unwords
             [ "Failed to prove", show (tot - proved)
             , "out of", show tot, "goals." ]
       else sayOK "Crux" $ unwords [ "Proved all", show tot, "goals." ]
     return (Just res)
  where
  (start,end) = prepStatus "Checking: " (countGoals gs0)

  bindName nm p nameMap = modifyIORef nameMap (Map.insert nm p)

  hasUnsatCores = not (yicesMCSat opts)

  go sp gn gs nameMap = do
    case gs of

      Assuming ps gs1 ->
        do forM_ ps $ \p ->
             unless (asConstantPred (p^.labeledPred) == Just True) $
              do nm <- doAssume =<< mkFormula conn (p ^. labeledPred)
                 bindName nm (Left p) nameMap
           res <- go sp gn gs1 nameMap
           return (Assuming ps res)

      Prove p ->
        do num <- atomicModifyIORef' gn (\(val,y) -> ((val + 1,y), val))
           start num
           let sym  = ctxt ^. ctxSymInterface
           nm <- doAssume =<< mkFormula conn =<< notPred sym (p ^. labeledPred)
           bindName nm (Right p) nameMap

           res <- check sp "proof"
           ret <- case res of
                      Unsat () ->
                        do modifyIORef' gn (\(x,f) -> (x,f+1))
                           namemap <- readIORef nameMap
<<<<<<< HEAD
                           --say "Crux" "About to compute unsat cores"
                           core <- if hasUnsatCores
                                   then map (lookupnm namemap) <$> getUnsatCore sp
                                   else return (Map.elems namemap)
=======
                           core <- if hasUnsatCores
                                   then do
                                     core <- getUnsatCore sp
                                     return (map (lookupnm namemap) core)
                                   else do
                                     return (Map.elems namemap)
>>>>>>> 7714329f
                           return (Prove (p, (Proved core)))

                      Sat ()  ->
                        do f <- smtExprGroundEvalFn conn (solverEvalFuns sp)
                           let model = ctxt ^. cruciblePersonality
                           str <- ppModel f model
                           return (Prove (p, NotProved (Just str)))

                      Unknown -> return (Prove (p, NotProved Nothing))
           end
           return ret

      ProveConj g1 g2 ->
        do g1' <- inNewFrame sp (go sp gn g1 nameMap)
           -- NB, we don't need 'inNewFrame' here because
           --  we don't need to back up to this point again.
           g2' <- go sp gn g2 nameMap
           return (ProveConj g1' g2')

    where
    conn = solverConn sp

    lookupnm namemap x =
      fromMaybe (error $ "Named predicate " ++ show x ++ " not found!")
                (Map.lookup x namemap)

    doAssume formula = do
      namemap <- readIORef nameMap
      if hasUnsatCores
      then assumeFormulaWithFreshName conn formula
      else assumeFormula conn formula >> return (Text.pack ("x" ++ show (Map.size namemap)))
<|MERGE_RESOLUTION|>--- conflicted
+++ resolved
@@ -117,11 +117,7 @@
      goalNum <- newIORef (0,0) -- total, proved
      nameMap <- newIORef Map.empty
      unless hasUnsatCores $
-<<<<<<< HEAD
       say "Crux" "Warning: skipping unsat cores because MC-SAT is enabled."
-=======
-       say "Crux" "Warning: can't use UNSAT cores in MC-SAT mode."
->>>>>>> 7714329f
      res <- inNewFrame sp (go sp goalNum gs0 nameMap)
      (tot,proved) <- readIORef goalNum
      if proved /= tot
@@ -160,19 +156,9 @@
                       Unsat () ->
                         do modifyIORef' gn (\(x,f) -> (x,f+1))
                            namemap <- readIORef nameMap
-<<<<<<< HEAD
-                           --say "Crux" "About to compute unsat cores"
                            core <- if hasUnsatCores
                                    then map (lookupnm namemap) <$> getUnsatCore sp
                                    else return (Map.elems namemap)
-=======
-                           core <- if hasUnsatCores
-                                   then do
-                                     core <- getUnsatCore sp
-                                     return (map (lookupnm namemap) core)
-                                   else do
-                                     return (Map.elems namemap)
->>>>>>> 7714329f
                            return (Prove (p, (Proved core)))
 
                       Sat ()  ->
