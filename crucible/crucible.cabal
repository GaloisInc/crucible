--- conflicted
+++ resolved
@@ -66,17 +66,12 @@
     Lang.Crucible.Analysis.Fixpoint.Components
     Lang.Crucible.Analysis.Postdom
     Lang.Crucible.Analysis.Reachable
-<<<<<<< HEAD
-    --Lang.Crucible.Analysis.Shape
     Lang.Crucible.Analysis.Taint
-    Lang.Crucible.BaseTypes
-=======
     Lang.Crucible.Backend
     Lang.Crucible.Backend.AssumptionStack
     Lang.Crucible.Backend.ProofGoals
     Lang.Crucible.Backend.Online
     Lang.Crucible.Backend.Simple
->>>>>>> 070fe75d
     Lang.Crucible.CFG.Common
     Lang.Crucible.CFG.Core
     Lang.Crucible.CFG.Expr
