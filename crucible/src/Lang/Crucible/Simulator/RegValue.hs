--- conflicted
+++ resolved
@@ -108,14 +108,10 @@
 -- FnVal
 
 -- | Represents a function closure.
-<<<<<<< HEAD
-data FnVal (sym :: *) (args :: Ctx CrucibleType) (res :: CrucibleType) where
+
+data FnVal (sym :: Type) (args :: Ctx CrucibleType) (res :: CrucibleType) where
   ClosureFnVal :: Closed tp =>
                   !(FnVal sym (args ::> tp) ret)
-=======
-data FnVal (sym :: Type) (args :: Ctx CrucibleType) (res :: CrucibleType) where
-  ClosureFnVal :: !(FnVal sym (args ::> tp) ret)
->>>>>>> 35901d6f
                -> !(TypeRepr tp)
                -> !(RegValue sym tp)
                -> FnVal sym args ret
