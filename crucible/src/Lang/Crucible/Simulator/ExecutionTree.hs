-----------------------------------------------------------------------
-- |
-- Module           : Lang.Crucible.Simulator.ExecutionTree
-- Description      : Data structure the execution state of the simulator
-- Copyright        : (c) Galois, Inc 2014-2018
-- License          : BSD3
-- Maintainer       : Joe Hendrix <jhendrix@galois.com>
-- Stability        : provisional
--
-- Execution trees record the state of the simulator as it explores
-- execution paths through a program.  This module defines the
-- collection of datatypes that record the state of a running simulator
-- and basic lenses and accessors for these types. See
-- "Lang.Crucible.Simulator.Operations" for the definitions of operations
-- that manipulate these datastructures to drive them through the simulator
-- state machine.
------------------------------------------------------------------------
{-# LANGUAGE ConstraintKinds #-}
{-# LANGUAGE DataKinds #-}
{-# LANGUAGE DeriveDataTypeable #-}
{-# LANGUAGE DeriveFunctor #-}
{-# LANGUAGE EmptyCase #-}
{-# LANGUAGE FlexibleContexts #-}
{-# LANGUAGE FlexibleInstances #-}
{-# LANGUAGE GADTs #-}
{-# LANGUAGE KindSignatures #-}
{-# LANGUAGE LambdaCase #-}
{-# LANGUAGE MultiParamTypeClasses #-}
{-# LANGUAGE PatternGuards #-}
{-# LANGUAGE PolyKinds #-}
{-# LANGUAGE RankNTypes #-}
{-# LANGUAGE ScopedTypeVariables #-}
{-# LANGUAGE TypeFamilies #-}
{-# LANGUAGE TypeOperators #-}
{-# OPTIONS_GHC -fprint-explicit-kinds -Wall #-}
module Lang.Crucible.Simulator.ExecutionTree
  ( -- * GlobalPair
    GlobalPair(..)
  , gpValue
  , gpGlobals

    -- * TopFrame
  , TopFrame
  , crucibleTopFrame
  , overrideTopFrame

    -- * CrucibleBranchTarget
  , CrucibleBranchTarget(..)
  , ppBranchTarget

    -- * AbortedResult
  , AbortedResult(..)
  , SomeFrame(..)
  , filterCrucibleFrames
  , arFrames
  , ppExceptionContext

    -- * Partial result
  , PartialResult(..)
  , partialValue

    -- * Execution states
  , ExecResult(..)
  , ExecState(..)
  , ExecCont
  , RunningStateInfo(..)
  , ResolvedCall(..)
  , resolvedCallHandle
  , execResultContext
  , execStateContext
  , execStateSimState

    -- * Simulator context trees
    -- ** Main context data structures
  , ValueFromValue(..)
  , ValueFromFrame(..)
  , PendingPartialMerges(..)

    -- ** Paused Frames
  , ResolvedJump(..)
  , ControlResumption(..)
  , PausedFrame(..)

    -- ** Sibling paths
  , VFFOtherPath(..)
  , FrameRetType

    -- ** ReturnHandler
  , ReturnHandler(..)

    -- * ActiveTree
  , ActiveTree(..)
  , singletonTree
  , activeFrames
  , actContext
  , actFrame

    -- * Simulator context
    -- ** Function bindings
  , Override(..)
  , FnState(..)
  , FunctionBindings

    -- ** Extensions
  , ExtensionImpl(..)
  , EvalStmtFunc
  , emptyExtensionImpl

    -- ** SimContext record
  , IsSymInterfaceProof
  , SimContext(..)
  , Metric(..)
  , initSimContext
  , ctxSymInterface
  , functionBindings
  , cruciblePersonality
  , profilingMetrics

    -- * SimState
  , SimState(..)
  , SomeSimState(..)
  , initSimState
  , stateLocation

  , AbortHandler(..)
  , CrucibleState

    -- ** Lenses and accessors
  , stateTree
  , abortHandler
  , stateContext
  , stateCrucibleFrame
  , stateSymInterface
  , stateSolverProof
  , stateIntrinsicTypes
  , stateOverrideFrame
  , stateGlobals
  , stateConfiguration
  ) where

import           Control.Lens
import           Control.Monad.Reader
<<<<<<< HEAD
import           Control.Monad.ST (RealWorld, stToIO)
=======
>>>>>>> 29d88a9e
import           Data.Kind
import           Data.Map.Strict (Map)
import qualified Data.Map.Strict as Map
import           Data.Parameterized.Ctx
import qualified Data.Parameterized.Context as Ctx
import           Data.Sequence (Seq)
import           Data.Text (Text)
import           System.Exit (ExitCode)
import           System.IO
import qualified Text.PrettyPrint.ANSI.Leijen as PP

import           What4.Config (Config)
import           What4.Interface (Pred, getConfiguration)
import           What4.FunctionName (FunctionName, startFunctionName)
import           What4.ProgramLoc (ProgramLoc, plSourceLoc)

import           Lang.Crucible.Backend (IsSymInterface, AbortExecReason, FrameIdentifier, Assumption)
import           Lang.Crucible.CFG.Core (BlockID, CFG, CFGPostdom, StmtSeq)
import           Lang.Crucible.CFG.Extension (StmtExtension, ExprExtension)
import           Lang.Crucible.FunctionHandle (FnHandleMap, HandleAllocator, mkHandle')
import           Lang.Crucible.Simulator.CallFrame
import           Lang.Crucible.Simulator.Evaluation (EvalAppFunc)
import           Lang.Crucible.Simulator.GlobalState (SymGlobalState)
import           Lang.Crucible.Simulator.Intrinsics (IntrinsicTypes)
import           Lang.Crucible.Simulator.RegMap (RegMap, emptyRegMap, RegValue, RegEntry)
import           Lang.Crucible.Types

------------------------------------------------------------------------
-- GlobalPair

-- | A value of some type 'v' together with a global state.
data GlobalPair sym (v :: Type) =
   GlobalPair
   { _gpValue :: !v
   , _gpGlobals :: !(SymGlobalState sym)
   }

-- | Access the value stored in the global pair.
gpValue :: Lens (GlobalPair sym u) (GlobalPair sym v) u v
gpValue = lens _gpValue (\s v -> s { _gpValue = v })

-- | Access the globals stored in the global pair.
gpGlobals :: Simple Lens (GlobalPair sym u) (SymGlobalState sym)
gpGlobals = lens _gpGlobals (\s v -> s { _gpGlobals = v })


------------------------------------------------------------------------
-- TopFrame

-- | The currently-exeucting frame plus the global state associated with it.
type TopFrame sym ext f a = GlobalPair sym (SimFrame sym ext f a)

-- | Access the Crucible call frame inside a 'TopFrame'.
crucibleTopFrame ::
  Lens (TopFrame sym ext (CrucibleLang blocks r) ('Just args))
       (TopFrame sym ext (CrucibleLang blocks r) ('Just args'))
       (CallFrame sym ext blocks r args)
       (CallFrame sym ext blocks r args')
crucibleTopFrame = gpValue . crucibleSimFrame
{-# INLINE crucibleTopFrame #-}


overrideTopFrame ::
  Lens (TopFrame sym ext (OverrideLang r) ('Just args))
       (TopFrame sym ext (OverrideLang r') ('Just args'))
       (OverrideFrame sym r args)
       (OverrideFrame sym r' args')
overrideTopFrame = gpValue . overrideSimFrame
{-# INLINE overrideTopFrame #-}

------------------------------------------------------------------------
-- AbortedResult

-- | An execution path that was prematurely aborted.  Note, an abort
--   does not necessarily indicate an error condition.  An execution
--   path might abort because it became infeasible (inconsistent path
--   conditions), because the program called an exit primitive, or
--   because of a true error condition (e.g., a failed assertion).
data AbortedResult sym ext where
  -- | A single aborted execution with the execution state at time of the abort and the reason.
  AbortedExec ::
    !AbortExecReason ->
    !(GlobalPair sym (SimFrame sym ext l args)) ->
    AbortedResult sym ext

  -- | An aborted execution that was ended by a call to 'exit'.
  AbortedExit ::
    !ExitCode ->
    AbortedResult sym ext

  -- | Two separate threads of execution aborted after a symbolic branch,
  --   possibly for different reasons.
  AbortedBranch ::
    !ProgramLoc       {- The source location of the branching control flow -} ->
    !(Pred sym)       {- The symbolic condition -} ->
    !(AbortedResult sym ext) {- The abort that occurred along the 'true' branch -} ->
    !(AbortedResult sym ext) {- The abort that occurred along the 'false' branch -} ->
    AbortedResult sym ext

------------------------------------------------------------------------
-- SomeFrame

-- | This represents an execution frame where its frame type
--   and arguments have been hidden.
data SomeFrame (f :: fk -> argk -> Type) = forall l a . SomeFrame !(f l a)

-- | Return the program locations of all the Crucible frames.
filterCrucibleFrames :: SomeFrame (SimFrame sym ext) -> Maybe ProgramLoc
filterCrucibleFrames (SomeFrame (MF f)) = Just (frameProgramLoc f)
filterCrucibleFrames _ = Nothing

-- | Iterate over frames in the result.
arFrames :: Simple Traversal (AbortedResult sym ext) (SomeFrame (SimFrame sym ext))
arFrames h (AbortedExec e p) =
  (\(SomeFrame f') -> AbortedExec e (p & gpValue .~ f'))
     <$> h (SomeFrame (p^.gpValue))
arFrames _ (AbortedExit ec) = pure (AbortedExit ec)
arFrames h (AbortedBranch predicate loc r s) =
  AbortedBranch predicate loc <$> arFrames h r
                              <*> arFrames h s

-- | Print an exception context
ppExceptionContext :: [SomeFrame (SimFrame sym ext)] -> PP.Doc
ppExceptionContext [] = PP.empty
ppExceptionContext frames = PP.vcat (map pp (init frames))
 where
   pp :: SomeFrame (SimFrame sym ext) -> PP.Doc
   pp (SomeFrame (OF f)) =
      PP.text ("When calling " ++ show (f^.override))
   pp (SomeFrame (MF f)) =
      PP.text "In" PP.<+> PP.text (show (frameHandle f)) PP.<+>
      PP.text "at" PP.<+> PP.pretty (plSourceLoc (frameProgramLoc f))
   pp (SomeFrame (RF nm _v)) =
      PP.text "While returning value from" PP.<+> PP.text (show nm)


------------------------------------------------------------------------
-- PartialResult

-- | A 'PartialResult' represents the result of a computation that
--   might be only partially defined.  If the result is a 'TotalResult',
--   the the result is fully defined; however if it is a
--   'PartialResult', then some of the computation paths that led to
--   this result aborted for some reason, and the resulting value is
--   only defined if the associated condition is true.
data PartialResult sym ext (v :: Type)

     {- | A 'TotalRes' indicates that the the global pair is always defined. -}
   = TotalRes !(GlobalPair sym v)

    {- | 'PartialRes' indicates that the global pair may be undefined
        under some circusmstances.  The predicate specifies under what
        conditions the 'GlobalPair' is defined.
        The 'AbortedResult' describes the circumstances under which
        the result would be partial.
     -}
   | PartialRes !ProgramLoc               -- location of symbolic branch point
                !(Pred sym)               -- if true, global pair is defined
                !(GlobalPair sym v)       -- the value
                !(AbortedResult sym ext)  -- failure cases (when pred. is false)



-- | Access the value stored in the partial result.
partialValue ::
  Lens (PartialResult sym ext u)
       (PartialResult sym ext v)
       (GlobalPair sym u)
       (GlobalPair sym v)
partialValue f (TotalRes x) = TotalRes <$> f x
partialValue f (PartialRes p loc x r) = (\y -> PartialRes p loc y r) <$> f x
{-# INLINE partialValue #-}

-- | The result of resolving a function call.
data ResolvedCall p sym ext ret where
  -- | A resolved function call to an override.
  OverrideCall ::
    !(Override p sym ext args ret) ->
    !(OverrideFrame sym ret args) ->
    ResolvedCall p sym ext ret

  -- | A resolved function call to a Crucible function.
  CrucibleCall ::
    !(BlockID blocks args) ->
    !(CallFrame sym ext blocks ret args) ->
    ResolvedCall p sym ext ret

resolvedCallHandle :: ResolvedCall p sym ext ret -> SomeHandle
resolvedCallHandle (OverrideCall _ frm) = frm ^. overrideHandle
resolvedCallHandle (CrucibleCall _ frm) = frameHandle frm


------------------------------------------------------------------------
-- ExecResult

-- | Executions that have completed either due to (partial or total)
--   successful completion or by some abort condition.
data ExecResult p sym ext (r :: Type)
   = -- | At least one exeuction path resulted in some return result.
     FinishedResult !(SimContext p sym ext) !(PartialResult sym ext r)
     -- | All execution paths resulted in an abort condition, and there is
     --   no result to return.
   | AbortedResult  !(SimContext p sym ext) !(AbortedResult sym ext)
     -- | An execution stopped somewhere in the middle of a run because
     --   a timeout condition occured.
   | TimeoutResult !(ExecState p sym ext r)


execResultContext :: ExecResult p sym ext r -> SimContext p sym ext
execResultContext (FinishedResult ctx _) = ctx
execResultContext (AbortedResult ctx _) = ctx
execResultContext (TimeoutResult exst) = execStateContext exst

execStateContext :: ExecState p sym ext r -> SimContext p sym ext
execStateContext = \case
  ResultState res        -> execResultContext res
  AbortState _ st        -> st^.stateContext
  UnwindCallState _ _ st -> st^.stateContext
  CallState _ _ st       -> st^.stateContext
  TailCallState _ _ st   -> st^.stateContext
  ReturnState _ _ _ st   -> st^.stateContext
  ControlTransferState _ st -> st^.stateContext
  RunningState _ st      -> st^.stateContext
  SymbolicBranchState _ _ _ _ st -> st^.stateContext
  OverrideState _ st -> st^.stateContext
  BranchMergeState _ st -> st^.stateContext
  InitialState stctx _ _ _ _ -> stctx

execStateSimState :: ExecState p sym ext r
                  -> Maybe (SomeSimState p sym ext r)
execStateSimState = \case
  ResultState _                  -> Nothing
  AbortState _ st                -> Just (SomeSimState st)
  UnwindCallState _ _ st         -> Just (SomeSimState st)
  CallState _ _ st               -> Just (SomeSimState st)
  TailCallState _ _ st           -> Just (SomeSimState st)
  ReturnState _ _ _ st           -> Just (SomeSimState st)
  ControlTransferState _ st      -> Just (SomeSimState st)
  RunningState _ st              -> Just (SomeSimState st)
  SymbolicBranchState _ _ _ _ st -> Just (SomeSimState st)
  OverrideState _ st             -> Just (SomeSimState st)
  BranchMergeState _ st          -> Just (SomeSimState st)
  InitialState _ _ _ _ _         -> Nothing

-----------------------------------------------------------------------
-- ExecState

-- | An 'ExecState' represents an intermediate state of executing a
--   Crucible program.  The Crucible simulator executes by transistioning
--   between these different states until it results in a 'ResultState',
--   indicating the program has completed.
data ExecState p sym ext (rtp :: Type)
   {- | The 'ResultState' is used to indicate that the program has completed. -}
   = ResultState
       !(ExecResult p sym ext rtp)

   {- | An abort state indicates that the included 'SimState' encountered
        an abort event while executing its next step.  The state needs to
        be unwound to its nearest enclosing branch point and resumed. -}
   | forall f a.
       AbortState
         !AbortExecReason
           {- Description of what abort condition occurred -}
         !(SimState p sym ext rtp f a)
           {- State of the simulator prior to causing the abort condition -}

   {- | An unwind call state occurs when we are about to leave the context of a
        function call because of an abort.  The included @ValueFromValue@ is the
        context of the call site we are about to unwind into, and the @AbortedResult@
        indicates the reason we are aborting.
    -}
   | forall f a r.
       UnwindCallState
         !(ValueFromValue p sym ext rtp r) {- Caller's context -}
         !(AbortedResult sym ext)          {- Abort causing the stack unwind -}
         !(SimState p sym ext rtp f a)

   {- | A call state is entered when we are about to make a function call to
        the included call frame, which has already resolved the implementation
        and arguments to the function.
    -}
   | forall f a ret.
       CallState
         !(ReturnHandler ret p sym ext rtp f a)
         !(ResolvedCall p sym ext ret)
         !(SimState p sym ext rtp f a)

   {- | A tail-call state is entered when we are about to make a function call to
        the included call frame, and this is the last action we need to take in the
        current caller. Note, we can only enter a tail-call state if there are no
        pending merge points in the caller.  This means that sometimes calls
        that appear to be in tail-call position may nonetheless have to be treated
        as ordinary calls.
    -}
   | forall f a ret.
       TailCallState
         !(ValueFromValue p sym ext rtp ret) {- Calling context to return to -}
         !(ResolvedCall p sym ext ret)       {- Function to call -}
         !(SimState p sym ext rtp f a)

   {- | A return state is entered after the final return value of a function
        is computed, and just before we resolve injecting the return value
        back into the caller's context.
    -}
   | forall f a ret.
       ReturnState
         !FunctionName {- Name of the function we are returning from -}
         !(ValueFromValue p sym ext rtp ret) {- Caller's context -}
         !(RegEntry sym ret) {- Return value -}
         !(SimState p sym ext rtp f a)

   {- | A running state indicates the included 'SimState' is ready to enter
        and execute a Crucible basic block, or to resume a basic block
        from a call site. -}
   | forall blocks r args.
       RunningState
         !(RunningStateInfo blocks args)
         !(SimState p sym ext rtp (CrucibleLang blocks r) ('Just args))

   {- | A symbolic branch state indicates that the execution needs to
        branch on a non-trivial symbolic condition.  The included @Pred@
        is the condition to branch on.  The first @PausedFrame@ is
        the path that corresponds to the @Pred@ being true, and the second
        is the false branch.
    -}
   | forall f args postdom_args.
       SymbolicBranchState
         !(Pred sym) {- predicate to branch on -}
         !(PausedFrame p sym ext rtp f) {- true path-}
         !(PausedFrame p sym ext rtp f)  {- false path -}
         !(CrucibleBranchTarget f postdom_args) {- merge point -}
         !(SimState p sym ext rtp f ('Just args))

   {- | A control transfer state is entered just prior to invoking a
        control resumption.  Control resumptions are responsible
        for transitioning from the end of one basic block to another,
        although there are also some intermediate states related to
        resolving switch statements.
    -}
   | forall f a.
       ControlTransferState
         !(ControlResumption p sym ext rtp f)
         !(SimState p sym ext rtp f ('Just a))

   {- | An override state indicates the included 'SimState' is prepared to
        execute a code override. -}
   | forall args ret.
       OverrideState
         !(Override p sym ext args ret)
           {- The override code to execute -}
         !(SimState p sym ext rtp (OverrideLang ret) ('Just args))
           {- State of the simulator prior to activating the override -}

   {- | A branch merge state occurs when the included 'SimState' is
        in the process of transfering control to the included 'CrucibleBranchTarget'.
        We enter a BranchMergeState every time we need to _check_ if there is a
        pending branch, even if no branch is pending. During this process, paths may
        have to be merged.  If several branches must merge at the same control point,
        this state may be entered several times in succession before returning
        to a 'RunningState'. -}
   | forall f args.
       BranchMergeState
         !(CrucibleBranchTarget f args)
           {- Target of the control-flow transfer -}
         !(SimState p sym ext rtp f args)
           {- State of the simulator before merging pending branches -}

   {- | An initial state indicates the state of a simulator just before execution begins.
        It specifies all the initial data necessary to begin simulating.  The given
        @ExecCont@ will be executed in a fresh @SimState@ representing the default starting
        call frame.
    -}
   | forall ret. rtp ~ RegEntry sym ret =>
       InitialState
         !(SimContext p sym ext)
            {- initial 'SimContext' state -}
         !(SymGlobalState sym)
            {- state of Crucible global variables -}
         !(AbortHandler p sym ext (RegEntry sym ret))
            {- initial abort handler -}
         !(TypeRepr ret)
            {- return type repr -}
         !(ExecCont p sym ext (RegEntry sym ret) (OverrideLang ret) ('Just EmptyCtx))
            {- Entry continuation -}

-- | An action which will construct an 'ExecState' given a current
--   'SimState'. Such continuations correspond to a single transition
--   of the simulator transition system.
type ExecCont p sym ext r f a =
  ReaderT (SimState p sym ext r f a) IO (ExecState p sym ext r)

-- | Some additional information attached to a @RunningState@
--   that indicates how we got to this running state.
data RunningStateInfo blocks args
    -- | This indicates that we are now in a @RunningState@ because
    --   we transfered execution to the start of a basic block.
  = RunBlockStart !(BlockID blocks args)
    -- | This indicates that we are in a @RunningState@ because we
    --   reached the terminal statement of a basic block.
  | RunBlockEnd !(Some (BlockID blocks))
    -- | This indicates that we are in a @RunningState@ because we
    --   returned from calling the named function.
  | RunReturnFrom !FunctionName
    -- | This indicates that we are now in a @RunningState@ because
    --   we finished branch merging prior to the start of a block.
  | RunPostBranchMerge !(BlockID blocks args)

-- | A 'ResolvedJump' is a block label together with a collection of
--   actual arguments that are expected by that block.  These data
--   are sufficent to actually transfer control to the named label.
data ResolvedJump sym blocks
  = forall args.
      ResolvedJump
        !(BlockID blocks args)
        !(RegMap sym args)

-- | When a path of execution is paused by the symbolic simulator
--   (while it first explores other paths), a 'ControlResumption'
--   indicates what actions must later be taken in order to resume
--   execution of that path.
data ControlResumption p sym ext rtp f where
  {- | When resuming a paused frame with a @ContinueResumption@,
       no special work needs to be done, simply begin executing
       statements of the basic block. -}
  ContinueResumption ::
    !(ResolvedJump sym blocks) ->
    ControlResumption p sym ext rtp (CrucibleLang blocks r)

  {- | When resuming with a @CheckMergeResumption@, we must check
       for the presence of pending merge points before resuming. -}
  CheckMergeResumption ::
    !(ResolvedJump sym blocks) ->
    ControlResumption p sym ext rtp (CrucibleLang blocks r)

  {- | When resuming a paused frame with a @SwitchResumption@, we must
       continue branching to possible alternatives in a variant elmination
       statement.  In other words, we are still in the process of
       transfering control away from the current basic block (which is now
       at a final @VariantElim@ terminal statement). -}
  SwitchResumption ::
    ![(Pred sym, ResolvedJump sym blocks)] {- remaining branches -} ->
    ControlResumption p sym ext rtp (CrucibleLang blocks r)

  {- | When resuming a paused frame with an @OverrideResumption@, we
       simply return control to the included thunk, which represents
       the remaining computation for the override.
   -}
  OverrideResumption ::
    ExecCont p sym ext rtp (OverrideLang r) ('Just args) ->
    !(RegMap sym args) ->
    ControlResumption p sym ext rtp (OverrideLang r)

------------------------------------------------------------------------
-- Paused Frame

-- | A 'PausedFrame' represents a path of execution that has been postponed
--   while other paths are explored.  It consists of a (potentially partial)
--   'SimFrame' togeter with some information about how to resume execution
--   of that frame.
data PausedFrame p sym ext rtp f
   = forall old_args.
       PausedFrame
       { pausedFrame  :: !(PartialResult sym ext (SimFrame sym ext f ('Just old_args)))
       , resume       :: !(ControlResumption p sym ext rtp f)
       , pausedLoc    :: !(Maybe ProgramLoc)
       }

-- | This describes the state of the sibling path at a symbolic branch point.
--   A symbolic branch point starts with the sibling in the 'VFFActivePath'
--   state, which indicates that the sibling path still needs to be executed.
--   After the first path to be explored has reached the merge point, the
--   places of the two paths are exchanged, and the completed path is
--   stored in the 'VFFCompletePath' state until the second path also
--   reaches its merge point.  The two paths will then be merged,
--   and execution will continue beyond the merge point.
data VFFOtherPath p sym ext ret f args

     {- | This corresponds the a path that still needs to be analyzed. -}
   = VFFActivePath
        !(PausedFrame p sym ext ret f)
          {- Other branch we still need to run -}

     {- | This is a completed execution path. -}
   | VFFCompletePath
        !(Seq (Assumption sym))
          {- Assumptions that we collected while analyzing the branch -}
        !(PartialResult sym ext (SimFrame sym ext f args))
          {- Result of running the other branch -}



{- | This type contains information about the current state of the exploration
of the branching structure of a program.  The 'ValueFromFrame' states correspond
to the structure of symbolic branching that occurs within a single function call.

The type parameters have the following meanings:

  * @p@ is the personality of the simulator (i.e., custom user state).

  * @sym@ is the simulator backend being used.

  * @ext@ specifies what extensions to the Crucible language are enabled

  * @ret@ is the global return type of the entire execution.

  * @f@ is the type of the top frame.
-}

data ValueFromFrame p sym ext (ret :: Type) (f :: Type)

  {- | We are working on a branch;  this could be the first or the second
       of both branches (see the 'VFFOtherPath' field). -}
  = forall args.
    VFFBranch

      !(ValueFromFrame p sym ext ret f)
      {- The outer context---what to do once we are done with both branches -}

      !FrameIdentifier
      {- This is the frame identifier in the solver before this branch,
         so that when we are done we can pop-off the assumptions we accumulated
         while processing the branch -}

      !ProgramLoc
      {- Program location of the branch point -}

      !(Pred sym)
      {- Assertion of currently-active branch -}

      !(VFFOtherPath p sym ext ret f args)
      {- Info about the state of the other branch.
         If the other branch is "VFFActivePath", then we still
         need to process it;  if it is "VFFCompletePath", then
         it is finsihed, and so once we are done then we go back to the
         outer context. -}

      !(CrucibleBranchTarget f args)
      {- Identifies the postdominator where the two branches merge back together -}



  {- | We are on a branch where the other branch was aborted before getting
     to the merge point.  -}
  | VFFPartial

      !(ValueFromFrame p sym ext ret f)
      {- The other context--what to do once we are done with this bracnh -}

      !ProgramLoc
      {- Program location of the branch point -}

      !(Pred sym)
      {- Assertion of currently-active branch -}

      !(AbortedResult sym ext)
      {- What happened on the other branch -}

      !PendingPartialMerges
      {- should we abort the (outer) sibling branch when it merges with us? -}


  {- | When we are finished with this branch we should return from the function. -}
  | VFFEnd

      !(ValueFromValue p sym ext ret (FrameRetType f))


-- | Data about whether the surrounding context is expecting a merge to
--   occur or not.  If the context sill expects a merge, we need to
--   take some actions to indicate that the merge will not occur;
--   otherwise there is no special work to be done.
data PendingPartialMerges =
    {- | Don't indicate an abort condition in the context -}
    NoNeedToAbort

    {- | Indicate an abort condition in the context when we
         get there again. -}
  | NeedsToBeAborted


{- | This type contains information about the current state of the exploration
of the branching structure of a program.  The 'ValueFromValue' states correspond
to stack call frames in a more traditional simulator environment.

The type parameters have the following meanings:

  * @p@ is the personality of the simulator (i.e., custom user state).

  * @sym@ is the simulator backend being used.

  * @ext@ specifies what extensions to the Crucible language are enabled

  * @ret@ is the global return type of the entire computation

  * @top_return@ is the return type of the top-most call on the stack.
-}
data ValueFromValue p sym ext (ret :: Type) (top_return :: CrucibleType)

  {- | 'VFVCall' denotes a call site in the outer context, and represents
       the point to which a function higher on the stack will
       eventually return.  The three arguments are:

         * The context in which the call happened.

         * The frame of the caller

         * How to modify the current sim frame and resume execution
           when we obtain the return value
  -}
  = forall args caller.
    VFVCall

    !(ValueFromFrame p sym ext ret caller)
    -- The context in which the call happened.

    !(SimFrame sym ext caller args)
    -- The frame of the caller.

    !(ReturnHandler top_return p sym ext ret caller args)
    -- How to modify the current sim frame and resume execution
    -- when we obtain the return value

  {- | A partial value.
    The predicate indicates what needs to hold to avoid the partiality.
    The "AbortedResult" describes what could go wrong if the predicate
    does not hold. -}
  | VFVPartial
      !(ValueFromValue p sym ext ret top_return)
      !ProgramLoc
      !(Pred sym)
      !(AbortedResult sym ext)

  {- | The top return value, indicating the program termination point. -}
  | (ret ~ RegEntry sym top_return) => VFVEnd



instance PP.Pretty (ValueFromValue p ext sym root rp) where
  pretty = ppValueFromValue

instance PP.Pretty (ValueFromFrame p ext sym ret f) where
  pretty = ppValueFromFrame

instance PP.Pretty (VFFOtherPath ctx sym ext r f a) where
  pretty (VFFActivePath _)   = PP.text "active_path"
  pretty (VFFCompletePath _ _) = PP.text "complete_path"

ppValueFromFrame :: ValueFromFrame p sym ext ret f -> PP.Doc
ppValueFromFrame vff =
  case vff of
    VFFBranch ctx _ _ _ other mp ->
      PP.text "intra_branch" PP.<$$>
      PP.indent 2 (PP.pretty other) PP.<$$>
      PP.indent 2 (PP.text (ppBranchTarget mp)) PP.<$$>
      PP.pretty ctx
    VFFPartial ctx _ _ _ _ ->
      PP.text "intra_partial" PP.<$$>
      PP.pretty ctx
    VFFEnd ctx ->
      PP.pretty ctx

ppValueFromValue :: ValueFromValue p sym ext root tp -> PP.Doc
ppValueFromValue vfv =
  case vfv of
    VFVCall ctx _ _ ->
      PP.text "call" PP.<$$>
      PP.pretty ctx
    VFVPartial ctx _ _ _ ->
      PP.text "inter_partial" PP.<$$>
      PP.pretty ctx
    VFVEnd -> PP.text "root"


-----------------------------------------------------------------------
-- parentFrames

-- | Return parents frames in reverse order.
parentFrames :: ValueFromFrame p sym ext r a -> [SomeFrame (SimFrame sym ext)]
parentFrames c0 =
  case c0 of
    VFFBranch c _ _ _ _ _ -> parentFrames c
    VFFPartial c _ _ _ _ -> parentFrames c
    VFFEnd vfv -> vfvParents vfv

-- | Return parents frames in reverse order.
vfvParents :: ValueFromValue p sym ext r a -> [SomeFrame (SimFrame sym ext)]
vfvParents c0 =
  case c0 of
    VFVCall c f _ -> SomeFrame f : parentFrames c
    VFVPartial c _ _ _ -> vfvParents c
    VFVEnd -> []

------------------------------------------------------------------------
-- ReturnHandler

{- | A 'ReturnHandler' indicates what actions to take to resume
executing in a caller's context once a function call has completed and
the return value is avaliable.

The type parameters have the following meanings:

  * @top_return@ is the type of the return value that is expected.

  * @p@ is the personality of the simulator (i.e., custom user state).

  * @sym@ is the simulator backend being used.

  * @ext@ specifies what extensions to the Crucible language are enabled

  * @roor@ is the global return type of the entire computation

  * @f@ is the stack type of the caller

  * @args@ is the type of the local variables in scope prior to the call
-}
data ReturnHandler (ret :: CrucibleType) p sym ext root f args where
  {- | The 'ReturnToOverride' constructor indicates that the calling
       context is primitive code written directly in Haskell.
   -}
  ReturnToOverride ::
    (RegEntry sym ret -> SimState p sym ext root (OverrideLang r) ('Just args) -> IO (ExecState p sym ext root))
      {- Remaining override code to run when the return value becomse available -} ->
    ReturnHandler ret p sym ext root (OverrideLang r) ('Just args)

  {- | The 'ReturnToCrucible' constructor indicates that the calling context is an
       ordinary function call position from within a Crucible basic block.
       The included 'StmtSeq' is the remaining statements in the basic block to be
       executed following the return.
  -}
  ReturnToCrucible ::
    TypeRepr ret                       {- Type of the return value -} ->
    StmtSeq ext blocks r (ctx ::> ret) {- Remaining statements to execute -} ->
    ReturnHandler ret p sym ext root (CrucibleLang blocks r) ('Just ctx)

  {- | The 'TailReturnToCrucible' constructor indicates that the calling context is a
       tail call position from the end of a Crucible basic block.  Upon receiving
       the return value, that value should be immediately returned in the caller's
       context as well.
  -}
  TailReturnToCrucible ::
    (ret ~ r) =>
    ReturnHandler ret p sym ext root (CrucibleLang blocks r) ctx


------------------------------------------------------------------------
-- ActiveTree

{- | An active execution tree contains at least one active execution.
     The data structure is organized so that the current execution
     can be accessed rapidly. -}
data ActiveTree p sym ext root (f :: Type) args
   = ActiveTree
      { _actContext :: !(ValueFromFrame p sym ext root f)
      , _actResult  :: !(PartialResult sym ext (SimFrame sym ext f args))
      }

-- | Create a tree with a single top frame.
singletonTree ::
  TopFrame sym ext f args ->
  ActiveTree p sym ext (RegEntry sym (FrameRetType f)) f args
singletonTree f = ActiveTree { _actContext = VFFEnd VFVEnd
                             , _actResult = TotalRes f
                             }

-- | Access the calling context of the currently-active frame
actContext ::
  Lens (ActiveTree p sym ext root f args)
       (ActiveTree p sym ext root f args)
       (ValueFromFrame p sym ext root f)
       (ValueFromFrame p sym ext root f)
actContext = lens _actContext (\s v -> s { _actContext = v })

actResult ::
  Lens (ActiveTree p sym ext root f args0)
       (ActiveTree p sym ext root f args1)
       (PartialResult sym ext (SimFrame sym ext f args0))
       (PartialResult sym ext (SimFrame sym ext f args1))
actResult = lens _actResult setter
  where setter s v = ActiveTree { _actContext = _actContext s
                                , _actResult = v
                                }
{-# INLINE actResult #-}

-- | Access the currently-active frame
actFrame ::
  Lens (ActiveTree p sym ext root f args)
       (ActiveTree p sym ext root f args')
       (TopFrame sym ext f args)
       (TopFrame sym ext f args')
actFrame = actResult . partialValue
{-# INLINE actFrame #-}

-- | Return the call stack of all active frames, in
--   reverse activation order (i.e., with callees
--   appearing before callers).
activeFrames :: ActiveTree ctx sym ext root a args ->
                [SomeFrame (SimFrame sym ext)]
activeFrames (ActiveTree ctx ar) =
  SomeFrame (ar^.partialValue^.gpValue) : parentFrames ctx


------------------------------------------------------------------------
-- SimContext

-- | A definition of a function's semantics, given as a Haskell action.
data Override p sym ext (args :: Ctx CrucibleType) ret
   = Override { overrideName    :: FunctionName
              , overrideHandler :: forall r. ExecCont p sym ext r (OverrideLang ret) ('Just args)
              }

-- | State used to indicate what to do when function is called.  A function
--   may either be defined by writing a Haskell 'Override' or by giving
--   a Crucible control-flow graph representation.
data FnState p sym ext (args :: Ctx CrucibleType) (ret :: CrucibleType)
   = UseOverride !(Override p sym ext args ret)
   | forall blocks . UseCFG !(CFG ext blocks args ret) !(CFGPostdom blocks)

-- | A map from function handles to their semantics.
type FunctionBindings p sym ext = FnHandleMap (FnState p sym ext)

-- | The type of functions that interpret extension statements.  These
--   have access to the main simulator state, and can make fairly arbitrary
--   changes to it.
type EvalStmtFunc p sym ext =
  forall rtp blocks r ctx tp'.
    StmtExtension ext (RegEntry sym) tp' ->
    CrucibleState p sym ext rtp blocks r ctx ->
    IO (RegValue sym tp', CrucibleState p sym ext rtp blocks r ctx)

-- | In order to start executing a simulator, one must provide an implementation
--   of the extension syntax.  This includes an evaluator for the added
--   expression forms, and an evaluator for the added statement forms.
data ExtensionImpl p sym ext
  = ExtensionImpl
    { extensionEval ::
        IsSymInterface sym =>
        sym ->
        IntrinsicTypes sym ->
        (Int -> String -> IO ()) ->
        EvalAppFunc sym (ExprExtension ext)

    , extensionExec :: EvalStmtFunc p sym ext
    }

-- | Trivial implementation for the "empty" extension, which adds no
--   additional syntactic forms.
emptyExtensionImpl :: ExtensionImpl p sym ()
emptyExtensionImpl =
  ExtensionImpl
  { extensionEval = \_sym _iTypes _log _f -> \case
  , extensionExec = \case
  }

type IsSymInterfaceProof sym a = (IsSymInterface sym => a) -> a
newtype Metric p sym ext =
  Metric {
    runMetric :: forall rtp f args. SimState p sym ext rtp f args -> IO Integer
  }

-- | Top-level state record for the simulator.  The state contained in this record
--   remains persistent across all symbolic simulator actions.  In particular, it
--   is not rolled back when the simulator returns previous program points to
--   explore additional paths, etc.
data SimContext (personality :: Type) (sym :: Type) (ext :: Type)
   = SimContext { _ctxSymInterface       :: !sym
                  -- | Class dictionary for @'IsSymInterface' sym@
                , ctxSolverProof         :: !(forall a . IsSymInterfaceProof sym a)
                , ctxIntrinsicTypes      :: !(IntrinsicTypes sym)
                  -- | Allocator for function handles
                , simHandleAllocator     :: !(HandleAllocator)
                  -- | Handle to write messages to.
                , printHandle            :: !Handle
                , extensionImpl          :: ExtensionImpl personality sym ext
                , _functionBindings      :: !(FunctionBindings personality sym ext)
                , _cruciblePersonality   :: !personality
                , _profilingMetrics      :: !(Map Text (Metric personality sym ext))
                }

-- | Create a new 'SimContext' with the given bindings.
initSimContext ::
  IsSymInterface sym =>
  sym {- ^ Symbolic backend -} ->
  IntrinsicTypes sym {- ^ Implementations of intrinsic types -} ->
  HandleAllocator {- ^ Handle allocator for creating new function handles -} ->
  Handle {- ^ Handle to write output to -} ->
  FunctionBindings personality sym ext {- ^ Initial bindings for function handles -} ->
  ExtensionImpl personality sym ext {- ^ Semantics for extension syntax -} ->
  personality {- ^ Initial value for custom user state -} ->
  SimContext personality sym ext
initSimContext sym muxFns halloc h bindings extImpl personality =
  SimContext { _ctxSymInterface     = sym
             , ctxSolverProof       = \a -> a
             , ctxIntrinsicTypes    = muxFns
             , simHandleAllocator   = halloc
             , printHandle          = h
             , extensionImpl        = extImpl
             , _functionBindings    = bindings
             , _cruciblePersonality = personality
             , _profilingMetrics    = Map.empty
             }

-- | Access the symbolic backend inside a 'SimContext'.
ctxSymInterface :: Simple Lens (SimContext p sym ext) sym
ctxSymInterface = lens _ctxSymInterface (\s v -> s { _ctxSymInterface = v })

-- | A map from function handles to their semantics.
functionBindings :: Simple Lens (SimContext p sym ext) (FunctionBindings p sym ext)
functionBindings = lens _functionBindings (\s v -> s { _functionBindings = v })

-- | Access the custom user-state inside the 'SimContext'.
cruciblePersonality :: Simple Lens (SimContext p sym ext) p
cruciblePersonality = lens _cruciblePersonality (\s v -> s{ _cruciblePersonality = v })

profilingMetrics :: Simple Lens (SimContext p sym ext)
                                (Map Text (Metric p sym ext))
profilingMetrics = lens _profilingMetrics (\s v -> s { _profilingMetrics = v })

------------------------------------------------------------------------
-- SimState


-- | An abort handler indicates to the simulator what actions to take
--   when an abort occurs.  Usually, one should simply use the
--   'defaultAbortHandler' from "Lang.Crucible.Simulator", which
--   unwinds the tree context to the nearest branch point and
--   correctly resumes simulation.  However, for some use cases, it
--   may be desirable to take additional or alternate actions on abort
--   events; in which case, the libary user may replace the default
--   abort handler with their own.
newtype AbortHandler p sym ext rtp
      = AH { runAH :: forall (l :: Type) args.
                 AbortExecReason ->
                 ExecCont p sym ext rtp l args
           }

-- | A SimState contains the execution context, an error handler, and
--   the current execution tree.  It captures the entire state
--   of the symbolic simulator.
data SimState p sym ext rtp f (args :: Maybe (Ctx.Ctx CrucibleType))
   = SimState { _stateContext      :: !(SimContext p sym ext)
              , _abortHandler      :: !(AbortHandler p sym ext rtp)
              , _stateTree         :: !(ActiveTree p sym ext rtp f args)
              }

data SomeSimState p sym ext rtp =
  forall f args. SomeSimState !(SimState p sym ext rtp f args)

-- | A simulator state that is currently executing Crucible instructions.
type CrucibleState p sym ext rtp blocks ret args
   = SimState p sym ext rtp (CrucibleLang blocks ret) ('Just args)

-- | Create an initial 'SimState'
initSimState ::
  SimContext p sym ext {- ^ initial 'SimContext' state -} ->
  SymGlobalState sym  {- ^ state of Crucible global variables -} ->
  AbortHandler p sym ext (RegEntry sym ret) {- ^ initial abort handler -} ->
  TypeRepr ret ->
  IO (SimState p sym ext (RegEntry sym ret) (OverrideLang ret) ('Just EmptyCtx))
initSimState ctx globals ah ret =
  do let halloc = simHandleAllocator ctx
     h <- stToIO $ mkHandle' halloc startFunctionName Ctx.Empty ret
     let startFrame = OverrideFrame { _override = startFunctionName
                                    , _overrideHandle = SomeHandle h
                                    , _overrideRegMap = emptyRegMap
                                    }
     let startGP = GlobalPair (OF startFrame) globals
     return
       SimState
       { _stateContext = ctx
       , _abortHandler = ah
       , _stateTree    = singletonTree startGP
       }


stateLocation :: Getter (SimState p sym ext r f a) (Maybe ProgramLoc)
stateLocation = to f
 where
 f :: SimState p sym ext r f a -> Maybe ProgramLoc
 f st = case st^.stateTree . actFrame . gpValue of
          MF cf -> Just $! (frameProgramLoc cf)
          OF _ -> Nothing
          RF _ _ -> Nothing


-- | Access the 'SimContext' inside a 'SimState'
stateContext :: Simple Lens (SimState p sym ext r f a) (SimContext p sym ext)
stateContext = lens _stateContext (\s v -> s { _stateContext = v })
{-# INLINE stateContext #-}

-- | Access the current abort handler of a state.
abortHandler :: Simple Lens (SimState p sym ext r f a) (AbortHandler p sym ext r)
abortHandler = lens _abortHandler (\s v -> s { _abortHandler = v })

-- | Access the active tree associated with a state.
stateTree ::
  Lens (SimState p sym ext rtp f a)
       (SimState p sym ext rtp g b)
       (ActiveTree p sym ext rtp f a)
       (ActiveTree p sym ext rtp g b)
stateTree = lens _stateTree (\s v -> s { _stateTree = v })
{-# INLINE stateTree #-}

-- | Access the Crucible call frame inside a 'SimState'
stateCrucibleFrame ::
  Lens (SimState p sym ext rtp (CrucibleLang blocks r) ('Just a))
       (SimState p sym ext rtp (CrucibleLang blocks r) ('Just a'))
       (CallFrame sym ext blocks r a)
       (CallFrame sym ext blocks r a')
stateCrucibleFrame = stateTree . actFrame . crucibleTopFrame
{-# INLINE stateCrucibleFrame #-}

-- | Access the override frame inside a 'SimState'
stateOverrideFrame ::
  Lens
     (SimState p sym ext q (OverrideLang r) ('Just a))
     (SimState p sym ext q (OverrideLang r) ('Just a'))
     (OverrideFrame sym r a)
     (OverrideFrame sym r a')
stateOverrideFrame = stateTree . actFrame . gpValue . overrideSimFrame

-- | Access the globals inside a 'SimState'
stateGlobals :: Simple Lens (SimState p sym ext q f args) (SymGlobalState sym)
stateGlobals = stateTree . actFrame . gpGlobals

-- | Get the symbolic interface out of a 'SimState'
stateSymInterface :: Getter (SimState p sym ext r f a) sym
stateSymInterface = stateContext . ctxSymInterface

-- | Get the intrinsic type map out of a 'SimState'
stateIntrinsicTypes :: Getter (SimState p sym ext r f args) (IntrinsicTypes sym)
stateIntrinsicTypes = stateContext . to ctxIntrinsicTypes

-- | Get the configuration object out of a 'SimState'
stateConfiguration :: Getter (SimState p sym ext r f args) Config
stateConfiguration = to (\s -> stateSolverProof s (getConfiguration (s^.stateSymInterface)))

-- | Provide the 'IsSymInterface' typeclass dictionary from a 'SimState'
stateSolverProof :: SimState p sym ext r f args -> (forall a . IsSymInterfaceProof sym a)
stateSolverProof s = ctxSolverProof (s^.stateContext)<|MERGE_RESOLUTION|>--- conflicted
+++ resolved
@@ -140,10 +140,6 @@
 
 import           Control.Lens
 import           Control.Monad.Reader
-<<<<<<< HEAD
-import           Control.Monad.ST (RealWorld, stToIO)
-=======
->>>>>>> 29d88a9e
 import           Data.Kind
 import           Data.Map.Strict (Map)
 import qualified Data.Map.Strict as Map
@@ -1104,7 +1100,7 @@
   IO (SimState p sym ext (RegEntry sym ret) (OverrideLang ret) ('Just EmptyCtx))
 initSimState ctx globals ah ret =
   do let halloc = simHandleAllocator ctx
-     h <- stToIO $ mkHandle' halloc startFunctionName Ctx.Empty ret
+     h <- mkHandle' halloc startFunctionName Ctx.Empty ret
      let startFrame = OverrideFrame { _override = startFunctionName
                                     , _overrideHandle = SomeHandle h
                                     , _overrideRegMap = emptyRegMap
