{-|
Module      : Lang.Crucible.Backend
Copyright   : (c) Galois, Inc 2014-2022
License     : BSD3
Maintainer  : Joe Hendrix <jhendrix@galois.com>

This module provides an interface that symbolic backends must provide
for interacting with the symbolic simulator.

Compared to the solver connections provided by What4, Crucible backends provide
a facility for managing an /assumption stack/ (see 'AS.AssumptionStack').  Note
that these backends are layered on top of the 'What4.Expr.Builder.ExprBuilder';
the solver choice is still up to the user.  The
'Lang.Crucible.Backend.Simple.SimpleBackend' is designed to be used with an
offline solver connection, while the
'Lang.Crucible.Backend.Online.OnlineBackend' is designed to be used with an
online solver.

The 'AS.AssumptionStack' tracks the assumptions that are in scope for each
assertion, accounting for the branching and merging structure of programs.  The
symbolic simulator manages the 'AS.AssumptionStack'. After symbolic simulation
completes, the caller should traverse the 'AS.AssumptionStack' (or use
combinators like 'AS.proofGoalsToList') to discharge the resulting proof
obligations with a solver backend.

-}
{-# LANGUAGE ConstraintKinds #-}
{-# LANGUAGE DataKinds #-}
{-# LANGUAGE DeriveFunctor #-}
{-# LANGUAGE FlexibleContexts #-}
{-# LANGUAGE FunctionalDependencies #-}
{-# LANGUAGE GADTs #-}
{-# LANGUAGE LambdaCase #-}
{-# LANGUAGE MultiParamTypeClasses #-}
{-# LANGUAGE PolyKinds #-}
{-# LANGUAGE RankNTypes #-}
{-# LANGUAGE OverloadedStrings #-}
{-# LANGUAGE TypeFamilies #-}
{-# LANGUAGE TypeOperators #-}
{-# LANGUAGE ViewPatterns #-}
module Lang.Crucible.Backend
  ( IsSymBackend(..)
  , IsSymInterface
  , HasSymInterface(..)
  , SomeBackend(..)

    -- * Assumption management
  , CrucibleAssumption(..)
  , CrucibleEvent(..)
  , CrucibleAssumptions(..)
  , Assumption
  , Assertion
  , Assumptions

  , concretizeEvents
  , ppEvent
  , singleEvent
  , singleAssumption
  , trivialAssumption
  , impossibleAssumption
  , ppAssumption
  , assumptionLoc
  , eventLoc
  , mergeAssumptions
  , assumptionPred
  , forgetAssumption
  , assumptionsPred
  , flattenAssumptions
  , assumptionsTopLevelLocs
  , ProofObligation
  , ProofObligations
  , AssumptionState
  , assert

    -- ** Reexports
  , LabeledPred(..)
  , labeledPred
  , labeledPredMsg
  , AS.AssumptionStack
  , AS.FrameIdentifier
  , PG.ProofGoal(..)
  , PG.Goals(..)
  , PG.goalsToList

    -- ** Aborting execution
  , AbortExecReason(..)
  , abortExecBecause
  , ppAbortExecReason

    -- * Utilities
  , throwUnsupported

  , addAssertion
  , addDurableAssertion
  , addAssertionM
  , addFailedAssertion
  , assertIsInteger
  , readPartExpr
  , runCHC
  , proofObligationsAsImplications
  , convertProofObligationsAsImplications
  , proofObligationsUninterpConstants
  , pathConditionUninterpConstants
  , ppProofObligation
  , backendOptions
  , assertThenAssumeConfigOption
  ) where

import           Control.Exception(Exception(..), throwIO)
import           Control.Lens ((^.), Traversal, folded)
import           Control.Monad
import           Control.Monad.IO.Class
import           Data.Kind (Type)
import           Data.Foldable (toList)
import           Data.Functor.Identity
import           Data.Functor.Const
import qualified Data.Sequence as Seq
import           Data.Sequence (Seq)
import           Data.Set (Set)
import qualified Prettyprinter as PP
import           GHC.Stack

import           Data.Parameterized.Map (MapF)

import           What4.Concrete
import           What4.Config
import           What4.Expr.Builder
import           What4.Interface
import           What4.InterpretedFloatingPoint
import           What4.LabeledPred
import           What4.Partial
import           What4.ProgramLoc
import           What4.Expr (GroundValue, GroundValueWrapper(..))
import           What4.Solver
import qualified What4.Solver.Z3 as Z3

import qualified Lang.Crucible.Backend.AssumptionStack as AS
import qualified Lang.Crucible.Backend.ProofGoals as PG
import           Lang.Crucible.Simulator.SimError

-- | This type describes assumptions made at some point during program execution.
data CrucibleAssumption (e :: BaseType -> Type)
  = GenericAssumption ProgramLoc String (e BaseBoolType)
    -- ^ An unstructured description of the source of an assumption.

  | BranchCondition ProgramLoc (Maybe ProgramLoc) (e BaseBoolType)
    -- ^ This arose because we want to explore a specific path.
    -- The first location is the location of the branch predicate.
    -- The second one is the location of the branch target.

  | AssumingNoError SimError (e BaseBoolType)
    -- ^ An assumption justified by a proof of the impossibility of
    -- a certain simulator error.

-- | This type describes events we can track during program execution.
data CrucibleEvent (e :: BaseType -> Type) where
  -- | This event describes the creation of a symbolic variable.
  CreateVariableEvent ::
    ProgramLoc {- ^ location where the variable was created -} ->
    String {- ^ user-provided name for the variable -} ->
    BaseTypeRepr tp {- ^ type of the variable -} ->
    e tp {- ^ the variable expression -} ->
    CrucibleEvent e

  -- | This event describes reaching a particular program location.
  LocationReachedEvent ::
    ProgramLoc ->
    CrucibleEvent e

-- | Pretty print an event
ppEvent :: IsExpr e => CrucibleEvent e -> PP.Doc ann
ppEvent (CreateVariableEvent loc nm _tpr v) =
  "create var" PP.<+> PP.pretty nm PP.<+> "=" PP.<+> printSymExpr v PP.<+> "at" PP.<+> PP.pretty (plSourceLoc loc)
ppEvent (LocationReachedEvent loc) =
  "reached" PP.<+> PP.pretty (plSourceLoc loc) PP.<+> "in" PP.<+> PP.pretty (plFunction loc)

-- | Return the program location associated with an event
eventLoc :: CrucibleEvent e -> ProgramLoc
eventLoc (CreateVariableEvent loc _ _ _) = loc
eventLoc (LocationReachedEvent loc) = loc

-- | Return the program location associated with an assumption
assumptionLoc :: CrucibleAssumption e -> ProgramLoc
assumptionLoc r =
  case r of
    GenericAssumption l _ _ -> l
    BranchCondition  l _ _   -> l
    AssumingNoError s _    -> simErrorLoc s

-- | Get the predicate associated with this assumption
assumptionPred :: CrucibleAssumption e -> e BaseBoolType
assumptionPred (AssumingNoError _ p) = p
assumptionPred (BranchCondition _ _ p) = p
assumptionPred (GenericAssumption _ _ p) = p

-- | If an assumption is clearly impossible, return an abort reason
--   that can be used to unwind the execution of this branch.
impossibleAssumption :: IsExpr e => CrucibleAssumption e -> Maybe AbortExecReason
impossibleAssumption (AssumingNoError err p)
  | Just False <- asConstantPred p = Just (AssertionFailure err)
impossibleAssumption (BranchCondition loc _ p)
  | Just False <- asConstantPred p = Just (InfeasibleBranch loc)
impossibleAssumption (GenericAssumption loc _ p)
  | Just False <- asConstantPred p = Just (InfeasibleBranch loc)
impossibleAssumption _ = Nothing

forgetAssumption :: CrucibleAssumption e -> CrucibleAssumption (Const ())
forgetAssumption = runIdentity . traverseAssumption (\_ -> Identity (Const ()))

traverseAssumption :: Traversal (CrucibleAssumption e) (CrucibleAssumption e') (e BaseBoolType) (e' BaseBoolType)
traverseAssumption f = \case
  GenericAssumption loc msg p -> GenericAssumption loc msg <$> f p
  BranchCondition l t p -> BranchCondition l t <$> f p
  AssumingNoError err p -> AssumingNoError err <$> f p

-- | This type tracks both logical assumptions and program events
--   that are relevant when evaluating proof obligations arising
--   from simulation.
data CrucibleAssumptions (e :: BaseType -> Type) where
  SingleAssumption :: CrucibleAssumption e -> CrucibleAssumptions e
  SingleEvent      :: CrucibleEvent e -> CrucibleAssumptions e
  ManyAssumptions  :: Seq (CrucibleAssumptions e) -> CrucibleAssumptions e
  MergeAssumptions ::
    e BaseBoolType {- ^ branch condition -} ->
    CrucibleAssumptions e {- ^ "then" assumptions -} ->
    CrucibleAssumptions e {- ^ "else" assumptions -} ->
    CrucibleAssumptions e

instance Semigroup (CrucibleAssumptions e) where
  ManyAssumptions xs <> ManyAssumptions ys = ManyAssumptions (xs <> ys)
  ManyAssumptions xs <> y = ManyAssumptions (xs Seq.|> y)
  x <> ManyAssumptions ys = ManyAssumptions (x Seq.<| ys)
  x <> y = ManyAssumptions (Seq.fromList [x,y])

instance Monoid (CrucibleAssumptions e) where
  mempty = ManyAssumptions mempty

singleAssumption :: CrucibleAssumption e -> CrucibleAssumptions e
singleAssumption x = SingleAssumption x

singleEvent :: CrucibleEvent e -> CrucibleAssumptions e
singleEvent x = SingleEvent x

-- | Collect the program locations of all assumptions and
--   events that did not occur in the context of a symbolic branch.
--   These are locations that every program path represented by
--   this @CrucibleAssumptions@ structure must have passed through.
assumptionsTopLevelLocs :: CrucibleAssumptions e -> [ProgramLoc]
assumptionsTopLevelLocs (SingleEvent e)      = [eventLoc e]
assumptionsTopLevelLocs (SingleAssumption a) = [assumptionLoc a]
assumptionsTopLevelLocs (ManyAssumptions as) = concatMap assumptionsTopLevelLocs as
assumptionsTopLevelLocs MergeAssumptions{}   = []

-- | Compute the logical predicate corresponding to this collection of assumptions.
assumptionsPred :: IsExprBuilder sym => sym -> Assumptions sym -> IO (Pred sym)
assumptionsPred sym (SingleEvent _) =
  return (truePred sym)
assumptionsPred _sym (SingleAssumption a) =
  return (assumptionPred a)
assumptionsPred sym (ManyAssumptions xs) =
  andAllOf sym folded =<< traverse (assumptionsPred sym) xs
assumptionsPred sym (MergeAssumptions c xs ys) =
  do xs' <- assumptionsPred sym xs
     ys' <- assumptionsPred sym ys
     itePred sym c xs' ys'

traverseEvent :: Applicative m =>
  (forall tp. e tp -> m (e' tp)) ->
  CrucibleEvent e -> m (CrucibleEvent e')
traverseEvent f (CreateVariableEvent loc nm tpr v) = CreateVariableEvent loc nm tpr <$> f v
traverseEvent _ (LocationReachedEvent loc) = pure (LocationReachedEvent loc)

-- | Given a ground evaluation function, compute a linear, ground-valued
--   sequence of events corresponding to this program run.
concretizeEvents ::
  IsExpr e =>
  (forall tp. e tp -> IO (GroundValue tp)) ->
  CrucibleAssumptions e ->
  IO [CrucibleEvent GroundValueWrapper]
concretizeEvents f = loop
  where
    loop (SingleEvent e) =
      do e' <- traverseEvent (\v -> GVW <$> f v) e
         return [e']
    loop (SingleAssumption _) = return []
    loop (ManyAssumptions as) = concat <$> traverse loop as
    loop (MergeAssumptions p xs ys) =
      do b <- f p
         if b then loop xs else loop ys

-- | Given a @CrucibleAssumptions@ structure, flatten all the muxed assumptions into
--   a flat sequence of assumptions that have been appropriately weakened.
--   Note, once these assumptions have been flattened, their order might no longer
--   strictly correspond to any concrete program run.
flattenAssumptions :: IsExprBuilder sym => sym -> Assumptions sym -> IO [Assumption sym]
flattenAssumptions sym = loop Nothing
  where
    loop _mz (SingleEvent _) = return []
    loop mz (SingleAssumption a) =
      do a' <- maybe (pure a) (\z -> traverseAssumption (impliesPred sym z) a) mz
         if trivialAssumption a' then return [] else return [a']
    loop mz (ManyAssumptions as) =
      concat <$> traverse (loop mz) as
    loop mz (MergeAssumptions p xs ys) =
      do pnot <- notPred sym p
         px <- maybe (pure p) (andPred sym p) mz
         py <- maybe (pure pnot) (andPred sym pnot) mz
         xs' <- loop (Just px) xs
         ys' <- loop (Just py) ys
         return (xs' <> ys')

-- | Merge the assumptions collected from the branches of a conditional.
mergeAssumptions ::
  IsExprBuilder sym =>
  sym ->
  Pred sym ->
  Assumptions sym ->
  Assumptions sym ->
  IO (Assumptions sym)
mergeAssumptions _sym p thens elses =
  return (MergeAssumptions p thens elses)

type Assertion sym  = LabeledPred (Pred sym) SimError
type Assumption sym = CrucibleAssumption (SymExpr sym)
type Assumptions sym = CrucibleAssumptions (SymExpr sym)
type ProofObligation sym = AS.ProofGoal (Assumptions sym) (Assertion sym)
type ProofObligations sym = Maybe (AS.Goals (Assumptions sym) (Assertion sym))
type AssumptionState sym = PG.GoalCollector (Assumptions sym) (Assertion sym)

-- | This is used to signal that current execution path is infeasible.
data AbortExecReason =
    InfeasibleBranch ProgramLoc
    -- ^ We have discovered that the currently-executing
    --   branch is infeasible. The given program location
    --   describes the point at which infeasibility was discovered.

  | AssertionFailure SimError
    -- ^ An assertion concretely failed.

  | VariantOptionsExhausted ProgramLoc
    -- ^ We tried all possible cases for a variant, and now we should
    -- do something else.

  | EarlyExit ProgramLoc
    -- ^ We invoked a function which ends the current thread of execution
    --   (e.g., @abort()@ or @exit(1)@).

    deriving Show

instance Exception AbortExecReason


ppAbortExecReason :: AbortExecReason -> PP.Doc ann
ppAbortExecReason e =
  case e of
    InfeasibleBranch l -> ppLocated l "Executing branch was discovered to be infeasible."
    AssertionFailure err ->
      PP.vcat
      [ "Abort due to assertion failure:"
      , PP.indent 2 (ppSimError err)
      ]
    VariantOptionsExhausted l -> ppLocated l "Variant options exhausted."
    EarlyExit l -> ppLocated l "Program exited early."

ppAssumption :: (forall tp. e tp -> PP.Doc ann) -> CrucibleAssumption e -> PP.Doc ann
ppAssumption ppDoc e =
  case e of
    GenericAssumption l msg p ->
      PP.vsep [ ppLocated l (PP.pretty msg)
              , ppDoc p
              ]
    BranchCondition l Nothing p ->
      PP.vsep [ "The branch in" PP.<+> ppFn l PP.<+> "at" PP.<+> ppLoc l
              , ppDoc p
              ]
    BranchCondition l (Just t) p ->
      PP.vsep [ "The branch in" PP.<+> ppFn l PP.<+> "from" PP.<+> ppLoc l PP.<+> "to" PP.<+> ppLoc t
              , ppDoc p
              ]
    AssumingNoError simErr p ->
      PP.vsep [ "Assuming the following error does not occur:"
              , PP.indent 2 (ppSimError simErr)
              , ppDoc p
              ]

throwUnsupported :: (IsExprBuilder sym, MonadIO m, HasCallStack) => sym -> String -> m a
throwUnsupported sym msg = liftIO $
  do loc <- getCurrentProgramLoc sym
     throwIO $ SimError loc $ Unsupported callStack msg


-- | Check if an assumption is trivial (always true)
trivialAssumption :: IsExpr e => CrucibleAssumption e -> Bool
trivialAssumption a = asConstantPred (assumptionPred a) == Just True

ppLocated :: ProgramLoc -> PP.Doc ann -> PP.Doc ann
ppLocated l x = "in" PP.<+> ppFn l PP.<+> ppLoc l PP.<> ":" PP.<+> x

ppFn :: ProgramLoc -> PP.Doc ann
ppFn l = PP.pretty (plFunction l)

ppLoc :: ProgramLoc -> PP.Doc ann
ppLoc l = PP.pretty (plSourceLoc l)

type IsSymInterface sym =
  ( IsSymExprBuilder sym
  , IsInterpretedFloatSymExprBuilder sym
  )

data SomeBackend sym =
  forall bak. IsSymBackend sym bak => SomeBackend bak


-- | Class for backend type that can retrieve sym values.
--
--   This is separate from `IsSymBackend` specifically to avoid
--   the need for additional class constraints on the `backendGetSym`
--   operation, which is occasionally useful.
class HasSymInterface sym bak | bak -> sym where
  -- | Retrive the symbolic expression builder corresponding to this
  --   simulator backend.
  backendGetSym :: bak -> sym


-- | This class provides operations that interact with the symbolic simulator.
--   It allows for logical assumptions/assertions to be added to the current
--   path condition, and allows queries to be asked about branch conditions.
--
--   The @bak@ type contains all the datastructures necessary to
--   maintain the current program path conditions, and keep track of
--   assumptions and assertions made during program execution.  The @sym@
--   type is expected to satisfy the `IsSymInterface` constraints, which
--   provide access to the What4 expression language. A @sym@ is uniquely
--   determined by a @bak@.
class (IsSymInterface sym, HasSymInterface sym bak) => IsSymBackend sym bak | bak -> sym where

  ----------------------------------------------------------------------
  -- Branch manipulations

  -- | Push a new assumption frame onto the stack.  Assumptions and assertions
  --   made will now be associated with this frame on the stack until a new
  --   frame is pushed onto the stack, or until this one is popped.
  pushAssumptionFrame :: bak -> IO AS.FrameIdentifier

  -- | Pop an assumption frame from the stack.  The collected assumptions
  --   in this frame are returned.  Pops are required to be well-bracketed
  --   with pushes.  In particular, if the given frame identifier is not
  --   the identifier of the top frame on the stack, an error will be raised.
  popAssumptionFrame :: bak -> AS.FrameIdentifier -> IO (Assumptions sym)

  -- | Pop all assumption frames up to and including the frame with the given
  --   frame identifier.  This operation will panic if the named frame does
  --   not exist on the stack.
  popUntilAssumptionFrame :: bak -> AS.FrameIdentifier -> IO ()

  -- | Pop an assumption frame from the stack.  The collected assummptions
  --   in this frame are returned, along with any proof obligations that were
  --   incurred while the frame was active. Pops are required to be well-bracketed
  --   with pushes.  In particular, if the given frame identifier is not
  --   the identifier of the top frame on the stack, an error will be raised.
  popAssumptionFrameAndObligations ::
    bak -> AS.FrameIdentifier -> IO (Assumptions sym, ProofObligations sym)

  ----------------------------------------------------------------------
  -- Assertions

  -- | Add an assumption to the current state.
  addAssumption :: bak -> Assumption sym -> IO ()

  -- | Add a collection of assumptions to the current state.
  addAssumptions :: bak -> Assumptions sym -> IO ()

  -- | Get the current path condition as a predicate.  This consists of the conjunction
  --   of all the assumptions currently in scope.
  getPathCondition :: bak -> IO (Pred sym)

  -- | Collect all the assumptions currently in scope
  collectAssumptions :: bak -> IO (Assumptions sym)

  -- | Add a new proof obligation to the system.
  -- The proof may use the current path condition and assumptions. Note
  -- that this *DOES NOT* add the goal as an assumption. See also
  -- 'addAssertion'. Also note that predicates that concretely evaluate
  -- to True will be silently discarded. See 'addDurableProofObligation'
  -- to avoid discarding goals.
  addProofObligation :: bak -> Assertion sym -> IO ()
  addProofObligation bak a =
    case asConstantPred (a ^. labeledPred) of
      Just True -> return ()
      _ -> addDurableProofObligation bak a

  -- | Add a new proof obligation to the system which will persist
  -- throughout symbolic execution even if it is concretely valid.
  -- The proof may use the current path condition and assumptions. Note
  -- that this *DOES NOT* add the goal as an assumption. See also
  -- 'addDurableAssertion'.
  addDurableProofObligation :: bak -> Assertion sym -> IO ()

  -- | Get the collection of proof obligations.
  getProofObligations :: bak -> IO (ProofObligations sym)

  -- | Forget the current collection of proof obligations.
  -- Presumably, we've already used 'getProofObligations' to save them
  -- somewhere else.
  clearProofObligations :: bak -> IO ()

  -- | Create a snapshot of the current assumption state, that may later be restored.
  --   This is useful for supporting control-flow patterns that don't neatly fit into
  --   the stack push/pop model.
  saveAssumptionState :: bak -> IO (AssumptionState sym)

  -- | Restore the assumption state to a previous snapshot.
  restoreAssumptionState :: bak -> AssumptionState sym -> IO ()

  -- | Reset the assumption state to a fresh, blank state
  resetAssumptionState :: bak -> IO ()
  resetAssumptionState bak = restoreAssumptionState bak PG.emptyGoalCollector

assertThenAssumeConfigOption :: ConfigOption BaseBoolType
assertThenAssumeConfigOption = configOption knownRepr "assertThenAssume"

assertThenAssumeOption :: ConfigDesc
assertThenAssumeOption = mkOpt
  assertThenAssumeConfigOption
  boolOptSty
  (Just "Assume a predicate after asserting it.")
  (Just (ConcreteBool False))

backendOptions :: [ConfigDesc]
backendOptions = [assertThenAssumeOption]

-- | Add a proof obligation for the given predicate, and then assume it
-- (when the assertThenAssume option is true).
-- Note that assuming the prediate might cause the current execution
-- path to abort, if we happened to assume something that is obviously false.
addAssertion ::
  IsSymBackend sym bak =>
  bak -> Assertion sym -> IO ()
addAssertion bak a =
  do addProofObligation bak a
     assumeAssertion bak a

-- | Add a durable proof obligation for the given predicate, and then
-- assume it (when the assertThenAssume option is true).
-- Note that assuming the prediate might cause the current execution
-- path to abort, if we happened to assume something that is obviously false.
addDurableAssertion :: IsSymBackend sym bak => bak -> Assertion sym -> IO ()
addDurableAssertion bak a =
  do addDurableProofObligation bak a
     assumeAssertion bak a

-- | Assume assertion when the assertThenAssume option is true.
assumeAssertion :: IsSymBackend sym bak => bak -> Assertion sym -> IO ()
assumeAssertion bak (LabeledPred p msg) =
  do let sym = backendGetSym bak
     assert_then_assume_opt <- getOpt
       =<< getOptionSetting assertThenAssumeConfigOption (getConfiguration sym)
     when assert_then_assume_opt $
       addAssumption bak (AssumingNoError msg p)

-- | Throw an exception, thus aborting the current execution path.
abortExecBecause :: AbortExecReason -> IO a
abortExecBecause err = throwIO err

-- | Add a proof obligation using the current program location.
--   Afterwards, assume the given fact.
assert ::
  IsSymBackend sym bak =>
  bak ->
  Pred sym ->
  SimErrorReason ->
  IO ()
assert bak p msg =
  do let sym = backendGetSym bak
     loc <- getCurrentProgramLoc sym
     addAssertion bak (LabeledPred p (SimError loc msg))

-- | Add a proof obligation for False. This always aborts execution
-- of the current path, because after asserting false, we get to assume it,
-- and so there is no need to check anything after.  This is why the resulting
-- IO computation can have the fully polymorphic type.
addFailedAssertion :: IsSymBackend sym bak => bak -> SimErrorReason -> IO a
addFailedAssertion bak msg =
  do let sym = backendGetSym bak
     loc <- getCurrentProgramLoc sym
     let err = SimError loc msg
     addProofObligation bak (LabeledPred (falsePred sym) err)
     abortExecBecause (AssertionFailure err)

-- | Run the given action to compute a predicate, and assert it.
addAssertionM ::
  IsSymBackend sym bak =>
  bak ->
  IO (Pred sym) ->
  SimErrorReason ->
  IO ()
addAssertionM bak pf msg = do
  p <- pf
  assert bak p msg

-- | Assert that the given real-valued expression is an integer.
assertIsInteger ::
  IsSymBackend sym bak =>
  bak ->
  SymReal sym ->
  SimErrorReason ->
  IO ()
assertIsInteger bak v msg = do
  let sym = backendGetSym bak
  addAssertionM bak (isInteger sym v) msg

-- | Given a partial expression, assert that it is defined
--   and return the underlying value.
readPartExpr ::
  IsSymBackend sym bak =>
  bak ->
  PartExpr (Pred sym) v ->
  SimErrorReason ->
  IO v
readPartExpr bak Unassigned msg = do
  addFailedAssertion bak msg
readPartExpr bak (PE p v) msg = do
  let sym = backendGetSym bak
  loc <- getCurrentProgramLoc sym
  addAssertion bak (LabeledPred p (SimError loc msg))
  return v


-- | Run the CHC solver on the current proof obligations, and return the
-- solution as a substitution from the uninterpreted functions to their
-- definitions.
runCHC ::
  (IsSymBackend sym bak, sym ~ ExprBuilder t st fs, MonadIO m) =>
  bak ->
  [SomeSymFn sym] ->
  m (MapF (SymFnWrapper sym) (SymFnWrapper sym))
runCHC bak uninterp_inv_fns  = liftIO $ do
  let sym = backendGetSym bak

  implications <- proofObligationsAsImplications bak
  clearProofObligations bak

  withFile "foo.smt2" WriteMode $ \handle ->
    Z3.writeZ3HornSMT2File sym True handle uninterp_inv_fns implications
  withFile "foo.sy" WriteMode $ \handle ->
    CVC5.writeCVC5SyFile sym handle uninterp_inv_fns implications

  -- log to stdout
  let logData = defaultLogData
        { logCallbackVerbose = \_ -> putStrLn
        , logReason = "Crucible inv"
        }
  Z3.runZ3Horn sym True logData uninterp_inv_fns implications >>= \case
    Sat sub -> return sub
<<<<<<< HEAD
    Unsat{} -> fail "Prover returned Unsat"
    Unknown -> fail "Prover returned Unknown"
=======
    Unsat{} -> fail "Prover returned Infeasible"
    Unknown -> fail "Prover returned Fail"
  -- CVC5.runCVC5SyGuS sym logData uninterp_inv_fns implications >>= \case
  --   Sat sub -> return sub
  --   Unsat{} -> fail "Prover returned Infeasible"
  --   Unknown -> fail "Prover returned Fail"
>>>>>>> 7617969f


-- | Get proof obligations as What4 implications.
proofObligationsAsImplications :: IsSymBackend sym bak => bak -> IO [Pred sym]
proofObligationsAsImplications bak = do
  let sym = backendGetSym bak
  convertProofObligationsAsImplications sym =<< getProofObligations bak

-- | Convert proof obligations to What4 implications.
convertProofObligationsAsImplications :: IsSymInterface sym => sym -> ProofObligations sym -> IO [Pred sym]
convertProofObligationsAsImplications sym goals = do
  let obligations = maybe [] PG.goalsToList goals
  forM obligations $ \(AS.ProofGoal hyps (LabeledPred concl _err)) -> do
    hyp <- assumptionsPred sym hyps
    impliesPred sym hyp concl

-- | Get the set of uninterpreted constants that appear in the path condition.
pathConditionUninterpConstants :: IsSymBackend sym bak => bak -> IO (Set (Some (BoundVar sym)))
pathConditionUninterpConstants bak = do
  let sym = backendGetSym bak
  exprUninterpConstants sym <$> getPathCondition bak

-- | Get the set of uninterpreted constants that appear in the proof obligations.
proofObligationsUninterpConstants :: IsSymBackend sym bak => bak -> IO (Set (Some (BoundVar sym)))
proofObligationsUninterpConstants bak = do
  let sym = backendGetSym bak
  foldMap (exprUninterpConstants sym) <$> proofObligationsAsImplications bak


ppProofObligation :: IsExprBuilder sym => sym -> ProofObligation sym -> IO (PP.Doc ann)
ppProofObligation sym (AS.ProofGoal asmps gl) =
  do as <- flattenAssumptions sym asmps
     return $ PP.vsep
       [ if null as then mempty else
           PP.vcat ("Assuming:" : concatMap ppAsm (toList as))
       , "Prove:"
       , ppGl
       ]
 where
 ppAsm asm
   | not (trivialAssumption asm) = ["* " PP.<> PP.hang 2 (ppAssumption printSymExpr asm)]
   | otherwise = []

 ppGl =
   PP.indent 2 $
   PP.vsep [ppSimError (gl^.labeledPredMsg), printSymExpr (gl^.labeledPred)]<|MERGE_RESOLUTION|>--- conflicted
+++ resolved
@@ -652,17 +652,8 @@
         }
   Z3.runZ3Horn sym True logData uninterp_inv_fns implications >>= \case
     Sat sub -> return sub
-<<<<<<< HEAD
     Unsat{} -> fail "Prover returned Unsat"
     Unknown -> fail "Prover returned Unknown"
-=======
-    Unsat{} -> fail "Prover returned Infeasible"
-    Unknown -> fail "Prover returned Fail"
-  -- CVC5.runCVC5SyGuS sym logData uninterp_inv_fns implications >>= \case
-  --   Sat sub -> return sub
-  --   Unsat{} -> fail "Prover returned Infeasible"
-  --   Unknown -> fail "Prover returned Fail"
->>>>>>> 7617969f
 
 
 -- | Get proof obligations as What4 implications.
