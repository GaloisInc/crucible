--- conflicted
+++ resolved
@@ -6,9 +6,5 @@
 Prove:
   bogus condition
   in main at test-data/simulator-tests/branch.cbl:11:5
-<<<<<<< HEAD
   and (eq 42 cx@1:i) cp@0:b
-=======
-  boolAnd (intEq 42 cx@3:i) cp@2:b
-COUNTEREXAMPLE
->>>>>>> 530fe5fe
+COUNTEREXAMPLE