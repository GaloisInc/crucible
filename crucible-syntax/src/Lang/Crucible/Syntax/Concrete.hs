{-# LANGUAGE DeriveFunctor, GADTs, OverloadedStrings, RankNTypes, LiberalTypeSynonyms, KindSignatures, DataKinds, StandaloneDeriving, FlexibleInstances, GeneralizedNewtypeDeriving, TypeFamilies, PolyKinds, ScopedTypeVariables, MultiParamTypeClasses, UndecidableInstances, PartialTypeSignatures, FlexibleContexts, ImplicitParams, LambdaCase, ViewPatterns #-}
-- {-# OPTIONS_GHC -fprint-explicit-kinds -fprint-explicit-foralls #-}
module Lang.Crucible.Syntax.Concrete where

import Prelude hiding (fail)

import Data.Monoid

import Control.Lens
import Control.Applicative
import Control.Monad.Identity hiding (fail)
import Control.Monad.Trans.Except
import Control.Monad.State.Class
import Control.Monad.State.Strict
import Control.Monad.Except hiding (fail)
import Control.Monad.Error.Class ()
import Control.Monad.Writer.Strict
import Control.Monad.Writer.Class ()

import Lang.Crucible.Types

--import Data.Functor
import qualified Data.Functor.Product as Functor
--import Data.Ratio
import Data.Parameterized.Some(Some(..))
import Data.Parameterized.Pair (Pair(..))
import Data.Parameterized.Map (MapF)
import Data.Parameterized.TraversableFC
import qualified Data.Parameterized.Map as MapF
import qualified Data.Parameterized.Context as Ctx
import Data.Map (Map)
import qualified Data.Map as Map
--import Data.Sequence (Seq)
import qualified Data.Sequence as Seq
import Data.Text (Text)
import qualified Data.Text as T
import qualified Data.Vector as V


import What4.FunctionName
import What4.ProgramLoc
import What4.Symbol
import What4.Utils.MonadST

import Lang.Crucible.Syntax.SExpr
import Lang.Crucible.Syntax.Atoms

import Lang.Crucible.CFG.Reg
import Lang.Crucible.CFG.Expr
--import Lang.Crucible.CFG.Generator (Generator)
--import qualified Lang.Crucible.CFG.Generator as Gen

import Lang.Crucible.FunctionHandle

import Numeric.Natural ()



type AST s = Syntax Atomic




printExpr :: AST s -> Text
printExpr = toText (PrintRules rules) printAtom
  where printAtom (Kw s) = T.pack (show s)
        printAtom (Lbl (LabelName l)) = l <> ":"
        printAtom (Rg (RegName r)) = "$" <> r
        printAtom (At (AtomName a)) = a
        printAtom (Fn (FunName a)) = "@" <> a
        printAtom (Str str) = T.pack (show str)
        printAtom (Int i) = T.pack (show i)
        printAtom (Rat r) = T.pack (show r)
        printAtom (Bool b) = if b then "#t" else "#f"
        rules (Kw Defun) = Just (Special 3)
        rules (Kw DefBlock) = Just (Special 1)
        rules (Kw Start) = Just (Special 1)
        rules (Kw Registers) = Just (Special 0)
        rules _ = Nothing


newtype E s t = E { unE :: Expr () s t }
  deriving Show


data SomeExpr :: * -> * where
  SomeExpr :: TypeRepr t -> E s t -> SomeExpr s

deriving instance (Show (SomeExpr a))

data ExprErr s where
  TypeError :: Position -> AST s -> TypeRepr expected -> TypeRepr found -> ExprErr s
  AnonTypeError :: Position -> TypeRepr expected -> TypeRepr found -> ExprErr s
  TypeMismatch :: Position -> AST s -> TypeRepr left -> AST s -> TypeRepr right -> ExprErr s
  NotVector :: Position -> AST s -> TypeRepr tp -> ExprErr s
  BadSyntax :: Position -> AST s -> ExprErr s
  CantSynth :: Position -> AST s -> ExprErr s
  NotAUserSymbol :: Position -> AtomName -> SolverSymbolError -> ExprErr s
  NotAType :: Position -> AST s -> ExprErr s
  NotANat :: Position -> Integer -> ExprErr s
  NotNumeric :: Position -> AST s -> TypeRepr t -> ExprErr s
  NotRef :: AST s -> TypeRepr t -> ExprErr s
  NotComparison :: Position -> AST s -> TypeRepr t -> ExprErr s
  NotABaseType :: Position -> TypeRepr t -> ExprErr s
  TrivialErr :: Position -> ExprErr s
  Errs :: ExprErr s -> ExprErr s -> ExprErr s
  TooSmall :: Position -> NatRepr n -> ExprErr s
  UnknownAtom :: Position -> AtomName -> ExprErr s
  UnknownBlockLabel :: Position -> AST s -> ExprErr s
  DuplicateAtom :: Position -> AtomName -> ExprErr s
  DuplicateLabel :: Position -> LabelName -> ExprErr s
  NotArgumentSpec :: Position -> AST s -> ExprErr s
  NotFunctionName :: Position -> AST s -> ExprErr s
  NotFunDef :: Position -> AST s -> ExprErr s
  NotArgumentList :: Position -> AST s -> ExprErr s
  NotTermStmt :: Position -> AST s -> ExprErr s
  EmptyFunBody :: Position -> ExprErr s
  EmptyBlock :: Position -> ExprErr s
  NotABlock :: Position -> AST s -> ExprErr s
  BadStatement :: Position -> AST s -> ExprErr s
  FirstBlockMustBeStart :: Position -> AST s -> ExprErr s
  CantJumpToLambda :: Position -> AST s -> ExprErr s
  CantThrowToNonLambda :: Position -> AST s -> ExprErr s
  NotAFunction :: Position -> AST s -> TypeRepr t -> ExprErr s
  NotAnAtom :: Position -> AST s -> ExprErr s
  WrongNumberOfArgs :: Position -> ExprErr s
  InvalidRegister :: Position -> AST s -> ExprErr s
  UnknownRegister :: Position -> RegName -> ExprErr s
  SyntaxError :: AST s -> Text -> ExprErr s

errPos :: ExprErr s -> Position
errPos (TypeError p _ _ _) = p
errPos (AnonTypeError p _ _) = p
errPos (TypeMismatch p _ _ _ _) = p
errPos (BadSyntax p _) = p
errPos (CantSynth p _) = p
errPos (NotAUserSymbol p _ _) = p
errPos (NotAType p _) = p
errPos (NotABaseType p _) = p
errPos (NotANat p _) = p
errPos (NotNumeric p _ _) = p
errPos (NotComparison p _ _) = p
errPos (NotVector p _ _) = p
errPos (TrivialErr p) = p
errPos (Errs e1 e2) = best (errPos e1) (errPos e2)
  where best p@(SourcePos _ _ _) _ = p
        best _ p@(SourcePos _ _ _) = p
        best p@(BinaryPos _ _) _ = p
        best _ p@(BinaryPos _ _) = p
        best p@(OtherPos _) _ = p
        best _ p@(OtherPos _) = p
        best a _b = a
errPos (TooSmall p _) = p
errPos (UnknownAtom p _) = p
errPos (UnknownBlockLabel p _) = p
errPos (DuplicateAtom p _) = p
errPos (DuplicateLabel p _) = p
errPos (NotArgumentSpec p _) = p
errPos (NotFunctionName p _) = p
errPos (NotFunDef p _) = p
errPos (NotArgumentList p _) = p
errPos (NotTermStmt p _) = p
errPos (EmptyFunBody p) = p
errPos (EmptyBlock p) = p
errPos (NotABlock p _) = p
errPos (BadStatement p _) = p
errPos (FirstBlockMustBeStart p _) = p
errPos (CantJumpToLambda p _) = p
errPos (CantThrowToNonLambda p _) = p
errPos (NotAFunction p _ _) = p
errPos (NotAnAtom p _) = p
errPos (WrongNumberOfArgs p) = p
errPos (InvalidRegister p _) = p
errPos (UnknownRegister p _) = p
errPos (SyntaxError e _) = syntaxPos e
errPos (NotRef e _)  = syntaxPos e

deriving instance Show (ExprErr s)
instance Monoid (ExprErr s) where
  mempty = TrivialErr (OtherPos "mempty")
  mappend = Errs

printExprErr :: ExprErr s -> String
printExprErr = show

data ComparisonCtor s t = ComparisonCtor (Expr () s t -> Expr () s t -> App () (Expr () s) BoolType)

synthComparison :: (Alternative m, MonadError (ExprErr s) m, MonadState (SyntaxState s) m)
                => MapF TypeRepr (ComparisonCtor s)
                -> AST s -> AST s -> AST s
                -> m (E s BoolType)
synthComparison ts e a b =
  do SomeExpr t1 (E a') <- synthExpr a
     SomeExpr t2 (E b') <- synthExpr b
     case testEquality t1 t2 of
       Nothing -> throwError$ TypeMismatch (syntaxPos e) a t1 b t2
       Just Refl ->
         case MapF.lookup t1 ts of
           Nothing -> throwError$ NotComparison (syntaxPos e) e t1
           Just (ComparisonCtor f) -> return $ E (App (f a' b'))

checkNumeric :: (Alternative m, MonadError (ExprErr s) m, MonadState (SyntaxState s) m)
             => TypeRepr t1 -> TypeRepr t2
             -> AST s -> AST s -> AST s
             -> (Expr () s t2 -> Expr () s t2 -> App () (Expr () s) t2)
             -> m (E s t1)
checkNumeric t1 t2 e a b f =
  case testEquality t1 t2 of
    Just Refl ->
      do E a' <- checkExpr t2 a
         E b' <- checkExpr t2 b
         return (E (App (f a' b')))
    Nothing -> throwError$ NotNumeric (syntaxPos e) e t2

checkExpr :: (Alternative m, MonadError (ExprErr s) m, MonadState (SyntaxState s) m)
          => TypeRepr t -> AST s -> m (E s t)
checkExpr (MaybeRepr expectedT) (L [A (Kw Unpack), package]) =
  do E e <- checkExpr AnyRepr package
     return $ E (App (UnpackAny expectedT e))
checkExpr NatRepr e@(A (Int i)) =
  if i < 0
    then throwError $ NotANat (syntaxPos e) i
    else return (E (App (NatLit (fromInteger i))))
checkExpr IntegerRepr (A (Int i)) =
  return (E (App (IntLit (fromInteger i))))
checkExpr expectedT e@(L [A (Kw Plus), a, b]) =
      checkNumeric expectedT NatRepr e a b NatAdd
  <|> checkNumeric expectedT IntegerRepr e a b IntAdd
  <|> checkNumeric expectedT RealValRepr e a b RealAdd
checkExpr expectedT e@(L [A (Kw Minus), a, b]) =
      checkNumeric expectedT NatRepr e a b NatSub
  <|> checkNumeric expectedT IntegerRepr e a b IntSub
  <|> checkNumeric expectedT RealValRepr e a b RealSub
checkExpr expectedT e@(L [A (Kw Times), a, b]) =
      checkNumeric expectedT NatRepr e a b NatMul
  <|> checkNumeric expectedT IntegerRepr e a b IntMul
  <|> checkNumeric expectedT RealValRepr e a b RealMul
checkExpr (MaybeRepr t) (L [A (Kw Just_), a]) =
  do E a' <- checkExpr t a
     return (E (App (JustValue t a')))
checkExpr (MaybeRepr t) (A (Kw Nothing_)) =
  return (E (App (NothingValue t)))
checkExpr t (L [A (Kw FromJust), a, str]) =
  do E a' <- checkExpr (MaybeRepr t) a
     E str' <- checkExpr StringRepr str
     return (E (App (FromJustValue t a' str')))
checkExpr expectedT ast =
  do SomeExpr foundT e <- synthExpr ast
     case testEquality expectedT foundT of
       Just Refl -> return $ e
       Nothing -> throwError $ TypeError (syntaxPos ast) ast expectedT foundT

isBaseType :: MonadError (ExprErr s) m => AST s -> m (Some BaseTypeRepr)
isBaseType t =
  do Some tp <- isType t
     case asBaseType tp of
       NotBaseType   -> throwError $ NotABaseType (syntaxPos t) tp
       AsBaseType bt -> return (Some bt)

isType :: MonadError (ExprErr s) m => AST s -> m (Some TypeRepr)
isType t@(A (Kw x)) =
  case x of
    AnyT -> return $ Some AnyRepr
    UnitT -> return $ Some UnitRepr
    BoolT -> return $ Some BoolRepr
    NatT -> return $ Some NatRepr
    IntegerT -> return $ Some IntegerRepr
    RealT -> return $ Some RealValRepr
    ComplexRealT -> return $ Some ComplexRealRepr
    CharT -> return $ Some CharRepr
    StringT -> return $ Some StringRepr
    _ -> throwError $ NotAType (syntaxPos t) t

isType (L [A (Kw VectorT), a]) =
  do Some t <- isType a
     return $ Some (VectorRepr t)

isType (L [A (Kw BitVectorT), n]) =
  case n of
    A (Int i) ->
      case someNat i of
        Nothing -> throwError $ NotANat (syntaxPos n) i
        Just (Some len) ->
          case testLeq (knownNat :: NatRepr 1) len of
            Nothing -> throwError $ TooSmall (syntaxPos n) len
            Just LeqProof -> return $ Some $ BVRepr len
    other -> throwError $ NotNumeric (syntaxPos other) other NatRepr

-- TODO more types
isType e = throwError $ NotAType (syntaxPos e) e

synthExpr :: (Alternative m, MonadError (ExprErr s) m, MonadState (SyntaxState s) m) => AST s -> m (SomeExpr s)
synthExpr (A (Str strLit)) =
  return $ SomeExpr StringRepr (E (App (TextLit (T.pack strLit))))

synthExpr (L [A (Kw The), t, e]) =
  do Some ty <- isType t
     e' <- checkExpr ty e
     return $ SomeExpr ty e'
synthExpr e@(L [A (Kw Equalp), a, b]) =
  do SomeExpr t1 (E a') <- synthExpr a
     SomeExpr t2 (E b') <- synthExpr b
     case testEquality t1 t2 of
       Just Refl ->
         case asBaseType t1 of
           NotBaseType -> throwError $ NotABaseType (syntaxPos e) t1
           AsBaseType bt ->
             return $ SomeExpr BoolRepr (E (App (BaseIsEq bt a' b')))
       Nothing -> throwError $ TypeMismatch (syntaxPos e) a t1 b t2
synthExpr e@(L [A (Kw If), c, t, f]) =
  do E c' <- checkExpr BoolRepr c
     SomeExpr ty1 (E t') <- synthExpr t
     SomeExpr ty2 (E f') <- synthExpr f
     case testEquality ty1 ty2 of
       Just Refl ->
         case asBaseType ty1 of
           NotBaseType -> throwError $ NotABaseType (syntaxPos e) ty1
           AsBaseType bt ->
             return $ SomeExpr ty1 (E (App (BaseIte bt c' t' f')))
       Nothing -> throwError $ TypeMismatch (syntaxPos e) t ty1 f ty2
synthExpr (L []) =
  return $ SomeExpr UnitRepr (E (App EmptyApp))
synthExpr (L [A (Kw Pack), arg]) =
  do SomeExpr ty (E e) <- synthExpr arg
     return $ SomeExpr AnyRepr (E (App (PackAny ty e)))
synthExpr (A (Bool b)) =
  return $ SomeExpr BoolRepr (E (App (BoolLit b)))
synthExpr (L [A (Kw Not_), arg]) =
  do E bE <- checkExpr BoolRepr arg
     return $ SomeExpr BoolRepr (E (App (Not bE)))
synthExpr (L [A (Kw And_), e1, e2]) =
  do E bE1 <- checkExpr BoolRepr e1
     E bE2 <- checkExpr BoolRepr e2
     return $ SomeExpr BoolRepr (E (App (And bE1 bE2)))
synthExpr (L [A (Kw Or_), e1, e2]) =
  do E bE1 <- checkExpr BoolRepr e1
     E bE2 <- checkExpr BoolRepr e2
     return $ SomeExpr BoolRepr (E (App (Or bE1 bE2)))
synthExpr (L [A (Kw Xor_), e1, e2]) =
  do E bE1 <- checkExpr BoolRepr e1
     E bE2 <- checkExpr BoolRepr e2
     return $ SomeExpr BoolRepr (E (App (BoolXor bE1 bE2)))
synthExpr (A (Rat r)) =
  return $ SomeExpr RealValRepr (E (App (RationalLit r)))
synthExpr (L [A (Kw Div), e1, e2]) =
  do E rE1 <- checkExpr RealValRepr e1
     E rE2 <- checkExpr RealValRepr e2
     return $ SomeExpr RealValRepr (E (App (RealDiv rE1 rE2)))
synthExpr (L [A (Kw Mod), e1, e2]) =
  do E rE1 <- checkExpr RealValRepr e1
     E rE2 <- checkExpr RealValRepr e2
     return $ SomeExpr RealValRepr (E (App (RealMod rE1 rE2)))
synthExpr (L [A (Kw Integerp), e]) =
  do E e' <- checkExpr RealValRepr e
     return $ SomeExpr BoolRepr (E (App (RealIsInteger e')))
synthExpr e@(L [A (Kw Lt), a, b]) =
  SomeExpr BoolRepr <$>
  synthComparison
    (MapF.fromList [ Pair NatRepr (ComparisonCtor NatLt)
                   , Pair IntegerRepr (ComparisonCtor IntLt)
                   , Pair RealValRepr (ComparisonCtor RealLt)
                   ])
    e a b
synthExpr e@(A (At x)) =
  do ats <- use (stxAtoms . at x)
     case ats of
       Nothing -> throwError $ UnknownAtom (syntaxPos e) x
       Just (Pair t at) -> return $ SomeExpr t (E (AtomExpr at))

synthExpr e@(L [A (Kw VectorLit_), tpe, L vs]) =
  do Some tp <- isType tpe
     vs' <- (V.fromList . map unE) <$> mapM (checkExpr tp) vs
     return (SomeExpr (VectorRepr tp) (E (App (VectorLit tp vs'))))

synthExpr e@(L [A (Kw VectorReplicate_), n, x]) =
  do E n' <- checkExpr NatRepr n
     SomeExpr tp (E x') <- synthExpr x
     return (SomeExpr (VectorRepr tp) (E (App (VectorReplicate tp n' x'))))

synthExpr e@(L [A (Kw VectorIsEmpty_), v]) =
  do SomeExpr tp (E v') <- synthExpr v
     case tp of
       VectorRepr eltp ->
         return (SomeExpr BoolRepr (E (App (VectorIsEmpty v'))))
       _ -> throwError $ NotVector (syntaxPos v) v tp

synthExpr e@(L [A (Kw VectorSize_), v]) =
  do SomeExpr tp (E v') <- synthExpr v
     case tp of
       VectorRepr eltp ->
         return (SomeExpr NatRepr (E (App (VectorSize v'))))
       _ -> throwError $ NotVector (syntaxPos v) v tp

synthExpr e@(L [A (Kw VectorGetEntry_), v, n]) =
  do SomeExpr tp (E v') <- synthExpr v
     E n' <- checkExpr NatRepr n
     case tp of
       VectorRepr eltp ->
         return (SomeExpr eltp (E (App (VectorGetEntry eltp v' n'))))
       _ -> throwError $ NotVector (syntaxPos v) v tp

synthExpr e@(L [A (Kw VectorSetEntry_), v, n, x]) =
 (do SomeExpr eltp (E x') <- synthExpr x
     E v' <- checkExpr (VectorRepr eltp) v
     E n' <- checkExpr NatRepr n
     return (SomeExpr (VectorRepr eltp) (E (App (VectorSetEntry eltp v' n' x')))))
 <|>
 (do SomeExpr tp (E v') <- synthExpr v
     E n' <- checkExpr NatRepr n
     case tp of
       VectorRepr eltp ->
         do E x' <- checkExpr eltp x
            return (SomeExpr (VectorRepr eltp) (E (App (VectorSetEntry eltp v' n' x'))))
       _ -> throwError $ NotVector (syntaxPos v) v tp)

synthExpr e@(L [A (Kw VectorCons_), h, v]) =
  (do SomeExpr eltp (E h') <- synthExpr h
      E v' <- checkExpr (VectorRepr eltp) v
      return (SomeExpr (VectorRepr eltp) (E (App (VectorCons eltp h' v')))))
  <|>
  (do SomeExpr tp (E v') <- synthExpr v
      case tp of
        VectorRepr eltp ->
          do E h' <- checkExpr eltp h
             return (SomeExpr (VectorRepr eltp) (E (App (VectorCons eltp h' v'))))
        _ -> throwError $ NotVector (syntaxPos v) v tp)

synthExpr e@(L [A (Kw StringAppend), e1, e2]) =
  do E e1' <- checkExpr StringRepr e1
     E e2' <- checkExpr StringRepr e2
     return $ SomeExpr StringRepr (E (App (AppendString e1' e2')))

synthExpr ast = throwError $ CantSynth (syntaxPos ast) ast


-------------------------------------------------------------------------

data LabelInfo :: * -> * where
  NoArgLbl :: Label s -> LabelInfo s
  ArgLbl :: forall s ty . TypeRepr ty -> LambdaLabel s ty -> LabelInfo s

data SyntaxState s = SyntaxState { _stxLabels :: Map LabelName (LabelInfo s)
                                 , _stxAtoms :: Map AtomName (Pair TypeRepr (Atom s))
                                 , _stxRegisters :: Map RegName (Pair TypeRepr (Reg s))
                                 , _stxNextLabel :: Int
                                 , _stxNextAtom :: Int
                               }

initSyntaxState :: SyntaxState s
initSyntaxState = SyntaxState Map.empty Map.empty Map.empty 0 0

stxLabels :: Simple Lens (SyntaxState s) (Map LabelName (LabelInfo s))
stxLabels = lens _stxLabels (\s v -> s { _stxLabels = v })

stxAtoms :: Simple Lens (SyntaxState s) (Map AtomName (Pair TypeRepr (Atom s)))
stxAtoms = lens _stxAtoms (\s v -> s { _stxAtoms = v })

stxRegisters :: Simple Lens (SyntaxState s) (Map RegName (Pair TypeRepr (Reg s)))
stxRegisters = lens _stxRegisters (\s v -> s { _stxRegisters = v })


stxNextLabel :: Simple Lens (SyntaxState s) Int
stxNextLabel = lens _stxNextLabel (\s v -> s { _stxNextLabel = v })

stxNextAtom :: Simple Lens (SyntaxState s) Int
stxNextAtom = lens _stxNextAtom (\s v -> s { _stxNextAtom = v })


newtype CFGParser h s ret a =
  CFGParser { runCFGParser :: (?returnType :: TypeRepr ret)
                           => ExceptT (ExprErr s)
                                (StateT (SyntaxState s) (ST h))
                                a
            }
  deriving (Functor)

instance Applicative (CFGParser h s ret) where
  pure x = CFGParser (pure x)
  (CFGParser f) <*> (CFGParser x) = CFGParser (f <*> x)

instance Alternative (CFGParser h s ret) where
  empty = CFGParser $ throwError $ TrivialErr InternalPos
  (CFGParser x) <|> (CFGParser y) = CFGParser (x <|> y)

instance Monoid (CFGParser h s ret a) where
  mempty = empty
  mappend = (<|>)

instance Monad (CFGParser h s ret) where
  return = pure
  (CFGParser m) >>= f = CFGParser $ m >>= runCFGParser . f

instance MonadError (ExprErr s) (CFGParser h s ret) where
  throwError = CFGParser . throwError
  catchError m h = CFGParser $ catchError (runCFGParser m) (runCFGParser . h)

instance MonadState (SyntaxState s) (CFGParser h s ret) where
  get = CFGParser get
  put = CFGParser . put

instance MonadST h (CFGParser h s ret) where
  liftST = CFGParser . lift . lift

getReturnType :: CFGParser h s ret (TypeRepr ret)
getReturnType = CFGParser $ return ?returnType

freshIndex :: (MonadState st m, Num n) => Simple Lens st n -> m n
freshIndex l =
  do n <- use l
     l .= n + 1
     return n

freshLabelIndex :: MonadState (SyntaxState s) m => m Int
freshLabelIndex = freshIndex stxNextLabel

freshAtomIndex :: MonadState (SyntaxState s) m => m Int
freshAtomIndex = freshIndex stxNextAtom

freshLabel :: MonadState (SyntaxState s) m => m (Label s)
freshLabel = Label <$> freshLabelIndex

freshAtom :: AST s -> AtomValue () s t -> WriterT [Posd (Stmt () s)] (CFGParser h s ret) (Atom s t)
freshAtom e v =
  do i <- lift freshAtomIndex
     let atom = Atom { atomPosition = OtherPos "Parser internals"
                     , atomId = i
                     , atomSource = Assigned
                     , typeOfAtom = typeOfAtomValue v
                     }
         stmt = DefineAtom atom v
     tell [withPosFrom e stmt]
     pure atom

newLabel :: LabelName -> CFGParser h s ret (Label s)
newLabel x =
  do theLbl <- freshLabel
     stxLabels %= Map.insert x (NoArgLbl theLbl)
     return theLbl

freshLambdaLabel :: MonadState (SyntaxState s) m => TypeRepr tp -> m (LambdaLabel s tp, Atom s tp)
freshLambdaLabel t =
  do n <- freshLabelIndex
     i <- freshAtomIndex
     let lbl = LambdaLabel n a
         a   = Atom { atomPosition = OtherPos "Parser internals"
                    , atomId = i
                    , atomSource = LambdaArg lbl
                    , typeOfAtom = t
                    }
     return (lbl, a)

with :: MonadState s m => Lens' s a -> (a -> m b) -> m b
with l act = do x <- use l; act x

newLambdaLabel :: Position -> LabelName -> AtomName -> TypeRepr t -> CFGParser h s ret (LambdaLabel s t)
newLambdaLabel p l x t =
  do with (stxLabels . at l) $ maybe (return ()) (const $ throwError $ DuplicateLabel p l)
     with (stxAtoms . at x) $ maybe (return ()) (const $ throwError $ DuplicateAtom p x)
     (lbl, at) <- freshLambdaLabel t
     stxLabels %= Map.insert l (ArgLbl t lbl)
     stxAtoms %= Map.insert x (Pair t at) -- TODO check for duplicate atoms here
     return lbl

getLabel :: LabelName -> CFGParser h s ret (LabelInfo s)
getLabel x =
  with (stxLabels . at x) $ \case
    Just lbl -> return lbl
    Nothing -> NoArgLbl <$> newLabel x

label :: AST s -> CFGParser h s ret (LabelInfo s)
label (A (Lbl x)) = getLabel x
label other = throwError $ UnknownBlockLabel (syntaxPos other) other

labelNoArgs :: AST s -> CFGParser h s ret (Label s)
labelNoArgs ast =
  label ast >>= \case
    NoArgLbl l -> return l
    ArgLbl _t _l -> throwError $ CantJumpToLambda (syntaxPos ast) ast

labelArgs :: AST s -> CFGParser h s ret (Pair TypeRepr (LambdaLabel s))
labelArgs ast =
  label ast >>= \case
    NoArgLbl _l -> throwError $ CantThrowToNonLambda (syntaxPos ast) ast
    ArgLbl t l -> return (Pair t l)


newUnassignedReg :: MonadState (SyntaxState s) m => TypeRepr t -> m (Reg s t)
newUnassignedReg t =
  do i <- freshAtomIndex
     let fakePos = OtherPos "Parser internals"
     return $! Reg { regPosition = fakePos
                   , regId = i
                   , typeOfReg = t
                   }

regRef :: (MonadError (ExprErr s) m, MonadState (SyntaxState s) m) => AST s -> m (Pair TypeRepr (Reg s))
regRef e@(A (Rg x)) =
  do perhapsReg <- use (stxRegisters . at x)
     case perhapsReg of
       Just reg -> return reg
       Nothing -> throwError $ UnknownRegister (syntaxPos e) x
regRef other = throwError $ InvalidRegister (syntaxPos other) other



--------------------------------------------------------------------------



-- | Build an ordinary statement
normStmt :: AST s -> WriterT [Posd (Stmt () s)] (CFGParser h s ret) ()

normStmt stmt@(L [A (Kw Print_), e]) =
  do (E e') <- lift $ checkExpr StringRepr e
     at <- eval e e'
     tell [withPosFrom stmt $ Print at]

normStmt stmt@(L [A (Kw Let), A (At an), e]) =
  do Pair tp atom <- atomValue e
     stxAtoms %= Map.insert an (Pair tp atom)
<<<<<<< HEAD

normStmt stmt@(L [A (Kw Fresh), A (At an), tpe]) =
  case userSymbol (T.unpack (atomName an)) of
    Left err -> throwError $ NotAUserSymbol (syntaxPos stmt) an err
    Right nm ->
      do Some bt <- isBaseType tpe
         atom <- freshAtom stmt (FreshConstant bt (Just nm))
         stxAtoms %= Map.insert an (Pair (baseToType bt) atom)

=======
  where
    atomValue stx@(A (Rg _)) =
      do Pair t r <- regRef stx
         atom <- freshAtom stmt (ReadReg r)
         return $ Pair t atom
    -- no case for EvalExt because we don't have exts
    -- TODO ReadGlobal
    atomValue stx@(L [A (Kw Deref), e]) =
      do SomeExpr t (E e') <- synthExpr e
         case t of
           ReferenceRepr t' ->
             do anAtom <- eval e e'
                anotherAtom <- freshAtom stmt (ReadRef anAtom)
                return $ Pair t' anotherAtom
           notRef -> throwError $ NotRef stx notRef
    atomValue stx@(L [A (Kw Ref), e]) =
      do SomeExpr t (E e') <- synthExpr e
         anAtom <- eval e e'
         anotherAtom <- freshAtom stmt (NewRef anAtom)
         return $ Pair (ReferenceRepr t) anotherAtom
    atomValue stx@(L [A (Kw EmptyRef), t]) =
      do Some t' <- isType t
         anAtom <- freshAtom stmt (NewEmptyRef t')
         return $ Pair (ReferenceRepr t') anAtom
    atomValue expr =
      do SomeExpr tp (E e') <- lift $ synthExpr expr
         atom <- eval expr e'
         return $ Pair tp atom
normStmt stmt@(L [A (Kw SetRegister), regStx, e]) =
  do Pair ty r <- lift $ regRef regStx
     (E e') <- lift $ checkExpr ty e
     v <- eval e e'
     tell [withPosFrom stmt $ SetReg r v]
>>>>>>> 30fba0cc
normStmt other = throwError $ BadStatement (syntaxPos other) other

blockBody :: forall s h ret . Position -> [AST s] -> CFGParser h s ret ([Posd (Stmt () s)], Posd (TermStmt s ret))
blockBody p [] = throwError $ EmptyBlock p
blockBody _p (stmt:stmts) = helper (fmap snd . runWriterT . traverse normStmt) stmt stmts
  where helper ss s [] =
          do stmts <- ss []
             t <- termStmt s
             return (stmts, t)
        helper ss s (s':ss') =
          helper (\x -> (ss (s : x))) s' ss'


typedAtom :: (MonadError (ExprErr s) m, MonadState (SyntaxState s) m) => Position -> TypeRepr a -> AtomName -> m (Atom s a)
typedAtom p ty x =
  do perhapsAtom <- use (stxAtoms . at x)
     case perhapsAtom of
       Nothing -> throwError $ UnknownAtom p x
       Just (Pair ty' at') ->
         case testEquality ty ty' of
           Just Refl -> return at'
           Nothing -> throwError $ AnonTypeError p ty ty'


typedAtom' :: (MonadError (ExprErr s) m, MonadState (SyntaxState s) m) => TypeRepr a -> AST s -> m (Atom s a)
typedAtom' ty e@(A (At x)) =
  do perhapsAtom <- use (stxAtoms . at x)
     case perhapsAtom of
       Nothing -> throwError $ UnknownAtom (syntaxPos e) x
       Just (Pair ty' at') ->
         case testEquality ty ty' of
           Just Refl -> return at'
           Nothing -> throwError $ AnonTypeError (syntaxPos e) ty ty'
typedAtom' _ other = throwError $ NotAnAtom (syntaxPos other) other

-- | Run a generator monad action corresponding to a terminating statement
termStmt :: AST s -> CFGParser h s ret (Posd (TermStmt s ret))
termStmt stx@(L [A (Kw Jump_), lbl]) =
  withPosFrom stx . Jump <$> labelNoArgs lbl
termStmt stx@(L [A (Kw Branch_), A (At c), l1, l2]) =
  withPosFrom stx <$> (Br <$> typedAtom (syntaxPos stx) BoolRepr c <*> labelNoArgs l1 <*> labelNoArgs l2)
termStmt stx@(L [A (Kw MaybeBranch_), ty, A (At c), l1, l2]) =
  do Pair ty' l1 <- labelArgs l1
     withPosFrom stx <$> (MaybeBranch ty' <$> typedAtom (syntaxPos stx) (MaybeRepr ty') c <*> pure l1 <*> labelNoArgs l2)
-- TODO VariantElim
termStmt stx@(L [A (Kw Return_), (A (At x))]) =
  do ret <- getReturnType
     withPosFrom stx . Return <$> typedAtom (syntaxPos stx) ret x
termStmt stx@(L (A (Kw TailCall_) : atomAst@(A (At f)) : args)) =
  do ret <- getReturnType
     perhapsAtom <- use (stxAtoms . at f)
     case perhapsAtom of
       Nothing -> throwError $ UnknownAtom (syntaxPos stx) f
       Just (Pair (FunctionHandleRepr argTypes ret') at) ->
         case testEquality ret ret' of
           Nothing -> throwError $ TypeError (syntaxPos stx) atomAst ret ret'
           Just Refl ->
             do theArgs <- argAtoms (syntaxPos stx) (toSnoc args) argTypes
                return $ withPosFrom stx (TailCall at argTypes theArgs)
       Just (Pair otherType _) -> throwError $ NotAFunction (syntaxPos stx) atomAst otherType
termStmt stx@(L [A (Kw Error_), msg]) =
  withPosFrom stx . ErrorStmt <$> typedAtom' StringRepr msg
termStmt stx@(L [A (Kw Output_), l, atm]) =
  do Pair ty lbl <- labelArgs l
     arg <- typedAtom' ty atm
     return $ withPosFrom stx (Output lbl arg)
termStmt e = throwError $ NotTermStmt (syntaxPos e) e

data SnocList a = Begin | Snoc (SnocList a) a

toSnoc :: [a] -> SnocList a
toSnoc = foldl Snoc Begin


argAtoms :: Position -> SnocList (AST s) -> CtxRepr ctx -> CFGParser h s ret (Ctx.Assignment (Atom s) ctx)
argAtoms p xs ctx =
  case Ctx.view ctx of
    Ctx.AssignEmpty ->
      case xs of
        Begin -> pure Ctx.empty
        Snoc _ _ -> throwError $ WrongNumberOfArgs p
    Ctx.AssignExtend ctx' ty ->
      case xs of
        Begin -> throwError $ WrongNumberOfArgs p
        Snoc xs' x ->
          do more <- argAtoms (syntaxPos x) xs' ctx'
             thisOne <- typedAtom' ty x
             return $ Ctx.extend more thisOne


--------------------------------------------------------------------------

-- | Any CFG, regardless of its arguments and return type, with its helpers
data ACFG :: * where
  ACFG :: forall (s :: *) (init :: Ctx CrucibleType) (ret :: CrucibleType) .
          CtxRepr init -> TypeRepr ret ->
          CFG () s init ret ->
          ACFG

deriving instance Show ACFG

data Arg t = Arg AtomName Position (TypeRepr t)

arg :: AST s -> TopParser h s (Some Arg)
arg a@(L [A (At x), t]) =
  do Some t' <- isType t
     return $ Some $ Arg x (syntaxPos a) t'
arg other = throwError $ NotArgumentSpec (syntaxPos other) other


args :: AST s -> Some (Ctx.Assignment Arg) -> TopParser h s (Some (Ctx.Assignment Arg))
args (L xs) = args' xs
  where
    args' [] soFar = return soFar
    args' (a : as) (Some soFar) =
      do Some (Arg x p t) <- arg a
         args' as (Some $ Ctx.extend soFar (Arg x p t))
args other = const . throwError $ NotArgumentList (syntaxPos other) other


funName :: MonadError (ExprErr s) m => AST s -> m FunctionName
funName (A (Fn (FunName x))) = pure $ functionNameFromText x
funName other = throwError $ NotFunctionName (syntaxPos other) other


saveArgs :: Ctx.Assignment Arg init -> Ctx.Assignment (Atom s) init -> TopParser h s ()
saveArgs ctx1 ctx2 =
  let combined = Ctx.zipWith
                   (\(Arg x p t) at ->
                      (Const (Pair t (Functor.Pair (Const x) (Functor.Pair (Const p) at)))))
                   ctx1 ctx2
  in forMFC_ combined $
       \(Const (Pair t (Functor.Pair (Const x) (Functor.Pair (Const argPos) y)))) ->
         with (stxAtoms . at x) $
           \case
             Just _ -> throwError $ DuplicateAtom argPos x
             Nothing ->
               do stxAtoms %= Map.insert x (Pair t y)
                  stxNextAtom %= max (atomId y + 1)

data FunctionHeader s =
  FunctionHeader { headerName :: FunctionName
                 , headerArgs :: Some (Ctx.Assignment Arg)
                 , headerReturnType :: Some TypeRepr
                 , headerRegisters :: [(RegName, Some (Reg s))]
                 , functionBody :: [AST s]
                 }

functionHeader :: AST s -> TopParser h s (FunctionHeader s)
functionHeader (L (A (Kw Defun) : name : arglist : ret : rest)) =
  do fnName <- funName name
     theArgs <- args arglist (Some Ctx.empty)
     ty <- isType ret
     (regs, body) <- getRegisters rest
     return $ FunctionHeader fnName theArgs ty regs body
  where getRegisters (L (A (Kw Registers) : regs) : more) =
          do registers <- saveRegisters regs
             return (registers, more)
        getRegisters other = return ([], other)
        saveRegisters = traverse saveRegister
        saveRegister :: AST s -> TopParser h s (RegName, Some (Reg s))
        saveRegister (L [A (Rg x), t]) =
          do Some ty <- isType t
             r <- newUnassignedReg ty
             stxRegisters %= Map.insert x (Pair ty r)
             return (x, Some r)
        saveRegister other = throwError $ InvalidRegister (syntaxPos other) other
functionHeader other = throwError $ NotFunDef (syntaxPos other) other


argTypes :: Ctx.Assignment Arg init -> Ctx.Assignment TypeRepr init
argTypes  = fmapFC (\(Arg _ _ t) -> t)


type BlockTodo h s ret =
  (LabelName, BlockID s, Position, [AST s])

blocks :: forall h s ret a . Position -> [AST s] -> CFGParser h s ret [Block () s ret]
blocks funPos [] = throwError $ EmptyFunBody funPos
blocks _      (aBlock:moreBlocks) =
  do startContents <- startBlock aBlock
     todo <- allBlockLabels moreBlocks
     blockDefs <- forM (startContents : todo) $ \(lblName, bid, pos, stmts) ->
       do (stmts', term) <- blockBody pos stmts
          pure $ mkBlock bid mempty (Seq.fromList stmts') term
     return $ blockDefs

  where
    bodyPos fun [] = syntaxPos fun
    bodyPos _ (x:_) = syntaxPos x

    startBlock :: AST s -> CFGParser h s ret (BlockTodo h s ret)
    startBlock (L (kw@(A (Kw Start)) : (A (Lbl l)) : stmts)) =
      do lbl <- newLabel l
         stxLabels %= Map.insert l (NoArgLbl lbl)
         return (l, LabelID lbl, bodyPos kw stmts, stmts)
    startBlock other = throwError $ FirstBlockMustBeStart (syntaxPos other) other

    allBlockLabels :: [AST s] -> CFGParser h s ret [BlockTodo h s ret]
    allBlockLabels = traverse blockLabel
      where blockLabel :: AST s -> CFGParser h s ret (BlockTodo h s ret)
            blockLabel start@(L (A (Kw Start) : (A (Lbl l)) : blockBody)) =
              throwError $ FirstBlockMustBeStart (syntaxPos start) start
            blockLabel (L (kw@(A (Kw DefBlock)) : lStx@(A (Lbl l)) : blockBody)) =
              do lbls <- use stxLabels
                 case Map.lookup l lbls of
                   Just _ -> throwError $ DuplicateLabel (syntaxPos lStx) l
                   Nothing ->
                     do theLbl <- newLabel l
                        return (l, LabelID theLbl, bodyPos kw blockBody, blockBody)
            blockLabel (L (kw@(A (Kw DefBlock)) : lStx@(L [(A (Lbl l)), L [A (At x), t]]) : blockBody)) =
              do Some ty <- isType t
                 lbls <- use stxLabels
                 case Map.lookup l lbls of
                   Just _ -> throwError $ DuplicateLabel (syntaxPos lStx) l
                   Nothing ->
                     do lbl <- newLambdaLabel (syntaxPos lStx) l x ty
                        let lblInfo = ArgLbl ty lbl
                        stxLabels %= Map.insert l lblInfo
                        argAtom <- pure $ lambdaAtom lbl
                        stxAtoms %= Map.insert x (Pair ty argAtom)
                        return (l, LambdaID lbl, bodyPos kw blockBody, blockBody)

            blockLabel other = throwError $ NotABlock (syntaxPos other) other

eval :: AST s -> Expr () s t -> WriterT [Posd (Stmt () s)] (CFGParser h s ret) (Atom s t)
eval stx (App e) = freshAtom stx . EvalApp =<< traverseFC (eval stx) e
eval stx (AtomExpr at) = pure at -- The expression is already evaluated


newtype TopParser h s a =
  TopParser { runTopParser :: ExceptT (ExprErr s)
                                (StateT (SyntaxState s) (ST h))
                                a
            }
  deriving (Functor)

top :: TopParser h s a -> ST h (Either (ExprErr s) a)
top (TopParser (ExceptT (StateT act))) = fst <$> act initSyntaxState

instance Applicative (TopParser h s) where
  pure x = TopParser (pure x)
  (TopParser f) <*> (TopParser x) = TopParser (f <*> x)

instance Alternative (TopParser h s) where
  empty = TopParser $ throwError (TrivialErr InternalPos)
  (TopParser x) <|> (TopParser y) = TopParser (x <|> y)

instance Monoid (TopParser h s a) where
  mempty = empty
  mappend = (<|>)

instance Monad (TopParser h s) where
  return = pure
  (TopParser m) >>= f = TopParser $ m >>= runTopParser . f

instance MonadError (ExprErr s) (TopParser h s) where
  throwError = TopParser . throwError
  catchError m h = TopParser $ catchError (runTopParser m) (runTopParser . h)

instance MonadState (SyntaxState s) (TopParser h s) where
  get = TopParser get
  put = TopParser . put

instance MonadST h (TopParser h s) where
  liftST = TopParser . lift . lift


parseCFG :: (?returnType :: TypeRepr ret)
         => FnHandle init ret
         -> CFGParser h s ret [Block () s ret]
         -> TopParser h s (CFG () s init ret)
parseCFG h (CFGParser act) = CFG h <$> TopParser act

<<<<<<< HEAD
cfg :: HandleAllocator h -> AST s -> TopParser h s ACFG
cfg halloc defun =
  do (name, Some (args :: Ctx.Assignment Arg init) , Some ret, body) <- functionHeader defun
=======
cfg :: AST s -> TopParser h s ACFG
cfg defun =
  do FunctionHeader name (Some (args :: Ctx.Assignment Arg init)) (Some ret) _ body <- functionHeader defun
>>>>>>> 30fba0cc
     let types = argTypes args
     let inputAtoms = mkInputAtoms (OtherPos "args") types
     saveArgs args inputAtoms
     let ?returnType = ret
<<<<<<< HEAD

     handle <- liftST $ mkHandle' halloc name types ret
=======
     ha <- newHandleAllocator
     handle <- liftST $ mkHandle' ha name types ret
>>>>>>> 30fba0cc
     ACFG types ret <$> (parseCFG handle (blocks (syntaxPos defun) body))<|MERGE_RESOLUTION|>--- conflicted
+++ resolved
@@ -618,17 +618,7 @@
 normStmt stmt@(L [A (Kw Let), A (At an), e]) =
   do Pair tp atom <- atomValue e
      stxAtoms %= Map.insert an (Pair tp atom)
-<<<<<<< HEAD
-
-normStmt stmt@(L [A (Kw Fresh), A (At an), tpe]) =
-  case userSymbol (T.unpack (atomName an)) of
-    Left err -> throwError $ NotAUserSymbol (syntaxPos stmt) an err
-    Right nm ->
-      do Some bt <- isBaseType tpe
-         atom <- freshAtom stmt (FreshConstant bt (Just nm))
-         stxAtoms %= Map.insert an (Pair (baseToType bt) atom)
-
-=======
+
   where
     atomValue stx@(A (Rg _)) =
       do Pair t r <- regRef stx
@@ -636,6 +626,15 @@
          return $ Pair t atom
     -- no case for EvalExt because we don't have exts
     -- TODO ReadGlobal
+
+    atomValue stx@(L [A (Kw Fresh), A (At an), tpe]) =
+      case userSymbol (T.unpack (atomName an)) of
+        Left err -> throwError $ NotAUserSymbol (syntaxPos stmt) an err
+        Right nm ->
+          do Some bt <- isBaseType tpe
+             atom <- freshAtom stmt (FreshConstant bt (Just nm))
+             return $ Pair (baseToType bt) atom
+
     atomValue stx@(L [A (Kw Deref), e]) =
       do SomeExpr t (E e') <- synthExpr e
          case t of
@@ -657,12 +656,13 @@
       do SomeExpr tp (E e') <- lift $ synthExpr expr
          atom <- eval expr e'
          return $ Pair tp atom
+
 normStmt stmt@(L [A (Kw SetRegister), regStx, e]) =
   do Pair ty r <- lift $ regRef regStx
      (E e') <- lift $ checkExpr ty e
      v <- eval e e'
      tell [withPosFrom stmt $ SetReg r v]
->>>>>>> 30fba0cc
+
 normStmt other = throwError $ BadStatement (syntaxPos other) other
 
 blockBody :: forall s h ret . Position -> [AST s] -> CFGParser h s ret ([Posd (Stmt () s)], Posd (TermStmt s ret))
@@ -937,24 +937,12 @@
          -> TopParser h s (CFG () s init ret)
 parseCFG h (CFGParser act) = CFG h <$> TopParser act
 
-<<<<<<< HEAD
 cfg :: HandleAllocator h -> AST s -> TopParser h s ACFG
 cfg halloc defun =
-  do (name, Some (args :: Ctx.Assignment Arg init) , Some ret, body) <- functionHeader defun
-=======
-cfg :: AST s -> TopParser h s ACFG
-cfg defun =
   do FunctionHeader name (Some (args :: Ctx.Assignment Arg init)) (Some ret) _ body <- functionHeader defun
->>>>>>> 30fba0cc
      let types = argTypes args
      let inputAtoms = mkInputAtoms (OtherPos "args") types
      saveArgs args inputAtoms
      let ?returnType = ret
-<<<<<<< HEAD
-
      handle <- liftST $ mkHandle' halloc name types ret
-=======
-     ha <- newHandleAllocator
-     handle <- liftST $ mkHandle' ha name types ret
->>>>>>> 30fba0cc
      ACFG types ret <$> (parseCFG handle (blocks (syntaxPos defun) body))