{-# LANGUAGE FlexibleInstances #-}
{-# LANGUAGE MultiParamTypeClasses #-}
{-# LANGUAGE OverlappingInstances #-}
{-# LANGUAGE TupleSections #-}
{-# LANGUAGE ViewPatterns #-}
module SAWScript.Value where

import Control.Applicative
import Control.Monad.IO.Class ( liftIO )
import Control.Monad.State ( StateT(..) )
import Data.List ( intersperse )
import qualified Data.Map as M
import Data.Map ( Map )
import Data.Traversable ( traverse )
import qualified Data.Vector as V
import qualified Text.LLVM as L

import qualified SAWScript.AST as SS
import qualified SAWScript.JavaMethodSpecIR as JIR
import qualified SAWScript.LLVMMethodSpecIR as LIR
import qualified Verifier.Java.Codebase as JSS
import SAWScript.Proof
import SAWScript.Utils
import qualified Verifier.SAW.Prim as Prim
import qualified Verifier.SAW.Recognizer as R
import Verifier.SAW.Rewriter ( Simpset )
import Verifier.SAW.SharedTerm

import qualified Verifier.SAW.Evaluator as SC
import qualified Cryptol.TypeCheck.AST as C

-- Values ----------------------------------------------------------------------

data Value s
  = VBool Bool
  | VString String
  | VInteger Integer
  | VWord Int Integer
  | VArray [Value s]
  | VTuple [Value s]
  | VRecord (Map SS.Name (Value s))
  | VLambda (Value s -> IO (Value s))
  | VTLambda (SS.Type -> IO (Value s))
  | VTerm (Maybe C.Schema) (SharedTerm s) -- TODO: remove the Maybe
  | VCtorApp String [Value s]
  | VIO (IO (Value s))
  | VProofScript (ProofScript s (Value s))
  | VSimpset (Simpset (SharedTerm s))
  | VTheorem (Theorem s)
  | VJavaSetup (JavaSetup (Value s))
  | VLLVMSetup (LLVMSetup (Value s))
  | VJavaMethodSpec JIR.JavaMethodSpecIR
  | VLLVMMethodSpec LIR.LLVMMethodSpecIR
  | VJavaClass JSS.Class
  | VLLVMModule LLVMModule
  | VSatResult (SatResult s)
  | VProofResult (ProofResult s)
<<<<<<< HEAD
  | VCoreValue SC.Value
=======
  | VUninterp (Uninterp s)
>>>>>>> 879902d3
  -- | VAIG (BitEngine Lit) (V.Vector Lit) (V.Vector Lit)

data LLVMModule =
  LLVMModule
  { modName :: String
  , modMod :: L.Module
  }

data ProofResult s
  = Valid
  | Invalid SC.Value
  | InvalidMulti [(String, SC.Value)]
    deriving (Show)

data SatResult s
  = Unsat
  | Sat SC.Value
  | SatMulti [(String, SC.Value)]
    deriving (Show)

flipSatResult :: SatResult s -> ProofResult s
flipSatResult Unsat = Valid
flipSatResult (Sat t) = Invalid t
flipSatResult (SatMulti t) = InvalidMulti t

isVUnit :: Value s -> Bool
isVUnit (VTuple []) = True
isVUnit _ = False

bitsToWord :: [Bool] -> Value s
bitsToWord bs = VWord (length bs) (SC.bvToInteger (V.fromList bs))

arrayToWord :: [Value s] -> Value s
arrayToWord = bitsToWord . map fromValue

isBool :: Value s -> Bool
isBool (VBool _) = True
isBool _ = False

data PPOpts = PPOpts
  { ppOptsAnnotate :: Bool
  }

defaultPPOpts :: PPOpts
defaultPPOpts = PPOpts False

commaSep :: [ShowS] -> ShowS
commaSep ss = foldr (.) id (intersperse (showString ",") ss)

showBrackets :: ShowS -> ShowS
showBrackets s = showString "[" . s . showString "]"

showBraces :: ShowS -> ShowS
showBraces s = showString "{" . s . showString "}"

showsPrecValue :: PPOpts -> Int -> Maybe SS.Type -> Value s -> ShowS
showsPrecValue opts p mty v =
  case v of
    VBool True -> showString "True"
    VBool False -> showString "False"
    VString s -> shows s
    VInteger n -> shows n
    VWord w x
      | ppOptsAnnotate opts -> showParen (p > 9) (shows x . showString ":[" . shows w . showString "]")
      | otherwise           -> shows x
    VArray vs
      | all isBool vs -> shows (arrayToWord vs)
      | otherwise -> showBrackets $ commaSep $ map (showsPrecValue opts 0 mty') vs
                       where mty' = case mty of
                                      Just (SS.TyCon SS.ArrayCon [_, ty']) -> Just ty'
                                      _ -> Nothing
    VTuple vs -> case mty of
                   Just (SS.TyRecord tm) | M.size tm == length vs
                     -> showsPrecValue opts p mty (VRecord (M.fromList (zip (M.keys tm) vs)))
                   Just (SS.TyCon (SS.TupleCon _) ts) | length ts == length vs
                     -> showParen True $ commaSep $ zipWith (showsPrecValue opts 0) (map Just ts) vs
                   _ -> showParen True $ commaSep $ map (showsPrecValue opts 0 Nothing) vs
    VRecord m -> showBraces $ commaSep $ zipWith showFld mtys (M.toList m)
                   where
                     showFld mty' (n, fv) =
                       showString n . showString "=" . showsPrecValue opts 0 mty' fv
                     mtys =
                       case mty of
                         Just (SS.TyRecord tm) | M.keys m == M.keys tm
                           -> map Just (M.elems tm)
                         _ -> replicate (M.size m) Nothing

    VLambda {} -> showString "<<function>>"
    VTLambda {} -> showString "<<polymorphic function>>"
    VTerm _ t -> showsPrec p t
    VCtorApp s vs -> showString s . showString " " . (foldr (.) id (map shows vs))
    VIO {} -> showString "<<IO>>"
    VSimpset {} -> showString "<<simpset>>"
    VProofScript {} -> showString "<<proof script>>"
    VTheorem (Theorem t) -> showString "Theorem " . showParen True (showString (scPrettyTerm t))
    VJavaSetup {} -> showString "<<Java Setup>>"
    VLLVMSetup {} -> showString "<<LLVM Setup>>"
    VJavaMethodSpec {} -> showString "<<Java MethodSpec>>"
    VLLVMMethodSpec {} -> showString "<<LLVM MethodSpec>>"
    VLLVMModule {} -> showString "<<LLVM Module>>"
    VJavaClass {} -> showString "<<Java Class>>"
    VProofResult Valid -> showString "Valid"
    VProofResult (Invalid t) -> showString "Invalid: " . shows t
    VProofResult (InvalidMulti ts) -> showString "Invalid: " . shows ts
    VSatResult Unsat -> showString "Unsat"
    VSatResult (Sat t) -> showString "Sat: " . shows t
    VSatResult (SatMulti ts) -> showString "Sat: " . shows ts
<<<<<<< HEAD
    VCoreValue cv -> showsPrec p cv
=======
    VUninterp u -> showString "Uninterp: " . shows u
>>>>>>> 879902d3

instance Show (Value s) where
    showsPrec p v = showsPrecValue defaultPPOpts p Nothing v

indexValue :: Value s -> Value s -> Value s
indexValue (VArray vs) (VInteger x)
    | i < length vs = vs !! i
    | otherwise = error "array index out of bounds"
    where i = fromInteger x
indexValue _ _ = error "indexValue"

lookupValue :: Value s -> String -> Value s
lookupValue (VRecord vm) name =
    case M.lookup name vm of
      Nothing -> error $ "no such record field: " ++ name
      Just x -> x
lookupValue _ _ = error "lookupValue"

tupleLookupValue :: Value s -> Integer -> Value s
tupleLookupValue (VTuple vs) i
  | fromIntegral i <= length vs = vs !! (fromIntegral i - 1)
  | otherwise = error $ "no such tuple index: " ++ show i
tupleLookupValue _ _ = error "tupleLookupValue"

evaluate :: SharedContext s -> SharedTerm s -> SC.Value
evaluate sc t = SC.evalSharedTerm eval t
  where eval = SC.evalGlobal (scModule sc) SC.preludePrims
-- FIXME: is evalGlobal always appropriate? Or should we
-- parameterize on a meaning function for globals?

applyValue :: SharedContext s -> Value s -> Value s -> IO (Value s)
applyValue _ (VLambda f) x = f x
-- applyValue sc (VAIG be ins outs) x = undefined
applyValue _ _ _ = fail "applyValue"

tapplyValue :: Value s -> SS.Type -> IO (Value s)
tapplyValue (VTLambda f) t = f t
-- tapplyValue (VAIG be ins outs) t = undefined
tapplyValue v _ = return v

thenValue :: Value s -> Value s -> Value s
thenValue (VIO m1) (VIO m2) = VIO (m1 >> m2)
thenValue (VProofScript m1) (VProofScript m2) = VProofScript (m1 >> m2)
thenValue (VJavaSetup m1) (VJavaSetup m2) = VJavaSetup (m1 >> m2)
thenValue (VLLVMSetup m1) (VLLVMSetup m2) = VLLVMSetup (m1 >> m2)
thenValue _ _ = error "thenValue"

bindValue :: SharedContext s -> Value s -> Value s -> Value s
bindValue sc (VIO m1) v2 =
  VIO $ do
    v1 <- m1
    VIO m3 <- applyValue sc v2 v1
    m3
bindValue sc (VProofScript m1) v2 =
  VProofScript $ do
    v1 <- m1
    VProofScript m3 <- liftIO $ applyValue sc v2 v1
    m3
bindValue sc (VJavaSetup m1) v2 =
  VJavaSetup $ do
    v1 <- m1
    VJavaSetup m3 <- liftIO $ applyValue sc v2 v1
    m3
bindValue sc (VLLVMSetup m1) v2 =
  VLLVMSetup $ do
    v1 <- m1
    VLLVMSetup m3 <- liftIO $ applyValue sc v2 v1
    m3
bindValue _ _ _ = error "bindValue"

<<<<<<< HEAD
=======
-- TODO: this should take the SAWScript type as a parameter, and
-- reconstruct tuples and records as appropriate.
importValue :: SC.Value -> Value s
importValue val =
    case val of
      SC.VFun f -> VFun (importValue . f . exportValue)
      SC.VTrue -> VBool True
      SC.VFalse -> VBool False
      SC.VNat n -> VInteger n
      SC.VWord w x -> VWord w x
      SC.VString s -> VString s
      SC.VTuple (V.toList -> [x, y]) -> vCons (importValue x) (importValue y)
      SC.VTuple (V.toList -> []) -> VTuple []
      SC.VTuple vs -> VTuple (V.toList (fmap importValue vs))
      SC.VRecord m -> VRecord (fmap importValue m)
      SC.VCtorApp ident args
        | ident == parseIdent "Prelude.False" -> VBool False
        | ident == parseIdent "Prelude.True" -> VBool True
        | otherwise ->
          VCtorApp (show ident) (V.toList (fmap importValue args))
      SC.VVector vs -> VArray (V.toList (fmap importValue vs))
      SC.VFloat {} -> error "VFloat unsupported"
      SC.VDouble {} -> error "VDouble unsupported"
      SC.VType -> error "VType unsupported"
  where
    vCons v1 (VTuple vs) = VTuple (v1 : vs)
    vCons v1 v2 = VTuple [v1, v2]

exportValue :: Value s -> SC.Value
exportValue val =
    case val of
      VBool b -> if b then SC.VTrue else SC.VFalse
      VString s -> SC.VString s
      VInteger n -> SC.VNat n
      VWord w x -> SC.VWord w x
      VArray vs -> SC.VVector (fmap exportValue (V.fromList vs))
      VTuple vs -> exportVTuple (map exportValue vs)
      VRecord vm -> exportVTuple (map exportValue (M.elems vm))
      VFun f -> SC.VFun (exportValue . f . importValue)
      VCtorApp s vs -> SC.VCtorApp (parseIdent s) (fmap exportValue (V.fromList vs))
      VFunTerm {} -> error "exportValue VFunTerm"
      VFunType {} -> error "exportValue VFunType"
      VLambda {} -> error "exportValue VLambda"
      VTLambda {} -> error "exportValue VTLambda"
      VTerm {} -> error "VTerm unsupported"
      VIO {} -> error "VIO unsupported"
      VSimpset {} -> error "VSimpset unsupported"
      VProofScript {} -> error "VProofScript unsupported"
      VTheorem {} -> error "VTheorem unsupported"
      VJavaSetup {} -> error "VJavaSetup unsupported"
      VLLVMSetup {} -> error "VLLVMSetup unsupported"
      VJavaMethodSpec {} -> error "VJavaMethodSpec unsupported"
      VLLVMMethodSpec {} -> error "VLLVMMethodSpec unsupported"
      VCryptolModuleEnv {} -> error "CryptolModuleEnv unsupported"
      VJavaClass {} -> error "JavaClass unsupported"
      VLLVMModule {} -> error "LLVMModule unsupported"
      VProofResult {} -> error "VProofResult unsupported"
      VSatResult {} -> error "VSatResult unsupported"
      VUninterp {} -> error "VUninterp unsupported"
      -- VAIG {} -> error "VAIG unsupported" -- TODO: could be implemented

exportVTuple :: [SC.Value] -> SC.Value
exportVTuple [] = SC.VTuple (V.fromList [])
exportVTuple (x : xs) = SC.VTuple (V.fromList [x, exportVTuple xs])

exportSharedTerm :: SharedContext s -> Value s' -> IO (SharedTerm s)
exportSharedTerm sc val =
    case val of
      VBool b -> scBool sc b
      VString s -> scString sc s
      VInteger n -> scNat sc (fromIntegral n)
      VWord w x -> do
        let v = V.generate w (\i -> fromValue (toValue (testBit x (w - 1 - i))))
        bt <- scBoolType sc
        tms <- mapM (scBool sc) (V.toList v)
        scVector sc bt tms
      VArray [] -> error "exportSharedTerm (VArray [])"
      VArray vs@(v:_) -> do
        t <- exportSharedTerm sc v
        ty <- scTypeOf sc t
        scVector sc ty =<< mapM (exportSharedTerm sc) vs
      VTuple vs -> scTuple sc =<< mapM (exportSharedTerm sc) vs
      VRecord vm -> do
        vm' <- mapM (\(n, v) -> (n,) <$> exportSharedTerm sc v) (M.toList vm)
        scRecord sc (M.fromList vm')
      VCtorApp s vs ->
        scCtorApp sc (parseIdent s) =<< mapM (exportSharedTerm sc) vs
      VFun {} -> error "exportSharedTerm VFun" -- TODO: should we handle this?
      VFunTerm {} -> error "exportSharedTerm VFunTerm"
      VFunType {} -> error "exportSharedTerm VFunType"
      VLambda {} -> error "exportSharedTerm VLambda"
      VTLambda {} -> error "exportSharedTerm VTLambda"
      VTerm {} -> error "exportSharedTerm VTerm"
      VIO {} -> error "exportSharedTerm VIO"
      VSimpset {} -> error "exportSharedTerm VSimpset"
      VProofScript {} -> error "exportSharedTerm VProofScript"
      VTheorem {} -> error "exportSharedTerm VTheorem"
      VJavaSetup {} -> error "exportSharedTerm VJavaSetup"
      VLLVMSetup {} -> error "exportSharedTerm VLLVMSetup"
      VJavaMethodSpec {} -> error "exportSharedTerm VJavaMethodSpec"
      VLLVMMethodSpec {} -> error "exportSharedTerm VLLVMMethodSpec"
      VCryptolModuleEnv {} -> error "exportSharedTerm CryptolModuleEnv"
      VJavaClass {} -> error "exportSharedTerm JavaClass"
      VLLVMModule {} -> error "exportSharedTerm LLVMModule"
      VProofResult {} -> error "exportSharedTerm VProofResult"
      VSatResult {} -> error "exportSharedTerm VSatResult"
      VUninterp {} -> error "exportSharedTerm VUninterp"
      -- VAIG {} -> error "exportSharedTerm VAIG" -- TODO: could be implemented

>>>>>>> 879902d3
-- The ProofScript in RunVerify is in the SAWScript context, and
-- should stay there.
data ValidationPlan
  = Skip
  | RunVerify (ProofScript SAWCtx (SatResult SAWCtx))

data JavaSetupState
  = JavaSetupState {
      jsSpec :: JIR.JavaMethodSpecIR
    , jsContext :: SharedContext JSSCtx
    , jsTactic :: ValidationPlan
    }

type JavaSetup a = StateT JavaSetupState IO a

data LLVMSetupState
  = LLVMSetupState {
      lsSpec :: LIR.LLVMMethodSpecIR
    , lsContext :: SharedContext LSSCtx
    , lsTactic :: ValidationPlan
    }

type LLVMSetup a = StateT LLVMSetupState IO a

data TypedTerm s = TypedTerm C.Schema (SharedTerm s)

mkTypedTerm :: SharedContext s -> SharedTerm s -> IO (TypedTerm s)
mkTypedTerm sc trm = do
  ty <- scTypeOf sc trm
  ct <- scCryptolType sc ty
  return $ TypedTerm (C.Forall [] [] ct) trm

scCryptolType :: SharedContext s -> SharedTerm s -> IO C.Type
scCryptolType sc t = do
  t' <- scWhnf sc t
  case t' of
    (R.asPi -> Just (_, t1, t2))
      -> C.tFun <$> scCryptolType sc t1 <*> scCryptolType sc t2
    (R.asBoolType -> Just ())
      -> return C.tBit
    (R.isVecType return -> Just (n R.:*: tp))
      -> C.tSeq (C.tNum n) <$> scCryptolType sc tp
    (R.asTupleType -> Just ts)
      -> C.tTuple <$> traverse (scCryptolType sc) ts
    (R.asRecordType -> Just tm)
       -> do tm' <- traverse (scCryptolType sc) tm
             return $ C.tRec [ (C.Name n, ct) | (n, ct) <- M.assocs tm' ]
    _ -> fail $ "scCryptolType: unsupported type" ++ show t'

-- IsValue class ---------------------------------------------------------------

-- | Used for encoding primitive operations in the Value type.
class IsValue s a where
    toValue :: a -> Value s

class FromValue s a where
    fromValue :: Value s -> a
    funToValue :: (a -> Value s) -> Value s
    funToValue f = VLambda (\v -> return (f (fromValue v)))

instance (FromValue s a, IsValue s b) => IsValue s (a -> b) where
    toValue f = funToValue (\x -> toValue (f x))

instance FromValue s (Value s) where
    fromValue x = x

instance IsValue s (Value s) where
    toValue x = x

instance IsValue s () where
    toValue _ = VTuple []

instance FromValue s () where
    fromValue _ = ()

instance (IsValue s a, IsValue s b) => IsValue s (a, b) where
    toValue (x, y) = VTuple [toValue x, toValue y]

instance (FromValue s a, FromValue s b) => FromValue s (a, b) where
    fromValue (VTuple [x, y]) = (fromValue x, fromValue y)
    fromValue _ = error "fromValue (,)"

instance IsValue s a => IsValue s [a] where
    toValue xs = VArray (map toValue xs)

instance FromValue s a => FromValue s [a] where
    fromValue (VArray xs) = map fromValue xs
    fromValue _ = error "fromValue []"

instance IsValue s a => IsValue s (IO a) where
    toValue io = VIO (fmap toValue io)

instance FromValue s a => FromValue s (IO a) where
    fromValue (VIO io) = fmap fromValue io
    fromValue _ = error "fromValue IO"

instance IsValue s a => IsValue s (StateT (ProofGoal s) IO a) where
    toValue m = VProofScript (fmap toValue m)

instance FromValue s a => FromValue s (StateT (ProofGoal s) IO a) where
    fromValue (VProofScript m) = fmap fromValue m
    fromValue _ = error "fromValue ProofScript"

instance IsValue s a => IsValue s (StateT JavaSetupState IO a) where
    toValue m = VJavaSetup (fmap toValue m)

instance FromValue s a => FromValue s (StateT JavaSetupState IO a) where
    fromValue (VJavaSetup m) = fmap fromValue m
    fromValue _ = error "fromValue JavaSetup"

instance IsValue s a => IsValue s (StateT LLVMSetupState IO a) where
    toValue m = VLLVMSetup (fmap toValue m)

instance FromValue s a => FromValue s (StateT LLVMSetupState IO a) where
    fromValue (VLLVMSetup m) = fmap fromValue m
    fromValue _ = error "fromValue LLVMSetup"

instance IsValue s (TypedTerm s) where
    toValue (TypedTerm s t) = VTerm (Just s) t

instance FromValue s (TypedTerm s) where
    fromValue (VTerm (Just s) t) = TypedTerm s t
    fromValue _ = error "fromValue TypedTerm"

instance IsValue s (SharedTerm s) where
    toValue t = VTerm Nothing t

instance FromValue s (SharedTerm s) where
    fromValue (VTerm _ t) = t
    fromValue _ = error "fromValue SharedTerm"

instance FromValue s SS.Type where
    fromValue _ = error "fromValue Type"
    funToValue f = VTLambda (\t -> return (f t))

instance IsValue s String where
    toValue n = VString n

instance FromValue s String where
    fromValue (VString n) = n
    fromValue _ = error "fromValue String"

instance IsValue s Integer where
    toValue n = VInteger n

instance FromValue s Integer where
    fromValue (VInteger n) = n
    fromValue _ = error "fromValue Integer"

instance IsValue s Prim.BitVector where
    toValue (Prim.BV w x) = VWord w x

instance FromValue s Prim.BitVector where
    fromValue (VWord w x) = Prim.BV w x
    fromValue _ = error "fromValue BitVector"

instance IsValue s Bool where
    toValue b = VBool b

instance FromValue s Bool where
    fromValue (VBool b) = b
    fromValue _ = error "fromValue Bool"

instance IsValue s (Simpset (SharedTerm s)) where
    toValue ss = VSimpset ss

instance FromValue s (Simpset (SharedTerm s)) where
    fromValue (VSimpset ss) = ss
    fromValue _ = error "fromValue Simpset"

instance IsValue s (Theorem s) where
    toValue t = VTheorem t

instance FromValue s (Theorem s) where
    fromValue (VTheorem t) = t
    fromValue _ = error "fromValue Theorem"

instance IsValue SAWCtx JIR.JavaMethodSpecIR where
    toValue ms = VJavaMethodSpec ms

instance FromValue SAWCtx JIR.JavaMethodSpecIR where
    fromValue (VJavaMethodSpec ms) = ms
    fromValue _ = error "fromValue JavaMethodSpec"

instance IsValue SAWCtx LIR.LLVMMethodSpecIR where
    toValue ms = VLLVMMethodSpec ms

instance FromValue SAWCtx LIR.LLVMMethodSpecIR where
    fromValue (VLLVMMethodSpec ms) = ms
    fromValue _ = error "fromValue LLVMMethodSpec"

<<<<<<< HEAD
=======
instance IsValue s Cry.ModuleEnv where
    toValue me = VCryptolModuleEnv me
    fromValue (VCryptolModuleEnv me) = me
    fromValue _ = error "fromValue CryptolModuleEnv"

instance IsValue s (Uninterp s) where
    toValue me = VUninterp me
    fromValue (VUninterp me) = me
    fromValue _ = error "fromValue Uninterp"

>>>>>>> 879902d3
instance IsValue s JSS.Class where
    toValue c = VJavaClass c

instance FromValue s JSS.Class where
    fromValue (VJavaClass c) = c
    fromValue _ = error "fromValue JavaClass"

instance IsValue s LLVMModule where
    toValue m = VLLVMModule m

instance FromValue s LLVMModule where
    fromValue (VLLVMModule m) = m
    fromValue _ = error "fromValue LLVMModule"

instance IsValue s (ProofResult s) where
   toValue r = VProofResult r

instance FromValue s (ProofResult s) where
   fromValue (VProofResult r) = r
   fromValue v = error $ "fromValue ProofResult: " ++ show v

instance IsValue s (SatResult s) where
   toValue r = VSatResult r

instance FromValue s (SatResult s) where
   fromValue (VSatResult r) = r
   fromValue _ = error "fromValue SatResult"<|MERGE_RESOLUTION|>--- conflicted
+++ resolved
@@ -55,11 +55,8 @@
   | VLLVMModule LLVMModule
   | VSatResult (SatResult s)
   | VProofResult (ProofResult s)
-<<<<<<< HEAD
   | VCoreValue SC.Value
-=======
   | VUninterp (Uninterp s)
->>>>>>> 879902d3
   -- | VAIG (BitEngine Lit) (V.Vector Lit) (V.Vector Lit)
 
 data LLVMModule =
@@ -167,11 +164,8 @@
     VSatResult Unsat -> showString "Unsat"
     VSatResult (Sat t) -> showString "Sat: " . shows t
     VSatResult (SatMulti ts) -> showString "Sat: " . shows ts
-<<<<<<< HEAD
     VCoreValue cv -> showsPrec p cv
-=======
     VUninterp u -> showString "Uninterp: " . shows u
->>>>>>> 879902d3
 
 instance Show (Value s) where
     showsPrec p v = showsPrecValue defaultPPOpts p Nothing v
@@ -242,118 +236,6 @@
     m3
 bindValue _ _ _ = error "bindValue"
 
-<<<<<<< HEAD
-=======
--- TODO: this should take the SAWScript type as a parameter, and
--- reconstruct tuples and records as appropriate.
-importValue :: SC.Value -> Value s
-importValue val =
-    case val of
-      SC.VFun f -> VFun (importValue . f . exportValue)
-      SC.VTrue -> VBool True
-      SC.VFalse -> VBool False
-      SC.VNat n -> VInteger n
-      SC.VWord w x -> VWord w x
-      SC.VString s -> VString s
-      SC.VTuple (V.toList -> [x, y]) -> vCons (importValue x) (importValue y)
-      SC.VTuple (V.toList -> []) -> VTuple []
-      SC.VTuple vs -> VTuple (V.toList (fmap importValue vs))
-      SC.VRecord m -> VRecord (fmap importValue m)
-      SC.VCtorApp ident args
-        | ident == parseIdent "Prelude.False" -> VBool False
-        | ident == parseIdent "Prelude.True" -> VBool True
-        | otherwise ->
-          VCtorApp (show ident) (V.toList (fmap importValue args))
-      SC.VVector vs -> VArray (V.toList (fmap importValue vs))
-      SC.VFloat {} -> error "VFloat unsupported"
-      SC.VDouble {} -> error "VDouble unsupported"
-      SC.VType -> error "VType unsupported"
-  where
-    vCons v1 (VTuple vs) = VTuple (v1 : vs)
-    vCons v1 v2 = VTuple [v1, v2]
-
-exportValue :: Value s -> SC.Value
-exportValue val =
-    case val of
-      VBool b -> if b then SC.VTrue else SC.VFalse
-      VString s -> SC.VString s
-      VInteger n -> SC.VNat n
-      VWord w x -> SC.VWord w x
-      VArray vs -> SC.VVector (fmap exportValue (V.fromList vs))
-      VTuple vs -> exportVTuple (map exportValue vs)
-      VRecord vm -> exportVTuple (map exportValue (M.elems vm))
-      VFun f -> SC.VFun (exportValue . f . importValue)
-      VCtorApp s vs -> SC.VCtorApp (parseIdent s) (fmap exportValue (V.fromList vs))
-      VFunTerm {} -> error "exportValue VFunTerm"
-      VFunType {} -> error "exportValue VFunType"
-      VLambda {} -> error "exportValue VLambda"
-      VTLambda {} -> error "exportValue VTLambda"
-      VTerm {} -> error "VTerm unsupported"
-      VIO {} -> error "VIO unsupported"
-      VSimpset {} -> error "VSimpset unsupported"
-      VProofScript {} -> error "VProofScript unsupported"
-      VTheorem {} -> error "VTheorem unsupported"
-      VJavaSetup {} -> error "VJavaSetup unsupported"
-      VLLVMSetup {} -> error "VLLVMSetup unsupported"
-      VJavaMethodSpec {} -> error "VJavaMethodSpec unsupported"
-      VLLVMMethodSpec {} -> error "VLLVMMethodSpec unsupported"
-      VCryptolModuleEnv {} -> error "CryptolModuleEnv unsupported"
-      VJavaClass {} -> error "JavaClass unsupported"
-      VLLVMModule {} -> error "LLVMModule unsupported"
-      VProofResult {} -> error "VProofResult unsupported"
-      VSatResult {} -> error "VSatResult unsupported"
-      VUninterp {} -> error "VUninterp unsupported"
-      -- VAIG {} -> error "VAIG unsupported" -- TODO: could be implemented
-
-exportVTuple :: [SC.Value] -> SC.Value
-exportVTuple [] = SC.VTuple (V.fromList [])
-exportVTuple (x : xs) = SC.VTuple (V.fromList [x, exportVTuple xs])
-
-exportSharedTerm :: SharedContext s -> Value s' -> IO (SharedTerm s)
-exportSharedTerm sc val =
-    case val of
-      VBool b -> scBool sc b
-      VString s -> scString sc s
-      VInteger n -> scNat sc (fromIntegral n)
-      VWord w x -> do
-        let v = V.generate w (\i -> fromValue (toValue (testBit x (w - 1 - i))))
-        bt <- scBoolType sc
-        tms <- mapM (scBool sc) (V.toList v)
-        scVector sc bt tms
-      VArray [] -> error "exportSharedTerm (VArray [])"
-      VArray vs@(v:_) -> do
-        t <- exportSharedTerm sc v
-        ty <- scTypeOf sc t
-        scVector sc ty =<< mapM (exportSharedTerm sc) vs
-      VTuple vs -> scTuple sc =<< mapM (exportSharedTerm sc) vs
-      VRecord vm -> do
-        vm' <- mapM (\(n, v) -> (n,) <$> exportSharedTerm sc v) (M.toList vm)
-        scRecord sc (M.fromList vm')
-      VCtorApp s vs ->
-        scCtorApp sc (parseIdent s) =<< mapM (exportSharedTerm sc) vs
-      VFun {} -> error "exportSharedTerm VFun" -- TODO: should we handle this?
-      VFunTerm {} -> error "exportSharedTerm VFunTerm"
-      VFunType {} -> error "exportSharedTerm VFunType"
-      VLambda {} -> error "exportSharedTerm VLambda"
-      VTLambda {} -> error "exportSharedTerm VTLambda"
-      VTerm {} -> error "exportSharedTerm VTerm"
-      VIO {} -> error "exportSharedTerm VIO"
-      VSimpset {} -> error "exportSharedTerm VSimpset"
-      VProofScript {} -> error "exportSharedTerm VProofScript"
-      VTheorem {} -> error "exportSharedTerm VTheorem"
-      VJavaSetup {} -> error "exportSharedTerm VJavaSetup"
-      VLLVMSetup {} -> error "exportSharedTerm VLLVMSetup"
-      VJavaMethodSpec {} -> error "exportSharedTerm VJavaMethodSpec"
-      VLLVMMethodSpec {} -> error "exportSharedTerm VLLVMMethodSpec"
-      VCryptolModuleEnv {} -> error "exportSharedTerm CryptolModuleEnv"
-      VJavaClass {} -> error "exportSharedTerm JavaClass"
-      VLLVMModule {} -> error "exportSharedTerm LLVMModule"
-      VProofResult {} -> error "exportSharedTerm VProofResult"
-      VSatResult {} -> error "exportSharedTerm VSatResult"
-      VUninterp {} -> error "exportSharedTerm VUninterp"
-      -- VAIG {} -> error "exportSharedTerm VAIG" -- TODO: could be implemented
-
->>>>>>> 879902d3
 -- The ProofScript in RunVerify is in the SAWScript context, and
 -- should stay there.
 data ValidationPlan
@@ -545,19 +427,13 @@
     fromValue (VLLVMMethodSpec ms) = ms
     fromValue _ = error "fromValue LLVMMethodSpec"
 
-<<<<<<< HEAD
-=======
-instance IsValue s Cry.ModuleEnv where
-    toValue me = VCryptolModuleEnv me
-    fromValue (VCryptolModuleEnv me) = me
-    fromValue _ = error "fromValue CryptolModuleEnv"
-
 instance IsValue s (Uninterp s) where
     toValue me = VUninterp me
+
+instance FromValue s (Uninterp s) where
     fromValue (VUninterp me) = me
     fromValue _ = error "fromValue Uninterp"
 
->>>>>>> 879902d3
 instance IsValue s JSS.Class where
     toValue c = VJavaClass c
 
