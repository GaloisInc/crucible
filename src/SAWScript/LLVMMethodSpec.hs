{-# LANGUAGE ConstraintKinds #-}
{-# LANGUAGE DoAndIfThenElse #-}
{-# LANGUAGE FlexibleInstances #-}
{-# LANGUAGE ImplicitParams #-}
{-# LANGUAGE NamedFieldPuns #-}
{-# LANGUAGE PatternGuards #-}
{-# LANGUAGE ViewPatterns #-}
{-# LANGUAGE TupleSections #-}
module SAWScript.LLVMMethodSpec
  ( LLVMMethodSpecIR
  , specFunction
  , specName
  , SymbolicRunHandler
  , initializeVerification
  , runValidation
  , mkSpecVC
  , ppPathVC
  , scLLVMValue
  , VerifyParams(..)
  , VerifyState(..)
  , EvalContext(..)
  , ExpectedStateDef(..)
  ) where

import Control.Applicative hiding (empty)
import Control.Lens
import Control.Monad
import Control.Monad.Cont
import Control.Monad.Error
import Control.Monad.State
import Data.List (sortBy)
import Data.Map (Map)
import qualified Data.Map as Map
import Data.Maybe
import Text.PrettyPrint.Leijen hiding ((<$>))

import qualified SAWScript.CongruenceClosure as CC
import qualified SAWScript.LLVMExpr as TC
import SAWScript.Options
import SAWScript.Utils
import SAWScript.LLVMMethodSpecIR
import SAWScript.Proof

import Verifier.LLVM.Simulator hiding (State)
import Verifier.LLVM.Simulator.Internals hiding (State)
import Verifier.LLVM.Codebase
-- import Verifier.LLVM.Codebase.AST
import Verifier.LLVM.Backend hiding (asBool)
import Verifier.LLVM.Backend.SAW
import Verinf.Utils.LogMonad

import Verifier.SAW.Evaluator
-- import Verifier.SAW.Prelude
import Verifier.SAW.Recognizer
import Verifier.SAW.Rewriter
import Verifier.SAW.SharedTerm hiding (Ident)
import Verifier.SAW.TypedAST hiding (Ident)

type SpecBackend = SAWBackend LSSCtx
type SpecPathState = Path SpecBackend
type SpecLLVMValue = SharedTerm LSSCtx

storePathState :: SBE SpecBackend
               -> SharedTerm LSSCtx
               -> MemType
               -> SharedTerm LSSCtx
               -> SpecPathState
               -> IO SpecPathState
storePathState sbe dst tp val ps = do
  (c, m') <- sbeRunIO sbe (memStore sbe (ps ^. pathMem) dst tp val 0)
  ps' <- addAssertion sbe c ps
  -- FIXME: don't discard ps'!
  return (ps & pathMem .~ m')

loadPathState :: SBE SpecBackend
              -> SharedTerm LSSCtx
              -> MemType
              -> SpecPathState
              -> IO SpecLLVMValue
loadPathState sbe src tp ps = do
  (c, v) <- sbeRunIO sbe (memLoad sbe (ps ^. pathMem) tp src 0)
  ps' <- addAssertion sbe c ps
  -- FIXME: don't discard ps'!
  return v

loadGlobal :: SBE SpecBackend
           -> GlobalMap SpecBackend
           -> Symbol
           -> MemType
           -> SpecPathState
           -> IO SpecLLVMValue
loadGlobal sbe gm sym tp ps = do
  case Map.lookup sym gm of
    Just addr -> loadPathState sbe addr tp ps
    Nothing -> fail $ "Global " ++ show sym ++ " not found"

storeGlobal :: SBE SpecBackend
            -> GlobalMap SpecBackend
            -> Symbol
            -> MemType
            -> SpecLLVMValue
            -> SpecPathState
            -> IO SpecPathState
storeGlobal sbe gm sym tp v ps = do
  case Map.lookup sym gm of
    Just addr -> storePathState sbe addr tp v ps
    Nothing -> fail $ "Global " ++ show sym ++ " not found"

-- | Add assumption for predicate to path state.
addAssumption :: SBE SpecBackend -> SharedTerm LSSCtx -> SpecPathState -> IO SpecPathState
addAssumption sbe x p = do
  p & pathAssertions %%~ \a -> liftIO (sbeRunIO sbe (applyAnd sbe a x))

-- | Add assertion for predicate to path state.
addAssertion :: SBE SpecBackend -> SharedTerm LSSCtx -> SpecPathState -> IO SpecPathState
addAssertion sbe x p = do
  -- TODO: p becomes an additional VC in this case
  p & pathAssertions %%~ \a -> liftIO (sbeRunIO sbe (applyAnd sbe a x))

-- | Contextual information needed to evaluate expressions.
data EvalContext
  = EvalContext {
      ecContext :: SharedContext LSSCtx
    , ecBackend :: SBE SpecBackend
    , ecGlobalMap :: GlobalMap SpecBackend
    , ecArgs :: [(Ident, SharedTerm LSSCtx)]
    , ecPathState :: SpecPathState
    , ecLLVMExprs :: Map String (TC.LLVMActualType, TC.LLVMExpr)
    }

evalContextFromPathState :: Map String (TC.LLVMActualType, TC.LLVMExpr)
                         -> SharedContext LSSCtx
                         -> SBE SpecBackend
                         -> GlobalMap SpecBackend
                         -> SpecPathState
                         -> EvalContext
evalContextFromPathState m sc sbe gm ps
  = EvalContext {
      ecContext = sc
    , ecBackend = sbe
    , ecGlobalMap = gm
    , ecArgs = case ps ^.. pathCallFrames of
                 f:_ -> cfArgValues f
                 [] -> error "empty call stack"
    , ecPathState = ps
    , ecLLVMExprs = m
    }

type ExprEvaluator a = ErrorT TC.LLVMExpr IO a

runEval :: MonadIO m => ExprEvaluator b -> m (Either TC.LLVMExpr b)
runEval v = liftIO (runErrorT v)

-- | Evaluate an LLVM expression, and return its value (r-value) as an
-- internal term.
evalLLVMExpr :: (MonadIO m) => TC.LLVMExpr -> EvalContext -> m SpecLLVMValue
evalLLVMExpr expr ec = eval expr
  where eval e@(CC.Term app) =
          case app of
            TC.Arg _ n _ ->
              case lookup n (ecArgs ec) of
                Just v -> return v
                Nothing -> fail $ "evalLLVMExpr: argument not found: " ++ show e
            TC.Global n tp -> do
              liftIO $ loadGlobal sbe (ecGlobalMap ec) n tp ps
            TC.Deref ae tp -> do
              addr <- evalLLVMExpr ae ec
              liftIO $ loadPathState sbe addr tp ps
            TC.StructField _ _ _ _ -> fail "struct fields not yet supported" -- TODO
        sbe = ecBackend ec
        ps = ecPathState ec

-- | Evaluate an LLVM expression, and return the location it describes
-- (l-value) as an internal term.
evalLLVMRefExpr :: (MonadIO m) => TC.LLVMExpr -> EvalContext -> m SpecLLVMValue
evalLLVMRefExpr expr ec = eval expr
  where eval (CC.Term app) =
          case app of
            TC.Arg _ _ _ -> fail "evalLLVMRefExpr: applied to argument"
            TC.Global n _ -> do
              case Map.lookup n gm of
                Just addr -> return addr
                Nothing -> fail $ "evalLLVMRefExpr: global " ++ show n ++ " not found"
            TC.Deref ae _ -> evalLLVMExpr ae ec
            TC.StructField _ _ _ _ -> fail "struct fields not yet supported" -- TODO
        gm = ecGlobalMap ec

evalDerefLLVMExpr :: (MonadIO m) => TC.LLVMExpr -> EvalContext -> m (SharedTerm LSSCtx)
evalDerefLLVMExpr expr ec = do
  val <- evalLLVMExpr expr ec
  case TC.lssTypeOfLLVMExpr expr of
    PtrType (MemType tp) -> liftIO $
      loadPathState (ecBackend ec) val tp (ecPathState ec)
    PtrType _ -> fail "Pointer to weird type."
    _ -> return val

-- | Build the application of LLVM.mkValue to the given string.
scLLVMValue :: SharedContext s -> SharedTerm s -> String -> IO (SharedTerm s)
scLLVMValue sc ty name = do
  s <- scString sc name
  ty' <- scRemoveBitvector sc ty
  mkValue <- scGlobalDef sc (parseIdent "LLVM.mkValue")
  nt <- scApplyAll sc mkValue [ty', s]
  return nt

-- | Evaluate a typed expression in the context of a particular state.
evalLogicExpr :: (MonadIO m) => TC.LogicExpr -> EvalContext -> m SpecLLVMValue
evalLogicExpr initExpr ec = do
  let sc = ecContext ec
  t <- liftIO $ TC.useLogicExpr sc initExpr
  rules <- forM (Map.toList (ecLLVMExprs ec)) $ \(name, (aty, expr)) ->
             do lt <- evalLLVMExpr expr ec
                 -- TODO: error handling!
                Just ty <- liftIO $ TC.logicTypeOfActual sc aty
                nt <- liftIO $ scLLVMValue sc ty name
                return (ruleOfTerms nt lt)
  let ss = addRules rules emptySimpset
  liftIO $ rewriteSharedTerm sc ss t

-- | Return Java value associated with mixed expression.
evalMixedExpr :: (MonadIO m) =>
                 TC.MixedExpr -> EvalContext
              -> m SpecLLVMValue
evalMixedExpr (TC.LogicE expr) ec = evalLogicExpr expr ec
evalMixedExpr (TC.LLVME expr) ec = evalLLVMExpr expr ec

-- | State for running the behavior specifications in a method override.
data OCState = OCState {
         ocsLoc :: SymBlockID
       , ocsEvalContext :: !EvalContext
       , ocsResultState :: !SpecPathState
       , ocsReturnValue :: !(Maybe (SharedTerm LSSCtx))
       , ocsErrors :: [OverrideError]
       }

data OverrideError
   = UndefinedExpr TC.LLVMExpr
   | FalseAssertion Pos
   | AliasingInputs !TC.LLVMExpr !TC.LLVMExpr
   | SimException String
   | Abort
   deriving (Show)

ppOverrideError :: OverrideError -> String
ppOverrideError (UndefinedExpr expr) =
  "Could not evaluate " ++ show (TC.ppLLVMExpr expr) ++ "."
ppOverrideError (FalseAssertion p)   = "Assertion at " ++ show p ++ " is false."
ppOverrideError (AliasingInputs x y) =
 "The expressions " ++ show (TC.ppLLVMExpr x) ++ " and " ++ show (TC.ppLLVMExpr y)
    ++ " point to the same memory location, but are not allowed to alias each other."
ppOverrideError (SimException s)     = "Simulation exception: " ++ s ++ "."
ppOverrideError Abort                = "Path was aborted."

data OverrideResult
   = SuccessfulRun SpecPathState (Maybe SymBlockID) (Maybe SpecLLVMValue)
   | FalseAssumption
   | FailedRun SpecPathState (Maybe SymBlockID) [OverrideError]

type RunResult = ( SpecPathState
                 , Maybe SymBlockID
                 , Either [OverrideError] (Maybe SpecLLVMValue)
                 )

orParseResults :: [OverrideResult] -> [RunResult]
orParseResults l =
  [ (ps, block, Left  e) | FailedRun     ps block e <- l ] ++
  [ (ps, block, Right v) | SuccessfulRun ps block v <- l ]

type OverrideComputation = ContT OverrideResult (StateT OCState IO)

ocError :: OverrideError -> OverrideComputation ()
ocError e = modify $ \ocs -> ocs { ocsErrors = e : ocsErrors ocs }

ocAssumeFailed :: OverrideComputation a
ocAssumeFailed = ContT (\_ -> return FalseAssumption)

-- | Runs an evaluate within an override computation.
ocEval :: (EvalContext -> ExprEvaluator b)
       -> (b -> OverrideComputation ())
       -> OverrideComputation ()
ocEval fn m = do
  ec <- gets ocsEvalContext
  res <- runEval (fn ec)
  case res of
    Left expr -> ocError $ UndefinedExpr expr
    Right v   -> m v

-- Modify result state
{-
ocModifyResultState :: (SpecPathState -> SpecPathState) -> OverrideComputation ()
ocModifyResultState fn = do
  bcs <- get
  put $! bcs { ocsResultState = fn (ocsResultState bcs) }
-}

ocModifyResultStateIO :: (SpecPathState -> IO SpecPathState)
                      -> OverrideComputation ()
ocModifyResultStateIO fn = do
  bcs <- get
  new <- liftIO $ fn $ ocsResultState bcs
  put $! bcs { ocsResultState = new }

-- | Add assumption for predicate.
ocAssert :: Pos -> String -> SharedTerm LSSCtx -> OverrideComputation ()
ocAssert p _nm x = do
  sbe <- (ecBackend . ocsEvalContext) <$> get
  case asBool x of
    Just True -> return ()
    Just False -> ocError (FalseAssertion p)
    _ -> ocModifyResultStateIO (addAssertion sbe x)

ocStep :: BehaviorCommand -> OverrideComputation ()
ocStep (AssertPred pos expr) =
  ocEval (evalLogicExpr expr) $ \p ->
    ocAssert pos "Override predicate" p
ocStep (AssumePred expr) = do
  sbe <- gets (ecBackend . ocsEvalContext)
  ocEval (evalLogicExpr expr) $ \v ->
    case asBool v of
      Just True -> return ()
      Just False -> ocAssumeFailed
      _ -> ocModifyResultStateIO $ addAssumption sbe v
ocStep (Ensure _pos lhsExpr rhsExpr) = do
  sbe <- gets (ecBackend . ocsEvalContext)
  ocEval (evalLLVMRefExpr lhsExpr) $ \lhsRef ->
    ocEval (evalMixedExpr rhsExpr) $ \value -> do
      let tp = TC.lssTypeOfLLVMExpr lhsExpr
      ocModifyResultStateIO $
        storePathState sbe lhsRef tp value
ocStep (Modify lhsExpr tp) = do
  sbe <- gets (ecBackend . ocsEvalContext)
  sc <- gets (ecContext . ocsEvalContext)
  ocEval (evalLLVMRefExpr lhsExpr) $ \lhsRef -> do
    Just lty <- liftIO $ TC.logicTypeOfActual sc tp
    value <- liftIO $ scFreshGlobal sc (show (TC.ppLLVMExpr lhsExpr)) lty
    ocModifyResultStateIO $
      storePathState sbe lhsRef tp value
ocStep (Return expr) = do
  ocEval (evalMixedExpr expr) $ \val ->
    modify $ \ocs -> ocs { ocsReturnValue = Just val }

execBehavior :: [BehaviorSpec] -> EvalContext -> SpecPathState -> IO [RunResult]
execBehavior bsl ec ps = do
  -- Get state of current execution path in simulator.
  fmap orParseResults $ forM bsl $ \bs -> do
    let initOCS =
          OCState { ocsLoc = bsLoc bs
                  , ocsEvalContext = ec
                  , ocsResultState = ps
                  , ocsReturnValue = Nothing
                  , ocsErrors = []
                  }
    let resCont () = do
          OCState { ocsLoc = loc
                  , ocsResultState = resPS
                  , ocsReturnValue = v
                  , ocsErrors = l } <- get
          return $
            if null l then
              SuccessfulRun resPS (Just loc) v
            else
              FailedRun resPS (Just loc) l
    flip evalStateT initOCS $ flip runContT resCont $ do
       let sc = ecContext ec
       -- Verify the initial logic assignments
       forM_ (Map.toList (bsExprDecls bs)) $ \(lhs, (_ty, mrhs)) ->
         case mrhs of
           Just rhs -> do
             ocEval (evalDerefLLVMExpr lhs) $ \lhsVal ->
               ocEval (evalLogicExpr rhs) $ \rhsVal ->
                 ocAssert (PosInternal "FIXME") "Override value assertion"
                    =<< liftIO (scEq sc lhsVal rhsVal)
           Nothing -> return ()
       -- Execute statements.
       mapM_ ocStep (bsCommands bs)

execOverride :: (MonadIO m, Functor m) =>
                SharedContext LSSCtx
             -> Pos
             -> LLVMMethodSpecIR
             -> [(MemType, SpecLLVMValue)]
             -> Simulator SpecBackend m (Maybe (SharedTerm LSSCtx))
execOverride sc _pos ir args = do
  initPS <- fromMaybe (error "no path during override") <$> getPath
  let bsl = specBehavior ir
  let func = specFunction ir
      cb = specCodebase ir
      Just funcDef = lookupDefine func cb
  sbe <- gets symBE
  gm <- use globalTerms
  let ec = EvalContext { ecContext = sc
                       , ecBackend = sbe
                       , ecGlobalMap = gm
                       , ecArgs = zip (map fst (sdArgs funcDef)) (map snd args)
                       , ecPathState = initPS
                       , ecLLVMExprs = specLLVMExprNames ir
                       }
  res <- liftIO $ execBehavior [bsl] ec initPS
  case res of
    [(_, _, Left el)] -> do
      let msg = vcat [ hcat [ text "Unsatisified assertions in "
                            , specName ir
                            , char ':'
                            ]
                     , vcat (map (text . ppOverrideError) el)
                     ]
      -- TODO: turn this message into a proper exception
      fail (show msg)
    [(_, _, Right mval)] -> return mval
    [] -> fail "Zero paths returned from override execution."
    _  -> fail "More than one path returned from override execution."

-- | Add a method override for the given method to the simulator.
overrideFromSpec :: (MonadIO m, Functor m) =>
                    SharedContext LSSCtx
                 -> Pos
                 -> LLVMMethodSpecIR
                 -> Simulator SpecBackend m ()
overrideFromSpec sc pos ir = do
  let ovd = Override (\_ _ -> execOverride sc pos ir)
  -- TODO: check argument types?
  tryRegisterOverride (specFunction ir) (const (Just ovd))

-- | Describes expected result of computation.
data ExpectedStateDef = ESD {
         -- | Location that we started from.
         esdStartLoc :: SymBlockID
         -- | Initial path state (used for evaluating expressions in
         -- verification).
       , esdBackend :: SBE SpecBackend
       , esdGlobalMap :: GlobalMap SpecBackend
       , esdInitialPathState :: SpecPathState
         -- | Stores initial assignments.
       , esdInitialAssignments :: [(TC.LLVMExpr, SpecLLVMValue)]
         -- | Expected effects in the form (location, value).
       , esdExpectedValues :: [(TC.LLVMExpr, SpecLLVMValue, MemType, SpecLLVMValue)]
         -- | Expected return value or Nothing if method returns void.
       , esdReturnValue :: Maybe SpecLLVMValue
       }

esdArgs :: ExpectedStateDef -> [(Ident, SpecLLVMValue)]
esdArgs = mapMaybe getArg . esdInitialAssignments
  where
    getArg (CC.Term (TC.Arg _ nm _), v) = Just (nm, v)
    getArg _ = Nothing

-- | State for running the behavior specifications in a method override.
data ESGState = ESGState {
         esContext :: SharedContext LSSCtx
       , esBackend :: SBE SpecBackend
       , esGlobalMap :: GlobalMap SpecBackend
       , esLLVMExprs :: Map String (TC.LLVMActualType, TC.LLVMExpr)
       , esInitialAssignments :: [(TC.LLVMExpr, SpecLLVMValue)]
       , esInitialPathState :: SpecPathState
       , esExpectedValues :: [(TC.LLVMExpr, SpecLLVMValue, MemType, SpecLLVMValue)]
       , esReturnValue :: Maybe SpecLLVMValue
       }

-- | Monad used to execute statements in a behavior specification for a method
-- override.
type ExpectedStateGenerator = StateT ESGState IO

esEval :: (EvalContext -> ExprEvaluator b) -> ExpectedStateGenerator b
esEval fn = do
  sc <- gets esContext
  m <- gets esLLVMExprs
  sbe <- gets esBackend
  gm <- gets esGlobalMap
  initPS <- gets esInitialPathState
  let ec = evalContextFromPathState m sc sbe gm initPS
  res <- runEval (fn ec)
  case res of
    Left expr -> fail $ "internal: esEval given " ++ show expr ++ "."
    Right v   -> return v

esAddExpectedValue :: TC.LLVMExpr
                   -> SpecLLVMValue
                   -> TC.LLVMActualType
                   -> SpecLLVMValue
                   -> ExpectedStateGenerator ()
esAddExpectedValue e ref tp value =
  modify (\s -> s { esExpectedValues = (e, ref, tp, value) : esExpectedValues s })

esGetInitialPathState :: ExpectedStateGenerator SpecPathState
esGetInitialPathState = gets esInitialPathState

esPutInitialPathState :: SpecPathState -> ExpectedStateGenerator ()
esPutInitialPathState ps = modify $ \es -> es { esInitialPathState = ps }

{-
esModifyInitialPathState :: (SpecPathState -> SpecPathState)
                         -> ExpectedStateGenerator ()
esModifyInitialPathState fn =
  modify $ \es -> es { esInitialPathState = fn (esInitialPathState es) }
-}

esModifyInitialPathStateIO :: (SpecPathState -> IO SpecPathState)
                         -> ExpectedStateGenerator ()
esModifyInitialPathStateIO fn =
  do s0 <- esGetInitialPathState
     esPutInitialPathState =<< liftIO (fn s0)

{-
esAddEqAssertion :: SBE SpecBackend -> String -> SharedTerm LSSCtx -> SharedTerm LSSCtx
                 -> ExpectedStateGenerator ()
esAddEqAssertion sbe _nm x y =
  do sc <- gets esContext
     prop <- liftIO (scEq sc x y)
     esModifyInitialPathStateIO (addAssertion sbe prop)

-- | Assert that two terms are equal.
esAssertEq :: String -> SpecLLVMValue -> SpecLLVMValue
           -> ExpectedStateGenerator ()
esAssertEq nm x y = do
  sbe <- gets esBackend
  esAddEqAssertion sbe nm x y
-}

-- | Set value in initial state.
esSetLLVMValue :: TC.LLVMExpr -> SpecLLVMValue -> ExpectedStateGenerator ()
esSetLLVMValue (CC.Term exprF) v = do
  case exprF of
    TC.Global n tp -> do
      sbe <- gets esBackend
      gm <- gets esGlobalMap
      ps <- esGetInitialPathState
      ps' <- liftIO $ storeGlobal sbe gm n tp v ps
      esPutInitialPathState ps'
    TC.Arg _ _ _ -> fail "Can't set the value of arguments."
    TC.Deref addrExp tp -> do
      assgns <- gets esInitialAssignments
      sbe <- gets esBackend
      case lookup addrExp assgns of
        Just addr -> do
          ps <- esGetInitialPathState
          ps' <- liftIO $ storePathState sbe addr tp v ps
          esPutInitialPathState ps'
        Nothing -> fail "internal: esSetLLVMValue on address not assigned a value"
    -- TODO: the following is ugly, and doesn't make good use of lenses
    TC.StructField _ _ _ _ -> fail "Can't set the value of structure fields."

createLogicValue :: Codebase SpecBackend
                 -> SBE SpecBackend
                 -> SharedContext LSSCtx
                 -> TC.LLVMExpr
                 -> SpecPathState
                 -> MemType
                 -> Maybe TC.LogicExpr
                 -> IO (SpecLLVMValue, SpecPathState)
createLogicValue _ _ _ _ _ (PtrType _) (Just _) =
  fail "Pointer variables cannot be given initial values."
createLogicValue cb sbe sc expr ps (PtrType (MemType mtp)) _ = do
  let dl = cbDataLayout cb
      sz = memTypeSize dl mtp
      w = ptrBitwidth dl
  let m = ps ^. pathMem
  szTm <- scBvConst sc (fromIntegral w) (fromIntegral sz)
  rslt <- sbeRunIO sbe (heapAlloc sbe m mtp w szTm 0)
  case rslt of
    AError msg -> fail msg
    AResult c addr m' -> do
      ps' <- addAssertion sbe c (ps & pathMem .~ m')
      mbltp <- TC.logicTypeOfActual sc mtp
      case mbltp of
        Just ty -> do
          v <- scFreshGlobal sc (show (TC.ppLLVMExpr expr)) ty
          ps'' <- storePathState sbe addr mtp v ps'
          return (addr, ps'')
        Nothing ->
          fail "Can't translate actual type to logic type."
createLogicValue _ _ sc expr ps mtp mrhs = do
  mbltp <- TC.logicTypeOfActual sc mtp
  -- Get value of rhs.
  tm <- case (mrhs, mbltp) of
          (Just v, _) -> TC.useLogicExpr sc v
          (Nothing, Just tp) -> scFreshGlobal sc (show (TC.ppLLVMExpr expr)) tp
          (Nothing, Nothing) -> fail "Can't calculate type for fresh input."
  return (tm, ps)

esSetLogicValue :: Codebase SpecBackend
                -> SharedContext LSSCtx
                -> TC.LLVMExpr
                -> MemType
                -> Maybe TC.LogicExpr
                -> ExpectedStateGenerator ()
-- Skip arguments because we've already done them. A bit of a hack.
esSetLogicValue _ _ (CC.Term (TC.Arg _ _ _)) _ Nothing = return ()
esSetLogicValue cb sc expr mtp mrhs = do
  sbe <- gets esBackend
  ps <- gets esInitialPathState
  -- Create the value to associate with this LLVM expression: either
  -- an assigned value or a fresh input.
  -- TODO: don't discard ps'!
  (value, ps') <- liftIO $ createLogicValue cb sbe sc expr ps mtp mrhs
  -- Update the initial assignments in the expected state.
  modify $ \es -> es { esInitialAssignments =
                         (expr, value) : esInitialAssignments es }
  -- Update the LLVM value in the stored path state.
  esSetLLVMValue expr value

esStep :: BehaviorCommand -> ExpectedStateGenerator ()
esStep (AssertPred _ expr) = do
  sbe <- gets esBackend
  v <- esEval $ evalLogicExpr expr
  esModifyInitialPathStateIO $ addAssumption sbe v
esStep (AssumePred expr) = do
  sbe <- gets esBackend
  v <- esEval $ evalLogicExpr expr
  esModifyInitialPathStateIO $ addAssumption sbe v
esStep (Return expr) = do
  v <- esEval $ evalMixedExpr expr
  modify $ \es -> es { esReturnValue = Just v }
esStep (Ensure _pos lhsExpr rhsExpr) = do
  -- sbe <- gets esBackend
  ref    <- esEval $ evalLLVMRefExpr lhsExpr
  value  <- esEval $ evalMixedExpr rhsExpr
  let tp = TC.lssTypeOfLLVMExpr lhsExpr
  esAddExpectedValue lhsExpr ref tp value
esStep (Modify lhsExpr tp) = do
  -- sbe <- gets esBackend
  sc <- gets esContext
  ref <- esEval $ evalLLVMRefExpr lhsExpr
  Just lty <- liftIO $ TC.logicTypeOfActual sc tp
  value <- liftIO $ scFreshGlobal sc (show (TC.ppLLVMExpr lhsExpr)) lty
  esAddExpectedValue lhsExpr ref tp value

-- | Initialize verification of a given 'LLVMMethodSpecIR'. The design
-- principles for now include:
-- 
--   * All pointers must be concrete and distinct
--
--   * All types must be of known size
--
--   * Values pointed to become fresh variables, unless initialized by
--     assertions
initializeVerification :: (MonadIO m, Functor m) =>
                          SharedContext LSSCtx
                       -> LLVMMethodSpecIR
                       -> Simulator SpecBackend m ExpectedStateDef
initializeVerification sc ir = do
  let exprs = specLLVMExprNames ir
      bs = specBehavior ir
      fn = specFunction ir
      cb = specCodebase ir
      Just fnDef = lookupDefine fn (specCodebase ir)
      isArgAssgn (CC.Term (TC.Arg _ _ _), _) = True
      isArgAssgn _ = False
      isPtrAssgn (e, _) = TC.isPtrLLVMExpr e
      assignments = map getAssign $ Map.toList (bsExprDecls bs)
      getAssign (e, (_, v)) = (e, v)
      argAssignments = filter isArgAssgn assignments
      ptrAssignments = filter isPtrAssgn assignments
      otherAssignments =
        filter (\a -> not (isArgAssgn a || isPtrAssgn a)) assignments
      setPS ps = do
        Just cs <- use ctrlStk
        ctrlStk ?= (cs & currentPath .~ ps)

  sbe <- gets symBE
  -- Create argument list. For pointers, allocate enough space to
  -- store the pointed-to value. For scalar and array types,
  -- initialize this space to a fresh input. For structures, wait
  -- until later to initialize the fields.
  argAssignments' <- forM argAssignments $ \(expr, mle) ->
    case (expr, mle) of
      (CC.Term (TC.Arg _ _ _), Just _) ->
        fail "argument assignments not allowed"
      (CC.Term (TC.Arg _ _ ty), Nothing) -> do
        ps <- fromMaybe (error "initializeVerification") <$> getPath
        (tm, ps') <- liftIO $ createLogicValue cb sbe sc expr ps ty mle
        setPS ps'
        return (Just (expr, tm))
      _ -> return Nothing

  let argAssignments'' = catMaybes argAssignments'

  let args = flip map argAssignments'' $ \(expr, mle) ->
               case (expr, mle) of
                 (CC.Term (TC.Arg i _ ty), tm) ->
                   Just (i, (ty, tm))
                 _ -> Nothing

  gm <- use globalTerms
  let rreg =  (,Ident "__sawscript_result") <$> sdRetType fnDef
<<<<<<< HEAD
      cmpFst (i, _) (i', _) = i `compare` i'
  -- TODO: make sure arguments aren't mentioned twice (e.g., by name
  -- and position)
=======
      cmpFst (i, _) (i', _) = 
        case i `compare` i' of
          EQ -> fail $ "Argument " ++ show i ++ " declared multiple times."
          r -> r
>>>>>>> 2ba66f72
  callDefine' False fn rreg (map snd (sortBy cmpFst (catMaybes args)))

  initPS <- fromMaybe (error "initializeVerification") <$> getPath
  let initESG = ESGState { esContext = sc
                         , esBackend = sbe
                         , esGlobalMap = gm
                         , esLLVMExprs = exprs
                         , esInitialAssignments = argAssignments''
                         , esInitialPathState = initPS
                         , esExpectedValues = []
                         , esReturnValue = Nothing
                         }

  es <- liftIO $ flip execStateT initESG $ do
    -- Allocate space for all pointers that aren't directly parameters.
    forM_ ptrAssignments $ \(expr, v) -> do
      let Just (mtp, _) = Map.lookup expr (bsExprDecls bs)
      esSetLogicValue cb sc expr mtp v
    -- Set initial logic values for everything except arguments and
    -- pointers, including values pointed to by pointers from directly
    -- above, and fields of structures from anywhere.
    forM_ otherAssignments $ \(expr, v) -> do
      let Just (mtp, _) = Map.lookup expr (bsExprDecls bs)
      esSetLogicValue cb sc expr mtp v
    -- Process commands
    mapM esStep (bsCommands bs)

  Just cs <- use ctrlStk
  ctrlStk ?= (cs & currentPath .~ esInitialPathState es)

  return ESD { esdStartLoc = bsLoc bs
             , esdBackend = sbe
             , esdGlobalMap = gm
             , esdInitialPathState = esInitialPathState es
             , esdInitialAssignments = reverse (esInitialAssignments es)
             , esdExpectedValues = esExpectedValues es
             , esdReturnValue = esReturnValue es
             }

data VerificationCheck
  = AssertionCheck String (SharedTerm LSSCtx) -- ^ Name of assertion.
  -- | Check that equalitassertion is true.
  | EqualityCheck String -- ^ Name of value to compare
                  (SharedTerm LSSCtx) -- ^ Value returned by JVM symbolic simulator.
                  (SharedTerm LSSCtx) -- ^ Expected value in Spec.
  -- deriving (Eq, Ord, Show)

vcName :: VerificationCheck -> String
vcName (AssertionCheck nm _) = nm
vcName (EqualityCheck nm _ _) = nm

-- | Returns goal that one needs to prove.
vcGoal :: SharedContext LSSCtx -> VerificationCheck -> IO (SharedTerm LSSCtx)
vcGoal _ (AssertionCheck _ n) = return n
vcGoal sc (EqualityCheck _ x y) = scEq sc x y

type CounterexampleFn = (SharedTerm LSSCtx -> IO Value) -> IO Doc

-- | Returns documentation for check that fails.
vcCounterexample :: VerificationCheck -> CounterexampleFn
vcCounterexample (AssertionCheck nm n) _ =
  return $ text ("Assertion " ++ nm ++ " is unsatisfied:") <+> scPrettyTermDoc n
vcCounterexample (EqualityCheck nm lssNode specNode) evalFn =
  do ln <- evalFn lssNode
     sn <- evalFn specNode
     return (text nm <$$>
        nest 2 (text $ "Encountered: " ++ show ln) <$$>
        nest 2 (text $ "Expected:    " ++ show sn))

-- | Describes the verification result arising from one symbolic execution path.
data PathVC = PathVC {
          pvcStartLoc :: SymBlockID
        , pvcEndLoc :: Maybe SymBlockID
        , pvcInitialAssignments :: [(TC.LLVMExpr, SharedTerm LSSCtx)]
          -- | Assumptions on inputs.
        , pvcAssumptions :: SharedTerm LSSCtx
          -- | Static errors found in path.
        , pvcStaticErrors :: [Doc]
          -- | What to verify for this result.
        , pvcChecks :: [VerificationCheck]
        }

ppPathVC :: PathVC -> Doc
ppPathVC pvc =
  nest 2 $
  vcat [ text "Path VC:"
       , nest 2 $ vcat $
         text "Initial assignments:" :
         map ppAssignment (pvcInitialAssignments pvc)
       , nest 2 $
         vcat [ text "Assumptions:"
              , scPrettyTermDoc (pvcAssumptions pvc)
              ]
       , nest 2 $ vcat $
         text "Static errors:" :
         pvcStaticErrors pvc
       , nest 2 $ vcat $
         text "Checks:" :
         map ppCheck (pvcChecks pvc)
       ]
  where ppAssignment (expr, tm) = hsep [ TC.ppLLVMExpr expr
                                       , text ":="
                                       , scPrettyTermDoc tm
                                       ]
        ppCheck (AssertionCheck nm tm) =
          hsep [ text (nm ++ ":")
               , scPrettyTermDoc tm
               ]
        ppCheck (EqualityCheck nm tm tm') =
          hsep [ text (nm ++ ":")
               , scPrettyTermDoc tm
               , text ":="
               , scPrettyTermDoc tm'
               ]

type PathVCGenerator m = StateT PathVC (Simulator SpecBackend m)

-- | Add verification condition to list.
pvcgAssertEq :: (Monad m) =>
                String -> SharedTerm LSSCtx -> SharedTerm LSSCtx -> PathVCGenerator m ()
pvcgAssertEq name jv sv  =
  modify $ \pvc -> pvc { pvcChecks = EqualityCheck name jv sv : pvcChecks pvc }

pvcgAssert :: (Monad m) =>
              String -> SharedTerm LSSCtx -> PathVCGenerator m ()
pvcgAssert nm v =
  modify $ \pvc -> pvc { pvcChecks = AssertionCheck nm v : pvcChecks pvc }

pvcgFail :: Monad m =>
            Doc -> PathVCGenerator m ()
pvcgFail msg =
  modify $ \pvc -> pvc { pvcStaticErrors = msg : pvcStaticErrors pvc }

-- | Compare result with expected state.
generateVC :: (MonadIO m) =>
              SharedContext LSSCtx
           -> LLVMMethodSpecIR
           -> ExpectedStateDef -- ^ What is expected
           -> RunResult -- ^ Results of symbolic execution.
           -> Simulator SpecBackend m PathVC
generateVC _sc _ir esd (ps, endLoc, res) = do
  let initState  =
        PathVC { pvcInitialAssignments = esdInitialAssignments esd
               , pvcStartLoc = esdStartLoc esd
               , pvcEndLoc = endLoc
               , pvcAssumptions = ps ^. pathAssertions
               , pvcStaticErrors = []
               , pvcChecks = []
               }
  flip execStateT initState $ do
    case res of
      Left oe -> pvcgFail (vcat (map (ftext . ppOverrideError) oe))
      Right maybeRetVal -> do
        -- Check return value
        case (maybeRetVal, esdReturnValue esd) of
          (Nothing,Nothing) -> return ()
          (Just rv, Just srv) -> pvcgAssertEq "return value" rv srv
          (Just _, Nothing) -> fail "simulator returned value when not expected"
          (Nothing, Just _) -> fail "simulator did not return value when expected"

        -- Check that expected state modifications have occurred.
        -- TODO: extend this to check that nothing else has changed.
        forM_ (esdExpectedValues esd) $ \(e, lhs, tp, rhs) -> do
          finalValue <- liftIO $ loadPathState (esdBackend esd) lhs tp ps
          pvcgAssertEq (show e) finalValue rhs

        -- Check assertions
        pvcgAssert "final assertions" (ps ^. pathAssertions)

mkSpecVC :: (MonadIO m, Functor m, MonadException m) =>
            SharedContext LSSCtx
         -> VerifyParams
         -> ExpectedStateDef
         -> Simulator SpecBackend m [PathVC]
mkSpecVC sc params esd = do
  let ir = vpSpec params
  -- Log execution.
  setVerbosity (simVerbose (vpOpts params))
  -- Add method spec overrides.
  mapM_ (overrideFromSpec sc (specPos ir)) (vpOver params)
  -- Execute code.
  run
  returnVal <- getProgramReturnValue
  ps <- fromMaybe (error "no path in mkSpecVC") <$> getPath
  -- TODO: handle exceptional or breakpoint terminations
  mapM (generateVC sc ir esd) [(ps, Nothing, Right returnVal)]

data VerifyParams = VerifyParams
  { vpCode    :: Codebase (SAWBackend LSSCtx)
  , vpContext :: SharedContext LSSCtx
  , vpOpts    :: Options
  , vpSpec    :: LLVMMethodSpecIR
  , vpOver    :: [LLVMMethodSpecIR]
  }

type SymbolicRunHandler =
  SharedContext LSSCtx -> ExpectedStateDef -> [PathVC] -> IO ()
type Prover = VerifyState -> SharedTerm LSSCtx -> IO ()

runValidation :: Prover -> VerifyParams -> SymbolicRunHandler
runValidation prover params sc esd results = do
  let ir = vpSpec params
      verb = verbLevel (vpOpts params)
      ps = esdInitialPathState esd
      m = specLLVMExprNames ir
      sbe = esdBackend esd
      gm = esdGlobalMap esd

  forM_ results $ \pvc -> do
    let mkVState nm cfn =
          VState { vsVCName = nm
                 , vsMethodSpec = ir
                 , vsVerbosity = verb
                 -- , vsFromBlock = esdStartLoc esd
                 , vsEvalContext = evalContextFromPathState m sc sbe gm ps
                 , vsInitialAssignments = pvcInitialAssignments pvc
                 , vsCounterexampleFn = cfn
                 , vsStaticErrors = pvcStaticErrors pvc
                 }
    if null (pvcStaticErrors pvc) then
      forM_ (pvcChecks pvc) $ \vc -> do
        let vs = mkVState (vcName vc) (vcCounterexample vc)
        g <- scImplies sc (pvcAssumptions pvc) =<< vcGoal sc vc
        when (verb >= 3) $ do
          putStr $ "Checking " ++ vcName vc
          when (verb >= 4) $ putStr $ " (" ++ show g ++ ")"
          putStrLn ""
        prover vs g
    else do
      let vsName = "an invalid path"
      let vs = mkVState vsName (\_ -> return $ vcat (pvcStaticErrors pvc))
      false <- scBool sc False
      g <- scImplies sc (pvcAssumptions pvc) false
      when (verb >= 4) $ do
        putStrLn $ "Checking " ++ vsName
        print $ pvcStaticErrors pvc
        putStrLn $ "Calling prover to disprove " ++
                 scPrettyTerm (pvcAssumptions pvc)
      prover vs g

data VerifyState = VState {
         vsVCName :: String
       , vsMethodSpec :: LLVMMethodSpecIR
       , vsVerbosity :: Verbosity
         -- | Starting Block is used for checking VerifyAt commands.
       -- , vsFromBlock :: SymBlockId
         -- | Evaluation context used for parsing expressions during
         -- verification.
       , vsEvalContext :: EvalContext
       , vsInitialAssignments :: [(TC.LLVMExpr, SharedTerm LSSCtx)]
       , vsCounterexampleFn :: CounterexampleFn
       , vsStaticErrors :: [Doc]
       }

type Verbosity = Int<|MERGE_RESOLUTION|>--- conflicted
+++ resolved
@@ -682,16 +682,10 @@
 
   gm <- use globalTerms
   let rreg =  (,Ident "__sawscript_result") <$> sdRetType fnDef
-<<<<<<< HEAD
-      cmpFst (i, _) (i', _) = i `compare` i'
-  -- TODO: make sure arguments aren't mentioned twice (e.g., by name
-  -- and position)
-=======
       cmpFst (i, _) (i', _) = 
         case i `compare` i' of
-          EQ -> fail $ "Argument " ++ show i ++ " declared multiple times."
+          EQ -> error $ "Argument " ++ show i ++ " declared multiple times."
           r -> r
->>>>>>> 2ba66f72
   callDefine' False fn rreg (map snd (sortBy cmpFst (catMaybes args)))
 
   initPS <- fromMaybe (error "initializeVerification") <$> getPath
