{-# LANGUAGE FlexibleInstances #-}
{-# LANGUAGE GeneralizedNewtypeDeriving #-}
{-# LANGUAGE MultiParamTypeClasses #-}
{-# LANGUAGE OverlappingInstances #-}
{-# LANGUAGE ScopedTypeVariables #-}
{-# LANGUAGE TupleSections #-}
{-# LANGUAGE ViewPatterns #-}

module SAWScript.Interpreter
  ( interpret
  , interpretMain
  , interpretModuleAtEntry
  , InterpretEnv(..)
  , buildInterpretEnv
  , Value, isVUnit
  , IsValue(..)
  )
  where

import Control.Applicative
import Control.Monad ( foldM )
import Data.Graph.SCC ( stronglyConnComp )
import Data.Graph ( SCC(..) )
import qualified Data.Map as Map
import Data.Map ( Map )
import Data.Maybe ( fromMaybe )
import qualified Data.Set as S
import Data.Set ( Set )
import Data.Traversable hiding ( mapM )

import qualified SAWScript.AST as SS
import SAWScript.AST (Located(..))
import SAWScript.Builtins hiding (evaluate)
import SAWScript.CryptolBuiltins
import qualified SAWScript.CryptolEnv as CEnv
import SAWScript.JavaBuiltins
import SAWScript.LLVMBuiltins
import qualified SAWScript.MGU as MGU
import SAWScript.Options
import SAWScript.Proof
import SAWScript.Utils
import SAWScript.Value
import Verifier.SAW.Prelude (preludeModule, preludeStringIdent)
import Verifier.SAW.Rewriter ( Simpset, emptySimpset )
import Verifier.SAW.SharedTerm
import Verifier.SAW.TypedAST hiding ( incVars )

import qualified Verifier.Java.Codebase as JCB
import qualified Verifier.Java.SAWBackend as JavaSAW
import qualified Verifier.LLVM.Backend.SAW as LLVMSAW

import qualified Verifier.SAW.Cryptol.Prelude as CryptolSAW

import qualified Cryptol.TypeCheck.AST as T

type Expression = SS.Expr SS.ResolvedName SS.Schema
type BlockStatement = SS.BlockStmt SS.ResolvedName SS.Schema
type RNameMap = Map (Located SS.ResolvedName)

-- Environment -----------------------------------------------------------------

data InterpretEnv s = InterpretEnv
  { ieValues  :: RNameMap (Value s)
  , ieTypes   :: RNameMap SS.Schema
  , ieCryptol :: CEnv.CryptolEnv s
  }

extendEnv :: SS.LName -> SS.Schema -> Value s -> InterpretEnv s -> InterpretEnv s
extendEnv x t v (InterpretEnv vm tm ce) = InterpretEnv vm' tm' ce'
  where
    name = fmap SS.LocalName x
    qname = T.QName Nothing (T.Name (getOrig x))
    vm' = Map.insert name v vm
    tm' = Map.insert name t tm
    ce' = case v of
            VTerm (Just schema) trm
              -> CEnv.bindTypedTerm (qname, TypedTerm schema trm) ce
            _ -> ce

-- Type matching ---------------------------------------------------------------

-- | Matches a (possibly) polymorphic type @polyty@ against a
-- monomorphic type @monoty@, which must be an instance of it. The
-- function returns a list of type variable instantiations, in the
-- same order as the variables in the outermost TypAbs of @polyty@.
typeInstantiation :: SS.Schema -> SS.Type -> [SS.Type]
typeInstantiation (SS.Forall xs t1) t2 =
  [ fromMaybe (error "unbound type variable") (Map.lookup x m) | x <- xs ]
    where m = fromMaybe (error "matchType failed") (matchType t1 t2)

-- | @matchType pat ty@ returns a map of variable instantiations, if
-- @ty@ is an instance of @pat@.
matchType :: SS.Type -> SS.Type -> Maybe (Map SS.Name SS.Type)
matchType (SS.TyCon c1 ts1) (SS.TyCon c2 ts2) | c1 == c2 = matchTypes ts1 ts2
matchType (SS.TyRecord m1) (SS.TyRecord m2)
    | Map.keys m1 == Map.keys m2 = matchTypes (Map.elems m1) (Map.elems m2)
matchType (SS.TyVar (SS.BoundVar x)) t2 = Just (Map.singleton x t2)
matchType t1 t2 = error $ "matchType failed: " ++ show (t1, t2)

matchTypes :: [SS.Type] -> [SS.Type] -> Maybe (Map SS.Name SS.Type)
matchTypes [] [] = Just Map.empty
matchTypes [] (_ : _) = Nothing
matchTypes (_ : _) [] = Nothing
matchTypes (x : xs) (y : ys) = do
  m1 <- matchType x y
  m2 <- matchTypes xs ys
  let compatible = and (Map.elems (Map.intersectionWith (==) m1 m2))
  if compatible then Just (Map.union m1 m2) else Nothing


-- Type substitution -----------------------------------------------------------

toSubst :: Map SS.Name SS.Type -> MGU.Subst
toSubst m = MGU.Subst (Map.mapKeysMonotonic SS.BoundVar m)

substTypeExpr :: Map SS.Name SS.Type -> Expression -> Expression
substTypeExpr m expr = MGU.appSubst (toSubst m) expr

-- Interpretation of SAWScript -------------------------------------------------

interpret
    :: forall s. SharedContext s
    -> InterpretEnv s -> Expression -> IO (Value s)
interpret sc env@(InterpretEnv vm tm ce) expr =
    case expr of
      SS.Bit b             _ -> return $ VBool b
      SS.Quote s           _ -> return $ VString s
      SS.Z z               _ -> return $ VInteger z
      SS.Undefined         _ -> fail "interpret: undefined"
      SS.Code str          _ -> toValue `fmap` CEnv.parseTypedTerm sc ce str
      SS.Array es          _ -> VArray <$> traverse (interpret sc env) es
      SS.Block stmts       _ -> interpretStmts sc env stmts
      SS.Tuple es          _ -> VTuple <$> traverse (interpret sc env) es
      SS.Record bs         _ -> VRecord <$> traverse (interpret sc env) (Map.fromList bs)
      SS.Index e1 e2       _ -> do a <- interpret sc env e1
                                   i <- interpret sc env e2
                                   return (indexValue a i)
      SS.Lookup e n        _ -> do a <- interpret sc env e
                                   return (lookupValue a n)
      SS.TLookup e i       _ -> do a <- interpret sc env e
                                   return (tupleLookupValue a i)
      SS.Var x (SS.Forall [] t)
                             -> case Map.lookup x vm of
                                  Nothing -> fail $ "unknown variable: " ++ SS.renderResolvedName (SS.getVal x)
                                  --evaluate sc <$> translateExpr sc tm sm Map.empty expr
                                  Just v ->
                                    case Map.lookup x tm of
                                      Nothing -> return v
                                      Just schema -> do
                                        let ts = typeInstantiation schema t
                                        foldM tapplyValue v ts
      SS.Var x (SS.Forall _ _) ->
        fail $ "Can't interpret: " ++ SS.renderResolvedName (SS.getVal x)
{-
      SS.Var x             _ -> case Map.lookup x vm of
                                  Nothing -> fail $ "unknown variable: " ++ SS.renderResolvedName (SS.getVal x)
                                  Just v -> return v
-}
      SS.Function x t e    _ -> do let f v = interpret sc (extendEnv x t v env) e
                                   return $ VLambda f
      SS.Application e1 e2 _ -> do v1 <- interpret sc env e1
                                   v2 <- interpret sc env e2
                                   case v1 of
                                     VLambda f -> f v2
                                     _ -> fail $ "interpret Application: " ++ show v1
      SS.LetBlock bs e       -> do let f env0 (x, rhs) = do v <- interpretPoly sc env0 rhs
                                                            let t = SS.typeOf rhs
                                                            return (extendEnv x t v env0)
                                   env' <- foldM f env bs
                                   interpret sc env' e

interpretPoly
    :: forall s. SharedContext s
    -> InterpretEnv s -> Expression -> IO (Value s)
interpretPoly sc env expr =
    case SS.typeOf expr of
      SS.Forall ns _ ->
          let tlam x f m = return (VTLambda (\t -> f (Map.insert x t m)))
          in foldr tlam (\m -> interpret sc env (substTypeExpr m expr)) ns Map.empty

interpretStmts
    :: forall s. SharedContext s
    -> InterpretEnv s -> [BlockStatement] -> IO (Value s)
interpretStmts sc env@(InterpretEnv vm tm ce) stmts =
    case stmts of
      [] -> fail "empty block"
      [SS.Bind Nothing _ e] -> interpret sc env e
      SS.Bind Nothing _ e : ss ->
          do v1 <- interpret sc env e
             v2 <- interpretStmts sc env ss
             return (v1 `thenValue` v2)
      SS.Bind (Just (x, t)) _ e : ss ->
          do v1 <- interpret sc env e
             let f v = interpretStmts sc (extendEnv x t v env) ss
             return (bindValue sc v1 (VLambda f))
      SS.BlockLet bs : ss -> interpret sc env (SS.LetBlock bs (SS.Block ss undefined))
      SS.BlockTypeDecl {} : _ -> fail "BlockTypeDecl unsupported"

interpretModule
    :: forall s. SharedContext s
    -> InterpretEnv s -> SS.ValidModule -> IO (InterpretEnv s)
interpretModule sc env m =
    do let mn = SS.moduleName m
       let graph = [ ((name', e), SS.getVal name', S.toList (exprDeps e))
                   | (name, e) <- Map.assocs (SS.moduleExprEnv m)
                   , let name' = fmap (SS.TopLevelName mn) name ]
       let sccs = stronglyConnComp graph
       foldM (interpretSCC sc) env sccs

interpretSCC
    :: forall s. SharedContext s
    -> InterpretEnv s -> SCC (Located SS.ResolvedName, Expression) -> IO (InterpretEnv s)
interpretSCC sc env@(InterpretEnv vm tm ce) scc =
    case scc of
      CyclicSCC _nodes -> fail "Unimplemented: Recursive top level definitions"
      AcyclicSCC (x, expr) ->
            do v <- interpretPoly sc env expr
               let t = SS.typeOf expr
               let ce' = ce -- FIXME
               return $ InterpretEnv (Map.insert x v vm) (Map.insert x t tm) ce'

exprDeps :: Expression -> Set SS.ResolvedName
exprDeps expr =
    case expr of
      SS.Bit _             _ -> S.empty
      SS.Quote _           _ -> S.empty
      SS.Z _               _ -> S.empty
      SS.Undefined         _ -> S.empty
      SS.Code _            _ -> S.empty  -- Is this right? Or should we look for occurrences of variables?
      SS.Array es          _ -> S.unions (map exprDeps es)
      SS.Block stmts       _ -> S.unions (map stmtDeps stmts)
      SS.Tuple es          _ -> S.unions (map exprDeps es)
      SS.Record bs         _ -> S.unions (map (exprDeps . snd) bs)
      SS.Index e1 e2       _ -> S.union (exprDeps e1) (exprDeps e2)
      SS.Lookup e _        _ -> exprDeps e
      SS.TLookup e _       _ -> exprDeps e
      SS.Var name          _ -> S.singleton (SS.getVal name)
      SS.Function _ _ e    _ -> exprDeps e
      SS.Application e1 e2 _ -> S.union (exprDeps e1) (exprDeps e2)
      SS.LetBlock bs e       -> S.unions (exprDeps e : map (exprDeps . snd) bs)

stmtDeps :: BlockStatement -> Set SS.ResolvedName
stmtDeps stmt =
    case stmt of
      SS.Bind _ _ e        -> exprDeps e
      SS.BlockTypeDecl _ _ -> S.empty
      SS.BlockLet bs       -> S.unions (map (exprDeps . snd) bs)

interpretModuleAtEntry :: SS.Name
                          -> SharedContext s
                          -> InterpretEnv s
                          -> SS.ValidModule
                          -> IO (Value s, InterpretEnv s)
interpretModuleAtEntry entryName sc env m =
  do interpretEnv@(InterpretEnv vm _tm _ce) <- interpretModule sc env m
     let mainName = Located (SS.TopLevelName (SS.moduleName m) entryName) entryName (PosInternal "entry")
     case Map.lookup mainName vm of
       Just (VIO v) -> do
         --putStrLn "We've been asked to execute a 'TopLevel' action, so run it."
         -- We've been asked to execute a 'TopLevel' action, so run it.
         r <- v
         return (r, interpretEnv)
       Just v -> do
         --putStrLn "We've been asked to evaluate a pure value, so wrap it up in IO and give it back."
         {- We've been asked to evaluate a pure value, so wrap it up in IO
         and give it back. -}
         return (v, interpretEnv)
       Nothing -> fail $ "No " ++ entryName ++ " in module " ++ show (SS.moduleName m)

-- | Interpret an expression using the default value environments.
interpretEntry :: SS.Name -> Options -> SS.ValidModule -> IO (Value SAWCtx)
interpretEntry entryName opts m =
    do (bic, interpretEnv0) <- buildInterpretEnv opts m
       let sc = biSharedContext bic
       (result, _interpretEnv) <-
         interpretModuleAtEntry entryName sc interpretEnv0 m
       return result

buildInterpretEnv :: Options -> SS.ValidModule
                  -> IO (BuiltinContext, InterpretEnv SAWCtx)
buildInterpretEnv opts m =
    do let mn = case SS.moduleName m of SS.ModuleName xs x -> mkModuleName (xs ++ [x])
       let scm = insImport preludeModule $
                 insImport JavaSAW.javaModule $
                 insImport LLVMSAW.llvmModule $
                 insImport CryptolSAW.cryptolModule $
                 emptyModule mn
       sc <- mkSharedContext scm
       ss <- basic_ss sc
       jcb <- JCB.loadCodebase (jarList opts) (classPath opts)
       let bic = BuiltinContext {
                   biSharedContext = sc
                 , biJavaCodebase = jcb
                 }
       let vm0 = Map.insert (qualify "basic_ss") (toValue ss) (valueEnv opts bic)
       let tm0 = transitivePrimEnv m
       ce0 <- CEnv.initCryptolEnv sc
       return (bic, InterpretEnv vm0 tm0 ce0)

-- | Interpret function 'main' using the default value environments.
interpretMain :: Options -> SS.ValidModule -> IO ()
interpretMain opts m = fromValue <$> interpretEntry "main" opts m

-- | Collects primitives from the module and all its transitive dependencies.
transitivePrimEnv :: SS.ValidModule -> RNameMap SS.Schema
transitivePrimEnv m = Map.unions (env : envs)
  where
    mn = SS.moduleName m
    env = Map.mapKeysMonotonic (fmap (SS.TopLevelName mn)) (SS.modulePrimEnv m)
    envs = map transitivePrimEnv (Map.elems (SS.moduleDependencies m))


-- Primitives ------------------------------------------------------------------

print_value :: SharedContext SAWCtx -> SS.Type -> Value SAWCtx -> IO ()
print_value _sc _t (VString s) = putStrLn s
print_value  sc _t (VTerm _ trm) = print (evaluate sc trm)
print_value _sc  t v =
  putStrLn (showsPrecValue defaultPPOpts 0 (Just t) v "")

valueEnv :: Options -> BuiltinContext -> RNameMap (Value SAWCtx)
<<<<<<< HEAD
valueEnv opts bic = Map.fromList
  [ (qualify "read_sbv"    , toValue $ readSBV sc)
  , (qualify "read_aig"    , toValue $ readAIGPrim sc)
  , (qualify "write_aig"   , toValue $ writeAIG sc)
  , (qualify "write_cnf"   , toValue $ writeCNF sc)
=======
valueEnv opts bic = M.fromList
  [ (qualify "sbv_uninterpreted", toValue $ sbvUninterpreted sc)
  , (qualify "read_sbv"     , toValue $ readSBV sc)
  , (qualify "read_aig"     , toValue $ readAIGPrim sc)
  , (qualify "write_aig"    , toValue $ writeAIG sc)
  , (qualify "write_cnf"    , toValue $ writeCNF sc)
>>>>>>> 879902d3
  -- Cryptol stuff
{-BH
  , (qualify "cryptol_module", toValue $ loadCryptol)
  , (qualify "cryptol_extract", toValue $ extractCryptol sc)
-}
  -- Java stuff
  , (qualify "java_load_class", toValue $ loadJavaClass bic)
  , (qualify "java_browse_class", toValue browseJavaClass)
  , (qualify "java_extract", toValue $ extractJava bic opts)
  , (qualify "java_verify" , toValue $ verifyJava bic opts)
  , (qualify "java_pure"   , toValue $ javaPure)
  , (qualify "java_var"    , toValue $ javaVar bic opts)
  , (qualify "java_class_var", toValue $ javaClassVar bic opts)
  , (qualify "java_may_alias", toValue $ javaMayAlias bic opts)
  , (qualify "java_assert" , toValue $ javaAssert bic opts)
  --, (qualify "java_assert_eq" , toValue $ javaAssertEq bic opts)
  , (qualify "java_ensure_eq" , toValue $ javaEnsureEq bic opts)
  , (qualify "java_modify" , toValue $ javaModify bic opts)
  , (qualify "java_return" , toValue $ javaReturn bic opts)
  , (qualify "java_verify_tactic" , toValue $ javaVerifyTactic bic opts)
  -- LLVM stuff
  , (qualify "llvm_load_module", toValue loadLLVMModule)
  , (qualify "llvm_browse_module", toValue browseLLVMModule)
  , (qualify "llvm_extract", toValue $ extractLLVM sc)
  , (qualify "llvm_verify" , toValue $ verifyLLVM bic opts)
  , (qualify "llvm_pure"   , toValue $ llvmPure)
  , (qualify "llvm_ptr"    , toValue $ llvmPtr bic opts)
  , (qualify "llvm_var"    , toValue $ llvmVar bic opts)
  -- , (qualify "llvm_may_alias", toValue $ llvmMayAlias bic opts)
  , (qualify "llvm_assert" , toValue $ llvmAssert bic opts)
  --, (qualify "llvm_assert_eq" , toValue $ llvmAssertEq bic opts)
  , (qualify "llvm_ensure_eq" , toValue $ llvmEnsureEq bic opts)
  , (qualify "llvm_modify" , toValue $ llvmModify bic opts)
  , (qualify "llvm_return" , toValue $ llvmReturn bic opts)
  , (qualify "llvm_verify_tactic" , toValue $ llvmVerifyTactic bic opts)
  -- Generic stuff
  , (qualify "check_term"  , toValue $ (scTypeCheck sc :: SharedTerm SAWCtx -> IO (SharedTerm SAWCtx)))
  , (qualify "prove"       , toValue $ provePrim sc)
  , (qualify "prove_print" , toValue $ provePrintPrim sc)
  , (qualify "sat"         , toValue $ satPrim sc)
  , (qualify "sat_print"   , toValue $ satPrintPrim sc)
  , (qualify "empty_ss"    , toValue (emptySimpset :: Simpset (SharedTerm SAWCtx)))
  , (qualify "addsimp"     , toValue $ addsimp sc)
  , (qualify "addsimp'"    , toValue $ addsimp' sc)
  , (qualify "rewrite"     , toValue $ rewritePrim sc)
  , (qualify "assume_valid", toValue (assumeValid :: ProofScript SAWCtx (ProofResult SAWCtx)))
  , (qualify "assume_unsat", toValue (assumeUnsat :: ProofScript SAWCtx (SatResult SAWCtx)))
  , (qualify "abc_old"     , toValue $ satABCold sc)
  , (qualify "abc"         , toValue $ satABC sc)
  , (qualify "yices"       , toValue $ satYices sc)
  , (qualify "external_cnf_solver", toValue $ satExternalCNF sc)
  , (qualify "boolector"   , toValue $ satBoolector sc)
  , (qualify "cvc4"        , toValue $ satCVC4 sc)
  , (qualify "mathsat"     , toValue $ satMathSAT sc)
  , (qualify "z3"          , toValue $ satZ3 sc)
  , (qualify "offline_aig" , toValue $ satAIG sc)
  , (qualify "offline_cnf" , toValue $ satCNF sc)
  , (qualify "offline_extcore" , toValue $ satExtCore sc)
  , (qualify "offline_smtlib1" , toValue $ satSMTLib1 sc)
  , (qualify "offline_smtlib2" , toValue $ satSMTLib2 sc)
  , (qualify "unfolding"   , toValue $ unfoldGoal sc)
  , (qualify "simplify"    , toValue $ simplifyGoal sc)
  , (qualify "print_goal"  , toValue (printGoal :: ProofScript SAWCtx ()))
  , (qualify "write_smtlib1", toValue $ writeSMTLib1 sc)
  , (qualify "write_smtlib2", toValue $ writeSMTLib2 sc)
  , (qualify "write_core"   , toValue (writeCore :: FilePath -> SharedTerm SAWCtx -> IO ()))
  , (qualify "read_core"    , toValue $ readCore sc)
  , (qualify "term"         , toValue (id :: Value SAWCtx -> Value SAWCtx))
  , (qualify "term_size"    , toValue (scSharedSize :: SharedTerm SAWCtx -> Integer))
  , (qualify "term_tree_size", toValue (scTreeSize :: SharedTerm SAWCtx -> Integer))
  , (qualify "print"       , toValue $ print_value sc)
  , (qualify "print_type"  , toValue $ print_type sc)
  , (qualify "print_term"  , toValue ((putStrLn . scPrettyTerm) :: SharedTerm SAWCtx -> IO ()))
  , (qualify "show_term"   , toValue (scPrettyTerm :: SharedTerm SAWCtx -> String))
  , (qualify "return"      , toValue (return :: Value SAWCtx -> IO (Value SAWCtx))) -- FIXME: make work for other monads
    {-
  , (qualify "seq"        , toValue ((>>) :: ProofScript SAWCtx (Value SAWCtx)
                                          -> ProofScript SAWCtx (Value SAWCtx)
                                          -> ProofScript SAWCtx (Value SAWCtx))) -- FIXME: temporary
    -}
  , (qualify "define"      , toValue $ definePrim sc)
  , (qualify "caseSatResult", toValueCase sc caseSatResultPrim)
  , (qualify "caseProofResult", toValueCase sc caseProofResultPrim)
  ] where sc = biSharedContext bic

coreEnv :: SharedContext s -> IO (RNameMap (SharedTerm s))
coreEnv sc =
  traverse (scGlobalDef sc . parseIdent) $ Map.fromList $
    -- Pure things
    [ (qualify "bitSequence", "Prelude.bvNat")
    , (qualify "bvAdd"      , "Prelude.bvAdd")
    , (qualify "bvSub"      , "Prelude.bvSub")
    , (qualify "bvMul"      , "Prelude.bvMul")
    , (qualify "not"        , "Prelude.not")
    , (qualify "conj"       , "Prelude.and")
    , (qualify "disj"       , "Prelude.or")
    , (qualify "ite"        , "Prelude.ite")
    , (qualify "eq"         , "Prelude.eq")
    , (qualify "bvEq"       , "Prelude.bvEq")
    , (qualify "bvNot"      , "Prelude.bvNot")
    , (qualify "bvXor"      , "Prelude.bvXor")
    , (qualify "bvOr"       , "Prelude.bvOr")
    , (qualify "bvAnd"      , "Prelude.bvAnd")
    , (qualify "bvShl"      , "Prelude.bvShl")
    , (qualify "bvShr"      , "Prelude.bvShr")
    , (qualify "bvule"      , "Prelude.bvule")
    , (qualify "bvult"      , "Prelude.bvult")
    , (qualify "bvuge"      , "Prelude.bvuge")
    , (qualify "bvugt"      , "Prelude.bvugt")
    , (qualify "bvsle"      , "Prelude.bvsle")
    , (qualify "bvslt"      , "Prelude.bvslt")
    , (qualify "bvsge"      , "Prelude.bvsge")
    , (qualify "bvsgt"      , "Prelude.bvsgt")
    , (qualify "bvAt"       , "Prelude.bvAt")
    , (qualify "bvUpd"      , "Prelude.bvUpd")
    , (qualify "reverse"    , "Prelude.reverse")
    -- Java things
    , (qualify "java_bool"  , "Java.mkBooleanType")
    , (qualify "java_byte"  , "Java.mkByteType")
    , (qualify "java_char"  , "Java.mkCharType")
    , (qualify "java_short" , "Java.mkShortType")
    , (qualify "java_int"   , "Java.mkIntType")
    , (qualify "java_long"  , "Java.mkLongType")
    , (qualify "java_float" , "Java.mkFloatType")
    , (qualify "java_double", "Java.mkDoubleType")
    , (qualify "java_array" , "Java.mkArrayType")
    , (qualify "java_class" , "Java.mkClassType")
    , (qualify "java_value" , "Java.mkValue")
    , (qualify "ec_join"    , "Java.ecJoin")
    , (qualify "ec_join768" , "Java.ecJoin768")
    , (qualify "ec_split"   , "Java.ecSplit")
    , (qualify "ec_split768", "Java.ecSplit768")
    , (qualify "ec_extend"  , "Java.ecExtend")
    , (qualify "long_extend", "Java.longExtend")
    -- LLVM things
    , (qualify "llvm_int"   , "LLVM.mkIntType")
    , (qualify "llvm_float" , "LLVM.mkFloatType")
    , (qualify "llvm_double", "LLVM.mkDoubleType")
    , (qualify "llvm_array" , "LLVM.mkArrayType")
    , (qualify "llvm_value",  "LLVM.mkValue")
    , (qualify "trunc31"    , "LLVM.trunc31")
    ]

qualify :: String -> Located SS.ResolvedName
qualify s = Located (SS.TopLevelName (SS.ModuleName [] "Prelude") s) s (PosInternal "coreEnv")<|MERGE_RESOLUTION|>--- conflicted
+++ resolved
@@ -319,20 +319,12 @@
   putStrLn (showsPrecValue defaultPPOpts 0 (Just t) v "")
 
 valueEnv :: Options -> BuiltinContext -> RNameMap (Value SAWCtx)
-<<<<<<< HEAD
 valueEnv opts bic = Map.fromList
-  [ (qualify "read_sbv"    , toValue $ readSBV sc)
+  [ (qualify "sbv_uninterpreted", toValue $ sbvUninterpreted sc)
+  , (qualify "read_sbv"    , toValue $ readSBV sc)
   , (qualify "read_aig"    , toValue $ readAIGPrim sc)
   , (qualify "write_aig"   , toValue $ writeAIG sc)
   , (qualify "write_cnf"   , toValue $ writeCNF sc)
-=======
-valueEnv opts bic = M.fromList
-  [ (qualify "sbv_uninterpreted", toValue $ sbvUninterpreted sc)
-  , (qualify "read_sbv"     , toValue $ readSBV sc)
-  , (qualify "read_aig"     , toValue $ readAIGPrim sc)
-  , (qualify "write_aig"    , toValue $ writeAIG sc)
-  , (qualify "write_cnf"    , toValue $ writeCNF sc)
->>>>>>> 879902d3
   -- Cryptol stuff
 {-BH
   , (qualify "cryptol_module", toValue $ loadCryptol)
