[![Build Status](https://travis-ci.org/GaloisInc/mir-verifier.svg?branch=master)](https://travis-ci.org/GaloisInc/mir-verifier)

<<<<<<< HEAD
# haskmir
=======
# mir-verifier
>>>>>>> 28d3f4bd

This is a static simulator for Rust programs.  It includes both a
command line tool (`crux-mir`) and library bindings that can be
integrated with saw-script.

## Preliminaries

You must have the most recent version of the `mir-json` executable in your
path.  See [the `mir-json` README](mir-json-readme) for installation
instructions.

[mir-json-readme]: https://github.com/GaloisInc/mir-json#readme

## Compilation

Use ghc-8.4.4

    $ cabal new-build

Then translate the Rust libraries in `lib/`

    $ ./translate_libs.sh

## Execution

    $ cabal new-exec -- crux-mir test/conc_eval/prim/add1.rs

(Should print 2.)

## Command line options

    $ cabal new-exec -- crux-mir --help

## Test suite

To run the tests, use the following command:

    $ cabal new-test

### Expected Failures

Some tests are not yet expected to succeed, as crux-mir is still under
development. These tests are marked accordingly, so that the entire
test suite is still expected to pass.

Files that are not yet expected to work correctly begin with `// FAIL: ` and
a brief comment describing the reason for the expected failure.


## Test suite with coverage

The `new-*` family of commands is not yet ready for coverage reports. Please run

    $ stack test --coverage

for a coverage report.

## Symbolic execution

Please see the files in `text/symb_eval/` for examples of creating
symbolic values and asserting properties about them.<|MERGE_RESOLUTION|>--- conflicted
+++ resolved
@@ -1,10 +1,6 @@
 [![Build Status](https://travis-ci.org/GaloisInc/mir-verifier.svg?branch=master)](https://travis-ci.org/GaloisInc/mir-verifier)
 
-<<<<<<< HEAD
-# haskmir
-=======
 # mir-verifier
->>>>>>> 28d3f4bd
 
 This is a static simulator for Rust programs.  It includes both a
 command line tool (`crux-mir`) and library bindings that can be
