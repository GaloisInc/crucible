# next -- TBA

This release supports [version
3](https://github.com/GaloisInc/mir-json/blob/master/SCHEMA_CHANGELOG.md#3) of
`mir-json`'s schema.

* Additional overrides by the simulator may maintain an external state
* Support simulating Rust code up to version 1.86.
* The modified copies of the Rust standard libraries that `mir-json` depends on
  (and `crux-mir` therefore ingests) now live in the `mir-json` repo rather
  than in the `crucible` repo. See the [`mir-json`
  README](https://github.com/GaloisInc/mir-json/blob/master/README.md) for
  details.
* Improve source position tracking for MIR statements during the translation to
  Crucible. This should result in more precise error messages in certain
  situations.
* Support using `dyn Fn` and `dyn FnMut` for closures.  Using `dyn FnOnce` is
  not yet supported.
* Support custom dynamically-sized types, allowing for use of types like
  `Arc<dyn Fn>`, `Box<dyn Fn>`, et al.
* Fix a bug where concretizing reference values or `Vec` values would cause the
  simulator to crash when attempting to read from the concretized values.
* Add a `--test-skip-filter <string>` flag, which only runs tests whose names
  do not contain `<string>`. This acts as a `crux-mir` analog to `cargo test`'s
  `--skip` flag.
* Fix a bug that could cause the `crucible::concretize` function to crash Crux
  when using the `bitwuzla`, `cvc4`, or `cvc5` solvers.
<<<<<<< HEAD
* Allow casting pointers to unsafe pointers, which at present should be OK,
  as we don't track the safe/unsafe attribute of pointers anyway. 
=======
* Allow calling `crucible::concretize` on `static` references.
>>>>>>> 2e0e02b9

# 0.10 -- 2025-03-21

This release supports [version
1](https://github.com/GaloisInc/mir-json/blob/master/SCHEMA_CHANGELOG.md#1) of
`mir-json`'s schema.

* Add a `_version` field to `Collection`, which represents the `mir-json` schema
  version of the MIR JSON file.
* Explicitly check that the `mir-json` schema version is supported when parsing
  a MIR JSON file. If the version is not supported, it will be rejected. This
  helps ensure that unsupported `mir-json` files do not cause unintended
  results.
* Add `--debug` option for starting the Crucible debugger.
* The test suite is now called `crux-mir-test` instead of just `test`.

# 0.9 -- 2024-08-30

* Add support for GHC 9.8
* Constant slice updates in accordance with downstream changes from `crucible-mir`.

# 0.8 -- 2024-02-05

* `crux-mir` now supports the `nightly-2023-01-23` Rust toolchain. Some of the
   highlights of this include:

  * Properly support for Rust's new constant forms
  * Better support for zero-sized constants
  * Encoding enum discriminant types so that `crux-mir` can know about
    non-`isize` discriminant types (e.g., `Ordering`, which uses an `i8`
    discriminant)
  * A more intelligent way of computing crate disambiguators for looking up
    known types such as `MaybeUninit` and `Option`
* Support code that uses `vec::IntoIter` on length-0 `Vec` values.

# 0.7 -- 2023-06-26

## API changes

* Much of the `crux-mir` library has been split off into a `crucible-mir`
  library, which removes all of the `crux`-specific code. The following modules
  were _not_ migrated to `crucible-mir`:

  * `Mir.Generate`
  * `Mir.Language`
  * `Mir.Log`
  * `Mir.Concurrency`
  * `Mir.Overrides`

  Note that `Mir.Generate` now only exports the `generateMIR` function. The
  `parseMIR` and `translateMIR` functions have been moved to a new
  `Mir.ParseTranslate` module in `crucible-mir`.

# 0.6

## Bug fixes

* `Any`-typed local variables are no longer initialized to a default value,
  which prevents spurious assertion failures if these variables become involved
  in symbolic branches in certain cases.<|MERGE_RESOLUTION|>--- conflicted
+++ resolved
@@ -25,12 +25,9 @@
   `--skip` flag.
 * Fix a bug that could cause the `crucible::concretize` function to crash Crux
   when using the `bitwuzla`, `cvc4`, or `cvc5` solvers.
-<<<<<<< HEAD
+* Allow calling `crucible::concretize` on `static` references.
 * Allow casting pointers to unsafe pointers, which at present should be OK,
   as we don't track the safe/unsafe attribute of pointers anyway. 
-=======
-* Allow calling `crucible::concretize` on `static` references.
->>>>>>> 2e0e02b9
 
 # 0.10 -- 2025-03-21
 
