<<<<<<< HEAD
// FAIL: Indexing error
=======
#![cfg_attr(not(with_main), no_std)]
#![cfg_attr(not(with_main), feature(custom_attribute))]
>>>>>>> 28d3f4bd
fn g(xs: &mut [u8]) {
    xs[0] = xs[0] + 1;
    xs[1] = xs[1] + 1;
}

fn f(x: u8) -> u8 {
    let mut xs = [x; 4];
    let y = g(&mut xs[1..]);
    xs[1] + xs[2]
}

const ARG: u8 = 42;

#[cfg(with_main)]
pub fn main() {
    println!("{:?}", f(ARG));
}
#[cfg(not(with_main))] #[crux_test] fn crux_test() -> u8 { f(ARG) }<|MERGE_RESOLUTION|>--- conflicted
+++ resolved
@@ -1,9 +1,5 @@
-<<<<<<< HEAD
-// FAIL: Indexing error
-=======
 #![cfg_attr(not(with_main), no_std)]
 #![cfg_attr(not(with_main), feature(custom_attribute))]
->>>>>>> 28d3f4bd
 fn g(xs: &mut [u8]) {
     xs[0] = xs[0] + 1;
     xs[1] = xs[1] + 1;
