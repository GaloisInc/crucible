--- conflicted
+++ resolved
@@ -1,10 +1,6 @@
-<<<<<<< HEAD
-// FAIL: Traits not fully implemented
-=======
 #![cfg_attr(not(with_main), no_std)]
 #![cfg_attr(not(with_main), feature(custom_attribute))]
 
->>>>>>> 28d3f4bd
 struct Data(u32);
 
 trait Foo {
