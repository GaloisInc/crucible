--- conflicted
+++ resolved
@@ -1,9 +1,5 @@
-<<<<<<< HEAD
-// FAIL: Seems to be widening rather than truncating types
-=======
 #![cfg_attr(not(with_main), no_std)]
 #![cfg_attr(not(with_main), feature(custom_attribute))]
->>>>>>> 28d3f4bd
 fn f(x: u8) -> u8 {
     x << 1i32
 }
