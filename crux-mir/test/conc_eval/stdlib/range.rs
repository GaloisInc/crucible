<<<<<<< HEAD
// FAIL: Doesn't know about Range datatype
use std::ops::Range;
=======
#![cfg_attr(not(with_main), no_std)]
#![cfg_attr(not(with_main), feature(custom_attribute))]

pub struct Rng<Idx> {
    /// The lower bound of the range (inclusive).
    
    pub start: Idx,
    /// The upper bound of the range (exclusive).
    
    pub end: Idx,
}

>>>>>>> 28d3f4bd

fn f (x : i32) -> i32 {
    let y = Rng { start: x, end: 10 } ;
    return y.end;
}

const ARG : i32 = 2;


#[cfg(with_main)]
pub fn main() {
    println!("{:?}", f(ARG));
}
#[cfg(not(with_main))] #[crux_test] fn crux_test() -> i32 { f(ARG) }<|MERGE_RESOLUTION|>--- conflicted
+++ resolved
@@ -1,7 +1,3 @@
-<<<<<<< HEAD
-// FAIL: Doesn't know about Range datatype
-use std::ops::Range;
-=======
 #![cfg_attr(not(with_main), no_std)]
 #![cfg_attr(not(with_main), feature(custom_attribute))]
 
@@ -14,7 +10,6 @@
     pub end: Idx,
 }
 
->>>>>>> 28d3f4bd
 
 fn f (x : i32) -> i32 {
     let y = Rng { start: x, end: 10 } ;
