--- conflicted
+++ resolved
@@ -1,10 +1,6 @@
-<<<<<<< HEAD
-// FAIL: Doesn't know how to call default yet
-=======
 #![cfg_attr(not(with_main), no_std)]
 #![cfg_attr(not(with_main), feature(custom_attribute))]
 // Tests deriving for stdlib trait
->>>>>>> 28d3f4bd
 
 #[derive(Default)]
 struct SomeOptions {
