<<<<<<< HEAD
// FAIL: Doesn't know about Option datatype
// This tests using polymorphic functions and parameterized data
=======
#![cfg_attr(not(with_main), no_std)]
#![cfg_attr(not(with_main), feature(custom_attribute))]
// This tests using polymorphic functions and parameterized data
// relies on Option type from std library
>>>>>>> 28d3f4bd

pub fn g<T>(y : Option<T>) -> Option<T> {
    y
}

fn f (x : u32) -> u32 {
    let z : Option<u32> = Some(x);
    match g(z) {
        Some (y) => return y,
        None => return 0
    }
}

const ARG : u32 = 27;


#[cfg(with_main)]
pub fn main() {
    println!("{:?}", f(ARG));
}
#[cfg(not(with_main))] #[crux_test] fn crux_test() -> u32 { f(ARG) }<|MERGE_RESOLUTION|>--- conflicted
+++ resolved
@@ -1,12 +1,7 @@
-<<<<<<< HEAD
-// FAIL: Doesn't know about Option datatype
-// This tests using polymorphic functions and parameterized data
-=======
 #![cfg_attr(not(with_main), no_std)]
 #![cfg_attr(not(with_main), feature(custom_attribute))]
 // This tests using polymorphic functions and parameterized data
 // relies on Option type from std library
->>>>>>> 28d3f4bd
 
 pub fn g<T>(y : Option<T>) -> Option<T> {
     y
