--- conflicted
+++ resolved
@@ -3,43 +3,25 @@
 failures:
 
 ---- bytes/3a1fbbbh::f[0] counterexamples ----
-<<<<<<< HEAD
 [Crux] Found counterexample for verification goal
-[Crux]   ./lib/crucible/lib.rs:36:41: 36:58 !test/symb_eval/crypto/bytes.rs:85:7: 85:38: error: in bytes/3a1fbbbh::f[0]
+[Crux]   ./lib/crucible/lib.rs:37:41: 37:58 !test/symb_eval/crypto/bytes.rs:85:7: 85:38: error: in bytes/3a1fbbbh::f[0]
 [Crux]   MIR assertion at test/symb_eval/crypto/bytes.rs:85:7:
 [Crux]   	a[i] == b[i]
 [Crux] Found counterexample for verification goal
-[Crux]   ./lib/crucible/lib.rs:36:41: 36:58 !test/symb_eval/crypto/bytes.rs:85:7: 85:38: error: in bytes/3a1fbbbh::f[0]
+[Crux]   ./lib/crucible/lib.rs:37:41: 37:58 !test/symb_eval/crypto/bytes.rs:85:7: 85:38: error: in bytes/3a1fbbbh::f[0]
 [Crux]   MIR assertion at test/symb_eval/crypto/bytes.rs:85:7:
 [Crux]   	a[i] == b[i]
 [Crux] Found counterexample for verification goal
-[Crux]   ./lib/crucible/lib.rs:36:41: 36:58 !test/symb_eval/crypto/bytes.rs:85:7: 85:38: error: in bytes/3a1fbbbh::f[0]
+[Crux]   ./lib/crucible/lib.rs:37:41: 37:58 !test/symb_eval/crypto/bytes.rs:85:7: 85:38: error: in bytes/3a1fbbbh::f[0]
 [Crux]   MIR assertion at test/symb_eval/crypto/bytes.rs:85:7:
 [Crux]   	a[i] == b[i]
 [Crux] Found counterexample for verification goal
-[Crux]   ./lib/crucible/lib.rs:36:41: 36:58 !test/symb_eval/crypto/bytes.rs:85:7: 85:38: error: in bytes/3a1fbbbh::f[0]
+[Crux]   ./lib/crucible/lib.rs:37:41: 37:58 !test/symb_eval/crypto/bytes.rs:85:7: 85:38: error: in bytes/3a1fbbbh::f[0]
 [Crux]   MIR assertion at test/symb_eval/crypto/bytes.rs:85:7:
 [Crux]   	a[i] == b[i]
 [Crux] Found counterexample for verification goal
-[Crux]   ./lib/crucible/lib.rs:36:41: 36:58 !test/symb_eval/crypto/bytes.rs:85:7: 85:38: error: in bytes/3a1fbbbh::f[0]
+[Crux]   ./lib/crucible/lib.rs:37:41: 37:58 !test/symb_eval/crypto/bytes.rs:85:7: 85:38: error: in bytes/3a1fbbbh::f[0]
 [Crux]   MIR assertion at test/symb_eval/crypto/bytes.rs:85:7:
 [Crux]   	a[i] == b[i]
-=======
-Failure for ./lib/crucible/lib.rs:37:41: 37:58 !test/symb_eval/crypto/bytes.rs:85:7: 85:38: error: in bytes/3a1fbbbh::f[0]
-MIR assertion at test/symb_eval/crypto/bytes.rs:85:7:
-	a[i] == b[i]
-Failure for ./lib/crucible/lib.rs:37:41: 37:58 !test/symb_eval/crypto/bytes.rs:85:7: 85:38: error: in bytes/3a1fbbbh::f[0]
-MIR assertion at test/symb_eval/crypto/bytes.rs:85:7:
-	a[i] == b[i]
-Failure for ./lib/crucible/lib.rs:37:41: 37:58 !test/symb_eval/crypto/bytes.rs:85:7: 85:38: error: in bytes/3a1fbbbh::f[0]
-MIR assertion at test/symb_eval/crypto/bytes.rs:85:7:
-	a[i] == b[i]
-Failure for ./lib/crucible/lib.rs:37:41: 37:58 !test/symb_eval/crypto/bytes.rs:85:7: 85:38: error: in bytes/3a1fbbbh::f[0]
-MIR assertion at test/symb_eval/crypto/bytes.rs:85:7:
-	a[i] == b[i]
-Failure for ./lib/crucible/lib.rs:37:41: 37:58 !test/symb_eval/crypto/bytes.rs:85:7: 85:38: error: in bytes/3a1fbbbh::f[0]
-MIR assertion at test/symb_eval/crypto/bytes.rs:85:7:
-	a[i] == b[i]
->>>>>>> 187100cf
 
 [Crux] Overall status: Invalid.