{-# LANGUAGE DataKinds #-}
{-# LANGUAGE EmptyDataDecls #-}
{-# LANGUAGE GADTs #-}
{-# LANGUAGE ImplicitParams #-}
{-# LANGUAGE KindSignatures #-}
{-# LANGUAGE OverloadedStrings #-}
{-# LANGUAGE PatternGuards #-}
{-# LANGUAGE PatternSynonyms #-}
{-# LANGUAGE PolyKinds #-}
{-# LANGUAGE RankNTypes #-}
{-# LANGUAGE ScopedTypeVariables #-}
{-# LANGUAGE TypeOperators #-}
{-# LANGUAGE ViewPatterns #-}
{-# LANGUAGE TypeApplications #-}
{-# LANGUAGE TypeSynonymInstances #-}
{-# LANGUAGE FlexibleInstances #-}
{-# LANGUAGE PartialTypeSignatures #-}
{-# LANGUAGE TypeFamilies #-}
{-# LANGUAGE UndecidableInstances #-}
{-# LANGUAGE FlexibleContexts #-}

{-# OPTIONS_GHC -Wincomplete-patterns -Wall -fno-warn-name-shadowing
                -fno-warn-unticked-promoted-constructors -fno-warn-unused-imports #-}
module Mir.Trans where

import Control.Monad
import Control.Monad.ST
import Control.Lens hiding (op)
import qualified Data.Char as Char
import qualified Data.List as List
import Data.Map.Strict (Map)
import qualified Data.Map.Strict as Map
import qualified Data.Maybe as Maybe
import Data.Set (Set)
import qualified Data.Set as Set
import Data.Text (Text)
import qualified Data.Text as Text
import qualified Data.Vector as V
import Data.String (fromString)
import Numeric
import Numeric.Natural 

import qualified Lang.Crucible.CFG.Generator as G
import qualified Lang.Crucible.FunctionHandle as FH
import qualified What4.ProgramLoc as PL
import qualified What4.FunctionName as FN
import qualified Lang.Crucible.CFG.Reg as R
import qualified Lang.Crucible.CFG.SSAConversion as SSA
import qualified Lang.Crucible.CFG.Expr as E
import qualified Lang.Crucible.CFG.Core as Core
import qualified Lang.Crucible.Syntax as S
import qualified Lang.Crucible.Types as CT


import qualified Data.Parameterized.Context as Ctx
import Data.Parameterized.Classes
import qualified Data.Parameterized.TraversableFC as Ctx
import Data.Parameterized.NatRepr
import Data.Parameterized.Some

import Mir.Mir
import qualified Mir.Mir as M
import qualified Mir.DefId as M
import Mir.Intrinsics

--import Mir.Prims (relocateDefId)

import Mir.PP()
import Text.PrettyPrint.ANSI.Leijen(Pretty(..),hang,text,vcat)

import GHC.Stack

import Debug.Trace

-- See end of [Intrinsics] for definition of generator state FnState


-- | The main data type for values, bundling the term-level type tp along with a crucible expression of type tp.
data MirExp s where
    MirExp :: CT.TypeRepr tp -> G.Expr MIR s tp -> MirExp s

instance Show (MirExp s) where
    show (MirExp tr e) = (show e) ++ ": " ++ (show tr)

-- h for state monad
-- s phantom parameter for CFGs
type MirGenerator h s ret = G.Generator MIR h s FnState ret

-----------------------------------------------------------------------
-- ** Type translation, MIR types to Crucible types

-- Type translation and type-level list utilities.
-- References have the exact same semantics as their referent type.
-- Arrays and slices are both crucible vectors; no difference between them.
-- Tuples are crucible structs.

-- Non-custom ADTs are encoded as a tagged union [Nat, Any]. The first
-- component records which injection is currently being stored; the
-- second component is the injection. Structs and enums are encoded
-- the same -- the only difference is that structs have only one
-- summand. (Note that this means that symbolic ADTs don't work yet,
-- since we are working with Anys.)
--
-- Closures are encoded as Any, but are internally encoded as [Handle,
-- arguments], where arguments is itself a tuple.
--
-- Custom type translation is on the bottom of this file.

tyToRepr :: HasCallStack => M.Ty -> Some CT.TypeRepr
tyToRepr t0 = case t0 of
  M.TyBool -> Some CT.BoolRepr
  M.TyTuple ts ->  tyListToCtx ts $ \repr -> Some (CT.StructRepr repr)
  M.TyArray t _sz -> tyToReprCont t $ \repr -> Some (CT.VectorRepr repr)

               -- FIXME, this should be configurable
  M.TyInt M.USize  -> Some CT.IntegerRepr
  M.TyUint M.USize -> Some CT.NatRepr

  M.TyInt M.B8 -> Some $ CT.BVRepr (knownNat :: NatRepr 8)
  M.TyInt M.B16 -> Some $ CT.BVRepr (knownNat :: NatRepr 16)
  M.TyInt M.B32 -> Some $ CT.BVRepr (knownNat :: NatRepr 32)
  M.TyInt M.B64 -> Some $ CT.BVRepr (knownNat :: NatRepr 64)
  M.TyInt M.B128 -> Some $ CT.BVRepr (knownNat :: NatRepr 128)
  M.TyUint M.B8 -> Some $ CT.BVRepr (knownNat :: NatRepr 8)
  M.TyUint M.B16 -> Some $ CT.BVRepr (knownNat :: NatRepr 16)
  M.TyUint M.B32 -> Some $ CT.BVRepr (knownNat :: NatRepr 32)
  M.TyUint M.B64 -> Some $ CT.BVRepr (knownNat :: NatRepr 64)
  M.TyUint M.B128 -> Some $ CT.BVRepr (knownNat :: NatRepr 128)
  M.TyRef (M.TySlice t) M.Immut -> tyToReprCont t $ \repr -> Some (CT.VectorRepr repr)
  M.TyRef (M.TySlice t) M.Mut   -> tyToReprCont t $ \repr -> Some (MirSliceRepr repr)
  M.TyRef t M.Immut -> tyToRepr t -- immutable references are erased!
  M.TyRef t M.Mut   -> tyToReprCont t $ \repr -> Some (MirReferenceRepr repr)
  M.TyChar -> Some $ CT.BVRepr (knownNat :: NatRepr 32) -- rust chars are four bytes
  M.TyCustom custom_t -> customtyToRepr custom_t
  M.TyClosure _def_id _substs -> Some CT.AnyRepr
  M.TyStr -> Some CT.StringRepr
  M.TyAdt _defid _tyargs -> Some taggedUnionType
  M.TyDowncast _adt _i   -> Some taggedUnionType
  M.TyFloat _ -> Some CT.RealValRepr
  M.TyParam i -> case someNat i of
    Just (Some nr) -> Some (CT.VarRepr nr) -- Some CT.AnyRepr -- FIXME??
    Nothing        -> error "type params must be nonnegative"
  M.TyFnPtr _fnSig -> Some CT.AnyRepr
  M.TyDynamic _def -> Some CT.AnyRepr
  M.TyProjection _def _tyargs -> Some CT.AnyRepr
  _ -> error $ unwords ["unknown type?", show t0]


-- | Convert field to type. Perform the corresponding subtitution if field is a type param.
-- TODO: deeper substitution
fieldToRepr :: HasCallStack => M.Field -> M.Ty
fieldToRepr (M.Field _ t substs) = M.tySubst substs t

-- replace the subst on the Field 
substField :: [Maybe M.Ty] -> M.Field -> M.Field
substField subst (M.Field a t _subst)  = M.Field a t subst

-- Note: any args on the fields are replaced by args on the variant
variantToRepr :: HasCallStack => M.Variant -> [Maybe M.Ty] -> Some CT.CtxRepr
variantToRepr (M.Variant _vn _vd vfs _vct) args = 
    tyListToCtx (map fieldToRepr (map (substField args) vfs)) $ \repr -> Some repr

adtToRepr :: M.Adt -> Some CT.TypeRepr
adtToRepr (M.Adt _adtname _variants) = Some taggedUnionType

taggedUnionType :: CT.TypeRepr TaggedUnion
taggedUnionType = CT.StructRepr $ Ctx.empty Ctx.:> CT.NatRepr Ctx.:> CT.AnyRepr



-- As in the CPS translation, functions which manipulate types must be
-- in CPS form, since type tags are generally hidden underneath an
-- existential.

tyToReprCont :: forall a. HasCallStack => M.Ty -> (forall tp. HasCallStack => CT.TypeRepr tp -> a) -> a
tyToReprCont t f = case tyToRepr t of
                 Some x -> f x


tyListToCtx :: forall a. HasCallStack => [M.Ty] -> (forall ctx. CT.CtxRepr ctx -> a) -> a
tyListToCtx ts f =  go (map tyToRepr ts) Ctx.empty
 where go :: forall ctx. [Some CT.TypeRepr] -> CT.CtxRepr ctx -> a
       go []       ctx      = f ctx
       go (Some tp:tps) ctx = go tps (ctx Ctx.:> tp)

reprsToCtx :: forall a. [Some CT.TypeRepr] -> (forall ctx. CT.CtxRepr ctx -> a) -> a
reprsToCtx rs f = go rs Ctx.empty
 where go :: forall ctx. [Some CT.TypeRepr] -> CT.CtxRepr ctx -> a
       go []       ctx      = f ctx
       go (Some tp:tps) ctx = go tps (ctx Ctx.:> tp)


-----------------------------------------------------------------------




   

-----------
-- ** MIR intrinsics

newMirRef ::
  CT.TypeRepr tp ->
  MirGenerator h s ret (R.Expr MIR s (MirReferenceType tp))
newMirRef tp = G.extensionStmt (MirNewRef tp)

dropMirRef ::
  R.Expr MIR s (MirReferenceType tp) ->
  MirGenerator h s ret ()
dropMirRef refExp = void $ G.extensionStmt (MirDropRef refExp)

readMirRef ::
  CT.TypeRepr tp ->
  R.Expr MIR s (MirReferenceType tp) ->
  MirGenerator h s ret (R.Expr MIR s tp)
readMirRef tp refExp = G.extensionStmt (MirReadRef tp refExp)

writeMirRef ::
  R.Expr MIR s (MirReferenceType tp) ->
  R.Expr MIR s tp ->
  MirGenerator h s ret ()
writeMirRef ref x = void $ G.extensionStmt (MirWriteRef ref x)

subfieldRef ::
  CT.CtxRepr ctx ->
  R.Expr MIR s (MirReferenceType TaggedUnion) ->
  Ctx.Index ctx tp ->
  MirGenerator h s ret (R.Expr MIR s (MirReferenceType tp))
subfieldRef ctx ref idx = G.extensionStmt (MirSubfieldRef ctx ref idx)

subindexRef ::
  CT.TypeRepr tp ->
  R.Expr MIR s (MirReferenceType (CT.VectorType tp)) ->
  R.Expr MIR s CT.NatType ->
  MirGenerator h s ret (R.Expr MIR s (MirReferenceType tp))
subindexRef tp ref idx = G.extensionStmt (MirSubindexRef tp ref idx)

-----------
-- ** Expression generation

packBase
    :: CT.TypeRepr tp
    -> CT.CtxRepr ctx
    -> Ctx.Assignment (R.Atom s) ctx
    -> (forall ctx'. Some (R.Atom s) -> CT.CtxRepr ctx' -> Ctx.Assignment (R.Atom s) ctx' -> a)
    -> a
packBase ctp ctx0 asgn k =
  case Ctx.viewAssign ctx0 of
    Ctx.AssignEmpty -> error "packType: ran out of actual arguments!"
    Ctx.AssignExtend ctx' ctp' ->
      case testEquality ctp ctp' of
        Nothing -> error $ unwords ["crucible type mismatch: given",show ctp,"but ctxrepr had", show ctp', "even though ctx was", show ctx0]
        Just Refl ->
          let asgn' = Ctx.init asgn
              idx   = Ctx.nextIndex (Ctx.size asgn')
           in k (Some (asgn Ctx.! idx))
                ctx'
                asgn'

unfold_ctx_assgn
    :: HasCallStack =>
       M.Ty
    -> CT.CtxRepr ctx
    -> Ctx.Assignment (R.Atom s) ctx
    -> (forall ctx'. Some (R.Atom s) -> CT.CtxRepr ctx' -> Ctx.Assignment (R.Atom s) ctx' -> a)
    -> a
unfold_ctx_assgn tp ctx asgn k =
    tyToReprCont tp $ \repr ->
        packBase repr ctx asgn k

exp_to_assgn :: HasCallStack => [MirExp s] -> (forall ctx. CT.CtxRepr ctx -> Ctx.Assignment (R.Expr MIR s) ctx -> a) -> a
exp_to_assgn =
    go Ctx.empty Ctx.empty 
        where go :: CT.CtxRepr ctx -> Ctx.Assignment (R.Expr MIR s) ctx -> [MirExp s] -> (forall ctx'. CT.CtxRepr ctx' -> Ctx.Assignment (R.Expr MIR s) ctx' -> a) -> a
              go ctx asgn [] k = k ctx asgn
              go ctx asgn ((MirExp tyr ex):vs) k = go (ctx Ctx.:> tyr) (asgn Ctx.:> ex) vs k


parsePosition :: Text.Text -> PL.Position
parsePosition posText =
  case Text.split (==':') posText of
    [fname,line,col,_line2,_col2]
      | (l,[]):_ <- readDec (Text.unpack line)
      , (c,[]):_ <- readDec (Text.unpack col)
      -> PL.SourcePos fname l c
    [fname,line,col]
      | (l,[]):_ <- readDec (Text.unpack line)
      , (c,[]):_ <- readDec (Text.unpack col)
      -> PL.SourcePos fname l c
    _ -> PL.OtherPos posText


setPosition :: Text.Text -> MirGenerator h s ret ()
setPosition = G.setPosition . parsePosition

--------------------------------------------------------------------------------------
-- ** Expressions


-- Expressions: variables and constants
--

transConstVal :: HasCallStack => Some CT.TypeRepr -> M.ConstVal -> MirGenerator h s ret (MirExp s)
transConstVal (Some (CT.BVRepr w)) (M.ConstInt i) =
    return $ MirExp (CT.BVRepr w) (S.app $ E.BVLit w (fromInteger (M.fromIntegerLit i)))
transConstVal (Some (CT.BoolRepr)) (M.ConstBool b) = return $ MirExp (CT.BoolRepr) (S.litExpr b)
transConstVal (Some (CT.NatRepr)) (M.ConstInt i) =
    do let n = fromInteger (M.fromIntegerLit i)
       return $ MirExp CT.NatRepr (S.app $ E.NatLit n)
transConstVal (Some (CT.IntegerRepr)) (ConstInt i) =
      return $ MirExp CT.IntegerRepr (S.app $ E.IntLit (fromIntegerLit i))
transConstVal (Some (CT.StringRepr)) (M.ConstStr str) =
    do let t = Text.pack str
       return $ MirExp CT.StringRepr (S.litExpr t)
transConstVal (Some (CT.BVRepr w)) (M.ConstChar c) =
    do let i = toInteger (Char.ord c)
       return $ MirExp (CT.BVRepr w) (S.app $ E.BVLit w i)
transConstVal tp cv = fail $ "fail or unimp constant: " ++ (show tp) ++ " " ++ (show cv)


lookupVar :: M.Var -> MirGenerator h s ret (MirExp s)
lookupVar (M.Var vname _ vty _ pos) = do
    vm <- use varMap
    case (Map.lookup vname vm, tyToRepr vty) of
      (Just (Some varinfo), Some vtr)
        | Just CT.Refl <- CT.testEquality vtr (varInfoRepr varinfo) ->
            case varinfo of
              VarRegister reg ->
                do r <- G.readReg reg
                   return $ MirExp vtr r
              VarReference reg ->
                do r <- readMirRef vtr =<< G.readReg reg
                   return $ MirExp vtr r
              VarAtom a ->
                do return $ MirExp vtr (R.AtomExpr a)

        | otherwise -> fail ("bad type in lookupVar: " <> show vname <> " at " <> Text.unpack pos)
      _ -> fail ("register not found: " <> show vname <> " at " <> Text.unpack pos)

-- The return var in the MIR output is always "_0"

lookupRetVar :: HasCallStack => CT.TypeRepr ret -> MirGenerator h s ret (R.Expr MIR s ret)
lookupRetVar tr = do
    vm <- use varMap
    case (Map.lookup "_0" vm) of
      Just (Some varinfo) ->
        case  CT.testEquality tr (varInfoRepr varinfo) of 
          Just CT.Refl ->
            case varinfo of
              VarRegister reg ->
                do G.readReg reg
              VarReference reg ->
                do readMirRef tr =<< G.readReg reg
              VarAtom a ->
                do return (R.AtomExpr a)
          Nothing -> fail $ "return register has wrong type. Expected: "
                       ++ show tr ++ "\n Found " ++ show (varInfoRepr varinfo)

      _ -> fail $ "reg not found in retvar " ++ show (Map.keys vm)


-- ** Expressions: Operations and Aggregates


evalOperand :: HasCallStack => M.Operand -> MirGenerator h s ret (MirExp s)
evalOperand (M.Consume lv) = evalLvalue lv
evalOperand (M.OpConstant (M.Constant conty conlit)) =
    case conlit of
       M.Value constval   -> transConstVal (tyToRepr conty) constval
       M.Item defId _args -> fail $ "cannot translate item " ++ show defId
       M.LPromoted prom   -> fail $ "cannot translate promoted " ++ show prom


-- Given two bitvectors, extend the length of the shorter one so that they
-- have the same length
-- Use the sign of the first bitvector to determine how to sign extend
extendToMax :: (1 <= n, 1 <= m) =>
               NatRepr n -> G.Expr MIR s (CT.BVType n) ->
               NatRepr m -> G.Expr MIR s (CT.BVType m) -> Maybe M.ArithType ->
   (forall n. (1 <= n) => NatRepr n -> G.Expr MIR s (CT.BVType n) -> G.Expr MIR s (CT.BVType n) -> a) -> a
extendToMax n e1 m e2 (Just arith) k =
   let extend :: (1 <= w, 1 <= r, w+1 <= r) => (NatRepr r)
         -> (NatRepr w)
         -> (f (CT.BVType w))
         -> E.App MIR f (CT.BVType r)
       extend = case arith of
                  M.Signed   -> E.BVSext
                  M.Unsigned -> E.BVZext
   in case testEquality n m of
      Just Refl -> k n e1 e2
      Nothing   -> case testLeq (incNat n) m of
                      Just LeqProof ->
                         k m (S.app $ extend m n e1) e2
                      Nothing -> case testLeq (incNat m) n of
                          Just LeqProof ->
                              k n e1 (S.app $ extend n m e2)
                          Nothing -> error "impossible case"
extendToMax n e1 m e2 Nothing k = 
   case testEquality n m of
      Just Refl -> k n e1 e2
      Nothing   -> error "don't know the sign"



transBinOp :: M.BinOp -> M.Operand -> M.Operand -> MirGenerator h s ret (MirExp s)
transBinOp bop op1 op2 = do
    me1 <- evalOperand  op1
    me2 <- evalOperand  op2
    case (me1, me2) of
<<<<<<< HEAD
      (MirExp (CT.BVRepr na) e1a, MirExp (CT.BVRepr ma) e2a) ->
          extendToMax na e1a ma e2a (M.arithType op1) $ \ n e1 e2 -> 
          -- TODO: if the BVs are not the same width extend the shorter one
            case (bop, M.arithType op1) of
              (M.Add, _) -> return $ MirExp (CT.BVRepr n) (S.app $ E.BVAdd n e1 e2)
              (M.Sub, _) -> return $ MirExp (CT.BVRepr n) (S.app $ E.BVSub n e1 e2)
              (M.Mul, _) -> return $ MirExp (CT.BVRepr n) (S.app $ E.BVMul n e1 e2)
              (M.Div, Just M.Unsigned) -> return $ MirExp (CT.BVRepr n) (S.app $ E.BVUdiv n e1 e2)
              (M.Div, Just M.Signed) -> return $ MirExp (CT.BVRepr n) (S.app $ E.BVSdiv n e1 e2)
              (M.Rem, Just M.Unsigned) -> return $ MirExp (CT.BVRepr n) (S.app $ E.BVUrem n e1 e2)
              (M.Rem, Just M.Signed) -> return $ MirExp (CT.BVRepr n) (S.app $ E.BVSrem n e1 e2)
              (M.BitXor, _) -> return $ MirExp (CT.BVRepr n) (S.app $ E.BVXor n e1 e2)
              (M.BitAnd, _) -> return $ MirExp (CT.BVRepr n) (S.app $ E.BVAnd n e1 e2)
              (M.BitOr, _) -> return $ MirExp (CT.BVRepr n) (S.app $ E.BVOr n e1 e2)
              (M.Shl, _) -> return $ MirExp (CT.BVRepr n) (S.app $ E.BVShl n e1 e2)
              (M.Shr, Just M.Unsigned) -> return $ MirExp (CT.BVRepr n) (S.app $ E.BVLshr n e1 e2)
              (M.Shr, Nothing) -> return $ MirExp (CT.BVRepr n) (S.app $ E.BVLshr n e1 e2)
              (M.Shr, Just M.Signed) -> return $ MirExp (CT.BVRepr n) (S.app $ E.BVAshr n e1 e2)
              (M.Lt, Just M.Unsigned) -> return $ MirExp (CT.BoolRepr) (S.app $ E.BVUlt n e1 e2)
              (M.Lt, Just M.Signed) -> return $ MirExp (CT.BoolRepr) (S.app $ E.BVSlt n e1 e2)
              (M.Le, Just M.Unsigned) -> return $ MirExp (CT.BoolRepr) (S.app $ E.BVUle n e1 e2)
              (M.Le, Just M.Signed) -> return $ MirExp (CT.BoolRepr) (S.app $ E.BVSle n e1 e2)
              (M.Ne, _) -> return $ MirExp (CT.BoolRepr) (S.app $ E.Not $ S.app $ E.BVEq n e1 e2)
              (M.Beq, _) -> return $ MirExp (CT.BoolRepr) (S.app $ E.BVEq n e1 e2)
              _ -> fail $ "bad binop: " ++ show (M.BinaryOp bop op1 op2)
=======
      (MirExp (CT.BVRepr n) e1, MirExp (CT.BVRepr m) e2) ->
          case (testEquality n m, bop, M.arithType op1) of
            (Just Refl, M.Add, _) -> return $ MirExp (CT.BVRepr n) (S.app $ E.BVAdd n e1 e2)
            (Just Refl, M.Sub, _) -> return $ MirExp (CT.BVRepr n) (S.app $ E.BVSub n e1 e2)
            (Just Refl, M.Mul, _) -> return $ MirExp (CT.BVRepr n) (S.app $ E.BVMul n e1 e2)
            (Just Refl, M.Div, Just M.Unsigned) -> return $ MirExp (CT.BVRepr n) (S.app $ E.BVUdiv n e1 e2)
            (Just Refl, M.Div, Just M.Signed) -> return $ MirExp (CT.BVRepr n) (S.app $ E.BVSdiv n e1 e2)
            (Just Refl, M.Rem, Just M.Unsigned) -> return $ MirExp (CT.BVRepr n) (S.app $ E.BVUrem n e1 e2)
            (Just Refl, M.Rem, Just M.Signed) -> return $ MirExp (CT.BVRepr n) (S.app $ E.BVSrem n e1 e2)
            (Just Refl, M.BitXor, _) -> return $ MirExp (CT.BVRepr n) (S.app $ E.BVXor n e1 e2)
            (Just Refl, M.BitAnd, _) -> return $ MirExp (CT.BVRepr n) (S.app $ E.BVAnd n e1 e2)
            (Just Refl, M.BitOr, _) -> return $ MirExp (CT.BVRepr n) (S.app $ E.BVOr n e1 e2)
            (Just Refl, M.Shl, _) -> return $ MirExp (CT.BVRepr n) (S.app $ E.BVShl n e1 e2)
            (Just Refl, M.Shr, Just M.Unsigned) -> return $ MirExp (CT.BVRepr n) (S.app $ E.BVLshr n e1 e2)
            (Just Refl, M.Shr, Nothing) -> return $ MirExp (CT.BVRepr n) (S.app $ E.BVLshr n e1 e2)
            (Just Refl, M.Shr, Just M.Signed) -> return $ MirExp (CT.BVRepr n) (S.app $ E.BVAshr n e1 e2)
            (Just Refl, M.Lt, Just M.Unsigned) -> return $ MirExp (CT.BoolRepr) (S.app $ E.BVUlt n e1 e2)
            (Just Refl, M.Lt, Just M.Signed) -> return $ MirExp (CT.BoolRepr) (S.app $ E.BVSlt n e1 e2)
            (Just Refl, M.Le, Just M.Unsigned) -> return $ MirExp (CT.BoolRepr) (S.app $ E.BVUle n e1 e2)
            (Just Refl, M.Le, Just M.Signed) -> return $ MirExp (CT.BoolRepr) (S.app $ E.BVSle n e1 e2)
            (Just Refl, M.Ne, _) -> return $ MirExp (CT.BoolRepr) (S.app $ E.Not $ S.app $ E.BVEq n e1 e2)
            (Just Refl, M.Beq, _) -> return $ MirExp (CT.BoolRepr) (S.app $ E.BVEq n e1 e2)
            (a, b, _) -> fail ("bad binop: " ++ show a ++ " " ++ show b)
>>>>>>> 7783007b
      (MirExp CT.BoolRepr e1, MirExp CT.BoolRepr e2) ->
          case bop of
            M.BitAnd -> return $ MirExp CT.BoolRepr (S.app $ E.And e1 e2)
            M.BitXor -> return $ MirExp CT.BoolRepr (S.app $ E.BoolXor e1 e2)
            M.BitOr -> return $ MirExp CT.BoolRepr (S.app $ E.Or e1 e2)
            M.Beq -> return $ MirExp CT.BoolRepr (S.app $ E.Not $ S.app $ E.BoolXor e1 e2)
            _ -> fail "bad binop"
      (MirExp CT.NatRepr e1, MirExp CT.NatRepr e2) ->
          case bop of
            M.Beq -> return $ MirExp CT.BoolRepr (S.app $ E.NatEq e1 e2)
            M.Lt -> return $ MirExp CT.BoolRepr (S.app $ E.NatLt e1 e2)
            M.Le -> return $ MirExp CT.BoolRepr (S.app $ E.NatLe e1 e2)
            M.Gt -> return $ MirExp CT.BoolRepr (S.app $ E.NatLe e2 e1)
            M.Ge -> return $ MirExp CT.BoolRepr (S.app $ E.NatLt e2 e1)

            M.Add -> return $ MirExp CT.NatRepr (S.app $ E.NatAdd e1 e2)
            M.Sub -> return $ MirExp CT.NatRepr (S.app $ E.NatSub e1 e2)
            M.Mul -> return $ MirExp CT.NatRepr (S.app $ E.NatMul e1 e2)
            M.Ne -> return $ MirExp CT.BoolRepr (S.app $ E.Not $ S.app $ E.NatEq e1 e2)
            _ -> fail "bad natural number binop"

      (_, _) -> fail $ "bad or unimplemented type: " ++ (show bop) ++ ", " ++ (show me1) ++ ", " ++ (show me2)



transCheckedBinOp ::  M.BinOp -> M.Operand -> M.Operand -> MirGenerator h s ret (MirExp s) -- returns tuple of (result, bool)
transCheckedBinOp  a b c = do
    res <- transBinOp a b c
    return $ buildTuple [res, MirExp (CT.BoolRepr) (S.litExpr False)] -- This always succeeds, since we're checking correctness. We can also check for overflow if desired.


-- Nullary ops in rust are used for resource allocation, so are not interpreted
transNullaryOp ::  M.NullOp -> M.Ty -> MirGenerator h s ret (MirExp s)
transNullaryOp _ _ = fail "nullop"

transUnaryOp :: M.UnOp -> M.Operand -> MirGenerator h s ret (MirExp s)
transUnaryOp uop op = do
    mop <- evalOperand op
    case (uop, mop) of
      (M.Not, MirExp CT.BoolRepr e) -> return $ MirExp CT.BoolRepr $ S.app $ E.Not e
      (M.Neg, MirExp (CT.BVRepr n) e) -> return $ MirExp (CT.BVRepr n) (S.app $ E.BVSub n (S.app $ E.BVLit n 0) e)
      _ -> fail "bad op or type for unary"


-- a -> u -> [a;u]
buildRepeat :: M.Operand -> M.ConstUsize -> MirGenerator h s ret (MirExp s)
buildRepeat op size = do
    (MirExp tp e) <- evalOperand op
    let n = fromInteger size
    return $ MirExp (CT.VectorRepr tp) (S.app $ E.VectorReplicate tp (S.app $ E.NatLit n) e)

buildRepeat_ :: M.Operand -> M.Operand -> MirGenerator h s ret (MirExp s)
buildRepeat_ op size = do
    let (M.OpConstant (M.Constant _ (M.Value (M.ConstInt i)))) = size
    buildRepeat op (M.fromIntegerLit i)


-- array in haskell -> crucible array
buildArrayLit :: forall h s tp ret.  CT.TypeRepr tp -> [MirExp s] -> MirGenerator h s ret (MirExp s)
buildArrayLit trep exps = do
    vec <- go exps V.empty
    return $ MirExp (CT.VectorRepr trep) $  S.app $ E.VectorLit trep vec
        where go :: [MirExp s] -> V.Vector (R.Expr MIR s tp) -> MirGenerator h s ret (V.Vector (R.Expr MIR s tp))
              go [] v = return v
              go ((MirExp erepr e):es) v = do
                case (testEquality erepr trep) of
                  Just Refl -> do
                      v' <- go es v
                      return $ V.cons e v'
                  Nothing -> fail "bad type in build array"

buildTuple :: [MirExp s] -> MirExp s
buildTuple xs = exp_to_assgn (xs) $ \ctx asgn ->
    MirExp (CT.StructRepr ctx) (S.app $ E.MkStruct ctx asgn)

buildTaggedUnion :: Integer -> [MirExp s] -> MirExp s
buildTaggedUnion i es =
    let v = buildTuple es in
        buildTuple [MirExp knownRepr (S.app $ E.NatLit (fromInteger i)), packAny v ]

buildTaggedUnion' :: Integer -> MirExp s -> MirExp s -- second argument is already a struct
buildTaggedUnion' i v =
    buildTuple [MirExp knownRepr (S.app $ E.NatLit (fromInteger i)), packAny v ]

getAllFields :: MirExp s -> MirGenerator h s ret ([MirExp s])
getAllFields e =
    case e of
      MirExp (CT.StructRepr ctx) _ -> do
        let s = Ctx.sizeInt (Ctx.size ctx)
        mapM (accessAggregate e) [0..(s-1)]
      _ -> fail "getallfields of non-struct"

accessAggregate :: HasCallStack => MirExp s -> Int -> MirGenerator h s ret (MirExp s)
accessAggregate (MirExp (CT.StructRepr ctx) ag) i
  | Just (Some idx) <- Ctx.intIndex (fromIntegral i) (Ctx.size ctx) = do
      let tpr = ctx Ctx.! idx
      return $ MirExp tpr (S.getStruct idx ag)
accessAggregate (MirExp ty a) b = fail $ "invalid access: " ++ (show a) ++ " : " ++ show ty ++ ", " ++ (show b)

modifyAggregateIdx :: MirExp s -> -- aggregate to modify
                      MirExp s -> -- thing to insert
                      Int -> -- index
                      MirGenerator h s ret (MirExp s)
modifyAggregateIdx (MirExp (CT.StructRepr agctx) ag) (MirExp instr ins) i
  | Just (Some idx) <- Ctx.intIndex (fromIntegral i) (Ctx.size agctx) = do
      let tpr = agctx Ctx.! idx
      case (testEquality tpr instr) of
          Just Refl -> return $ MirExp (CT.StructRepr agctx) (S.setStruct agctx ag idx ins)
          _ -> fail "bad modify"

modifyAggregateIdx (MirExp ty _) _ _ =
  do fail ("modfiyAggregateIdx: Expected Crucible structure type, but got:" ++ show ty)


-- casts

extendUnsignedBV :: MirExp s -> M.BaseSize -> MirGenerator h s ret (MirExp s)
extendUnsignedBV (MirExp tp e) b =
    case (tp, b) of
      (CT.BVRepr n, M.B16) | Just LeqProof <- testLeq (incNat n) (knownNat :: NatRepr 16) ->
                return $ MirExp (CT.BVRepr (knownNat :: NatRepr 16)) (S.app $ E.BVZext (knownNat :: NatRepr 16) n e)
      (CT.BVRepr n, M.B16) | Just LeqProof <- testLeq (knownNat :: NatRepr 17) n ->
                return $ MirExp (CT.BVRepr (knownNat :: NatRepr 16)) (S.app $ E.BVTrunc (knownNat :: NatRepr 16) n e)
      (CT.BVRepr n, M.B32) | Just LeqProof <- testLeq (incNat n) (knownNat :: NatRepr 32) ->
                return $ MirExp (CT.BVRepr (knownNat :: NatRepr 32)) (S.app $ E.BVZext (knownNat :: NatRepr 32) n e)
      (CT.BVRepr n, M.B32) | Just LeqProof <- testLeq (knownNat :: NatRepr 33) n ->
                return $ MirExp (CT.BVRepr (knownNat :: NatRepr 32)) (S.app $ E.BVTrunc (knownNat :: NatRepr 32) n e)
      (CT.BVRepr n, M.B64) | Just LeqProof <- testLeq (incNat n) (knownNat :: NatRepr 64) ->
                return $ MirExp (CT.BVRepr (knownNat :: NatRepr 64)) (S.app $ E.BVZext (knownNat :: NatRepr 64) n e)
      (CT.BVRepr n, M.B64) | Just LeqProof <- testLeq (knownNat :: NatRepr 65) n ->
                return $ MirExp (CT.BVRepr (knownNat :: NatRepr 64)) (S.app $ E.BVTrunc (knownNat :: NatRepr 64) n e)
      (CT.BVRepr n, M.B128) | Just LeqProof <- testLeq (incNat n) (knownNat :: NatRepr 128) ->
                return $ MirExp (CT.BVRepr (knownNat :: NatRepr 128)) (S.app $ E.BVZext (knownNat :: NatRepr 128) n e)
      (CT.BVRepr n, M.B128) | Just LeqProof <- testLeq (knownNat :: NatRepr 129) n ->
                return $ MirExp (CT.BVRepr (knownNat :: NatRepr 128)) (S.app $ E.BVTrunc (knownNat :: NatRepr 128) n e)
      _ -> fail ("unimplemented unsigned bvext: " ++ show tp ++ "  " ++ show b)

extendSignedBV :: MirExp s -> M.BaseSize -> MirGenerator h s ret (MirExp s)
extendSignedBV (MirExp tp e) b =
    case (tp, b) of
      (CT.BVRepr n, M.B16) | Just LeqProof <- testLeq (incNat n) (knownNat :: NatRepr 16) ->
                return $ MirExp (CT.BVRepr (knownNat :: NatRepr 16)) (S.app $ E.BVSext (knownNat :: NatRepr 16) n e)
      (CT.BVRepr n, M.B32) | Just LeqProof <- testLeq (incNat n) (knownNat :: NatRepr 32) ->
                return $ MirExp (CT.BVRepr (knownNat :: NatRepr 32)) (S.app $ E.BVSext (knownNat :: NatRepr 32) n e)
      (CT.BVRepr n, M.B64) | Just LeqProof <- testLeq (incNat n) (knownNat :: NatRepr 64) ->
                return $ MirExp (CT.BVRepr (knownNat :: NatRepr 64)) (S.app $ E.BVSext (knownNat :: NatRepr 64) n e)
      (CT.BVRepr n, M.B128) | Just LeqProof <- testLeq (incNat n) (knownNat :: NatRepr 128) ->
                return $ MirExp (CT.BVRepr (knownNat :: NatRepr 128)) (S.app $ E.BVSext (knownNat :: NatRepr 128) n e)
      _ -> fail "unimplemented signed bvext"

-- | convert a baseSize to a nat repr
-- The BaseSize must *not* be USize.
baseSizeToNatCont :: HasCallStack => M.BaseSize -> (forall w. (1 <= w) => CT.NatRepr w -> a) -> a
baseSizeToNatCont M.B8   k = k (knownNat :: NatRepr 8)
baseSizeToNatCont M.B16  k = k (knownNat :: NatRepr 16)
baseSizeToNatCont M.B32  k = k (knownNat :: NatRepr 32)
baseSizeToNatCont M.B64  k = k (knownNat :: NatRepr 64)
baseSizeToNatCont M.B128 k = k (knownNat :: NatRepr 128)
baseSizeToNatCont M.USize _k = error "BaseSize is undetermined"

evalCast' :: M.CastKind -> M.Ty -> MirExp s -> M.Ty -> MirGenerator h s ret (MirExp s)
evalCast' ck ty1 e ty2  =
    case (ck, ty1, ty2) of
      (M.Misc,a,b) | a == b -> return e
      (M.Misc, M.TyUint _, M.TyUint s) -> extendUnsignedBV e s
      (M.Misc, M.TyInt _, M.TyInt s) -> extendSignedBV e s
      (M.Misc, M.TyCustom (M.BoxTy tb1), M.TyCustom (M.BoxTy tb2)) -> evalCast' ck tb1 e tb2

      (M.Unsize, M.TyRef (M.TyArray tp _sz) M.Immut, M.TyRef (M.TySlice tp') M.Immut)
        | tp == tp' -> return e -- arrays and immutable slices have the same denotation
        | otherwise -> fail $ "Type mismatch in cast: " ++ show ck ++ " " ++ show ty1 ++ " as " ++ show ty2

      (M.Unsize, M.TyRef (M.TyArray tp _sz) M.Mut, M.TyRef (M.TySlice tp') M.Immut)
        | tp == tp' -> fail "FIXME! implement mut->immut unsize cast!"
        | otherwise -> fail $ "Type mismatch in cast: " ++ show ck ++ " " ++ show ty1 ++ " as " ++ show ty2

      (M.Unsize, M.TyRef (M.TyArray tp sz) M.Mut, M.TyRef (M.TySlice tp') M.Mut)
        | tp == tp', MirExp (MirReferenceRepr (CT.VectorRepr elem_tp)) ref <- e
        -> do let start = S.litExpr 0
              let end   = S.litExpr (fromIntegral sz)
              let tup   = S.mkStruct
                              (Ctx.Empty Ctx.:> MirReferenceRepr (CT.VectorRepr elem_tp) Ctx.:> CT.NatRepr Ctx.:> CT.NatRepr)
                              (Ctx.Empty Ctx.:> ref Ctx.:> start Ctx.:> end)
              return $ MirExp (MirSliceRepr elem_tp) tup
        | otherwise -> fail $ "Type mismatch in cast: " ++ show ck ++ " " ++ show ty1 ++ " as " ++ show ty2

      (M.Unsize, M.TyRef (M.TyArray _ _) M.Immut, M.TyRef (M.TySlice _) M.Mut) ->
         fail "Cannot cast an immutable array to a mutable slice"

      -- Trait object creation.
      (M.Unsize, M.TyRef baseType _, M.TyRef (M.TyDynamic traitName) _) ->
        mkTraitObject traitName baseType e

      -- C-style adts, casting an enum value to a TyInt
      (M.Misc, M.TyCustom (CEnum _n), M.TyInt USize) -> return e
      (M.Misc, M.TyCustom (CEnum _n), M.TyInt sz) | (MirExp CT.IntegerRepr e0) <- e ->
         baseSizeToNatCont sz $ \nat ->
           -- TODO: what happened to E.IntegerToSBV? Will we lose the sign here?
           return $ MirExp (CT.BVRepr nat) (R.App $ E.IntegerToBV nat e0)

      -- C-style adts, casting a TyInt to an enum value
      (M.Misc, M.TyInt USize, M.TyCustom (CEnum _n)) -> return e
      (M.Misc, M.TyInt _sz,   M.TyCustom (CEnum _n)) | (MirExp (CT.BVRepr nat) e0) <- e ->
           return $ MirExp knownRepr (R.App $ E.SbvToInteger nat e0)


      _ -> fail $ "unimplemented cast: " ++ (show ck) ++ " " ++ (show ty1) ++ " as " ++ (show ty2)
 
evalCast :: M.CastKind -> M.Operand -> M.Ty -> MirGenerator h s ret (MirExp s)
evalCast ck op ty = do
    e <- evalOperand op
    evalCast' ck (M.typeOf op) e ty

mkCustomTraitObject :: HasCallStack => M.DefId -> M.Ty -> MirExp s -> MirGenerator h s ret (MirExp s)
mkCustomTraitObject traitName (TyClosure fname args) e@(MirExp baseTyr baseValue)
   | M.did_name traitName == ("Fn", 0) = do
      traceM $ "customTraitObj for " ++ show fname ++ " with args " ++ show args
      -- a trait object for a closure is just the closure value
      -- call is a custom operation
      let vtableCtx = undefined
      let assn      = undefined
      let ctxr      = Ctx.empty Ctx.:> CT.AnyRepr Ctx.:> CT.StructRepr vtableCtx
      let _obj      = R.App $ E.PackAny (CT.StructRepr ctxr)
                       (R.App $ E.MkStruct ctxr (Ctx.empty Ctx.:> (R.App $ E.PackAny baseTyr baseValue) Ctx.:> assn))
      return e
mkCustomTraitObject traitName baseType _ =
  fail $ Text.unpack $ Text.unwords ["Error while creating a trait object: type ",
                                     Text.pack (show baseType)," does not implement trait ", M.idText traitName]
    
  


-- | Create a new trait object for the given trait for the given value
-- Fails if the value does not implement the trait.
-- A trait object is pair of the (value coerced to AnyType) with its vtable for that trait.
-- This pair is then packed to type AnyType.
mkTraitObject :: HasCallStack => M.DefId -> M.Ty -> MirExp s -> MirGenerator h s ret (MirExp s)
mkTraitObject traitName baseType e@(MirExp baseTyr baseValue) = do
  (Some timpls) <- traitImplsLookup traitName
  case Map.lookup (typeName baseType) (timpls^.vtables) of
    Nothing -> mkCustomTraitObject traitName baseType e
    Just vtbl -> do
      let vtableCtx = timpls^.vtableTyRepr
      let ctxr      = Ctx.empty Ctx.:> CT.AnyRepr Ctx.:> CT.StructRepr vtableCtx
      let assn      = R.App $ E.MkStruct vtableCtx (Ctx.fmapFC valueToExpr vtbl)
      let obj       = R.App $ E.PackAny (CT.StructRepr ctxr)
                       (R.App $ E.MkStruct ctxr (Ctx.empty Ctx.:> (R.App $ E.PackAny baseTyr baseValue) Ctx.:> assn))
      return $
        MirExp CT.AnyRepr obj

      
traitImplsLookup :: HasCallStack => M.DefId -> MirGenerator h s ret (Some TraitImpls)
traitImplsLookup traitName = do
  (TraitMap mp) <- use traitMap
  case Map.lookup traitName mp of
    Nothing -> fail $ Text.unpack $ Text.unwords ["Trait does not exist ", M.idText traitName]
    Just timpls -> return timpls
    
-- | TODO: implement. Returns the name of the name, as seen MIR
-- NOTE: this is very wrong
typeName :: M.Ty -> M.Ty
typeName = id


-- Expressions: evaluation of Rvalues and Lvalues

evalRefLvalue :: HasCallStack => M.Lvalue -> MirGenerator h s ret (MirExp s)
evalRefLvalue lv =
      case lv of
        M.Local (M.Var nm _ _ _ pos) ->
          do vm <- use varMap
             case Map.lookup nm vm of
               Just (Some (VarReference reg)) ->
                 do r <- G.readReg reg
                    return $ MirExp (R.typeOfReg reg) r
               _ -> fail ("Mutable reference-taken variable not backed by reference! " <> show nm <> " at " <> Text.unpack pos)
        M.LProjection proj -> evalRefProj proj

        _ -> fail ("FIXME! evalRval, Ref for non-local lvars" ++ show lv)

getVariant :: HasCallStack => M.Ty -> MirGenerator h s ret (M.Variant, [Maybe M.Ty])
getVariant (M.TyAdt nm args) = do
    am <- use adtMap
    case Map.lookup nm am of
       Nothing -> fail ("Unknown ADT: " ++ show nm)
       Just [struct_variant] -> return (struct_variant, args)
       _      -> fail ("Expected ADT with exactly one variant: " ++ show nm)
getVariant (M.TyDowncast (M.TyAdt nm args) ii) = do
    let i = fromInteger ii
    am <- use adtMap
    case Map.lookup nm am of
       Nothing -> fail ("Unknown ADT: " ++ show nm)
       Just vars | i < length vars -> return $ (vars !! i, args)
       _      -> fail ("Expected ADT with more than " ++ show i ++ " variants: " ++ show nm)
getVariant ty = fail $ "Variant type expected, received " ++ show (pretty ty) ++ " instead"

evalRefProj :: HasCallStack => M.LvalueProjection -> MirGenerator h s ret (MirExp s)
evalRefProj (M.LvalueProjection base projElem) =
  do MirExp tp ref <- evalRefLvalue base 
     -- traceM $ "evalRefProj:" ++ show (pretty base) ++ " of type " ++ show tp 
     case tp of
       MirReferenceRepr elty ->
         case projElem of
          M.Deref -> return (MirExp tp ref)

          M.PField idx _mirTy
            | CT.StructRepr (Ctx.Empty Ctx.:> CT.NatRepr Ctx.:> CT.AnyRepr) <- elty
            -> do
             (struct_variant, args) <- getVariant (M.typeOf base)
             Some ctx <- return $ variantToRepr struct_variant args
             case Ctx.intIndex idx (Ctx.size ctx) of
                     Nothing -> fail ("Invalid index: " ++ show idx)
                     Just (Some idx') -> 
                        do r' <- subfieldRef ctx ref idx'
                           return (MirExp (MirReferenceRepr (ctx Ctx.! idx')) r')

          M.ConstantIndex offset _min_len fromend
            | CT.VectorRepr tp' <- elty
            , fromend == False ->
                do let natIdx = S.litExpr (fromIntegral offset)
                   r' <- subindexRef tp' ref natIdx
                   return (MirExp (MirReferenceRepr tp') r')

            | CT.VectorRepr _tp' <- elty
            , fromend == True ->
                fail ("FIXME: implement constant fromend indexing in reference projection")

          M.Index op
            | CT.VectorRepr tp' <- elty
            -> do MirExp idxTy idx <- evalOperand op
                  case idxTy of
                    CT.NatRepr ->
                      do r' <- subindexRef tp' ref idx
                         return (MirExp (MirReferenceRepr tp') r')
                    CT.BVRepr w ->
                      do idxNat <- G.forceEvaluation (S.app (E.BvToNat w idx))
                         r' <- subindexRef tp' ref idxNat
                         return (MirExp (MirReferenceRepr tp') r')

                    _ -> fail ("Expected index value to be an integer value in reference projection " ++
                                show base ++ " " ++ show projElem ++ " " ++ show idxTy)
          _ -> fail ("Unexpected interior reference " ++ show base ++ " " ++ show projElem)
       _ -> fail ("Expected reference value in lvalue projection: " ++ show tp ++ " " ++ show base)


evalRval :: HasCallStack => M.Rvalue -> MirGenerator h s ret (MirExp s)
evalRval (M.Use op) = evalOperand op
evalRval (M.Repeat op size) = buildRepeat op size
evalRval (M.Ref bk lv _) =
  case bk of
    M.Shared  -> evalLvalue lv
    M.Mutable -> evalRefLvalue lv
    M.Unique  -> fail "FIXME! Unique reference not implemented"

evalRval (M.Len lv) =
  case lv of
    M.LProjection (M.LvalueProjection lv' M.Deref)
      | M.TyRef (M.TySlice _) M.Mut <- M.typeOf lv'
      -> do MirExp t e <- evalLvalue lv'
            case t of
              MirSliceRepr _tp' ->
                do let end = S.getStruct (Ctx.natIndex @2) e
                   return $ MirExp CT.NatRepr end
              _ -> fail "Expected mutable slice value"
    _ ->
      do MirExp t e <- evalLvalue lv
         case t of
           CT.VectorRepr _ -> return $ MirExp CT.NatRepr $ S.vectorSize e -- might need to convert nat to bv later
           _ -> fail "len expects vector input"

evalRval (M.Cast ck op ty) = evalCast ck op ty
evalRval (M.BinaryOp binop op1 op2) = transBinOp binop op1 op2
evalRval (M.CheckedBinaryOp binop op1 op2) = transCheckedBinOp  binop op1 op2
evalRval (M.NullaryOp nop nty) = transNullaryOp  nop nty
evalRval (M.UnaryOp uop op) = transUnaryOp  uop op
evalRval (M.Discriminant lv) = do
    e <- evalLvalue lv
    let ty = typeOf lv 
    case ty of
      TyCustom (CEnum _adt) -> return e
      _ -> do (MirExp CT.NatRepr idx) <- accessAggregate e 0
              return $ (MirExp knownRepr $ R.App (E.NatToInteger idx))

evalRval (M.RCustom custom) = transCustomAgg custom
evalRval (M.Aggregate ak ops) = case ak of
                                   M.AKTuple ->  do
                                       exps <- mapM evalOperand ops
                                       return $ buildTuple exps
                                   M.AKArray ty -> do
                                       exps <- mapM evalOperand ops
                                       tyToReprCont ty $ \repr ->
                                           buildArrayLit repr exps
                                   M.AKClosure defid argsm -> do
                                       args <- mapM evalOperand ops
                                       buildClosureHandle defid argsm args
evalRval (M.RAdtAg (M.AdtAg adt agv [])) | isCStyle adt  = do
    return $ (MirExp knownRepr (R.App (E.IntLit agv)))
evalRval (M.RAdtAg (M.AdtAg _adt agv ops))  = do
    es <- mapM evalOperand ops
    return $ buildTaggedUnion agv es

-- A closure is (packed into an any) of the form [handle, arguments] (arguments being those packed into the closure, not the function arguments)
buildClosureHandle :: M.DefId -> [Maybe M.Ty] -> [MirExp s] -> MirGenerator h s ret (MirExp s)
buildClosureHandle funid _argsm args = do
    hmap <- use handleMap
    case (Map.lookup funid hmap) of
      Just (MirHandle _ _ fhandle) -> do
          let closure_arg = buildTuple args
          let handle_cl = S.app $ E.HandleLit fhandle
              handle_cl_ty = FH.handleType fhandle
              handl = MirExp handle_cl_ty handle_cl
          let closure_unpack = buildTuple [handl, (packAny closure_arg)]
          return $ packAny closure_unpack
      _ ->
       do fail ("buildClosureHandle: unknmown function: " ++ show funid)


buildClosureType :: M.DefId -> [M.Ty] -> MirGenerator h s ret (Some CT.TypeRepr, Some CT.TypeRepr) -- get type of closure, in order to unpack the any
buildClosureType defid args = do
    hmap <- use handleMap
    case (Map.lookup defid hmap) of
      Just (MirHandle _ _ fhandle) -> do
          -- build type StructRepr [HandleRepr, StructRepr [args types]]
          tyListToCtx args $ \argsctx -> do
              let argstruct = CT.StructRepr argsctx
                  handlerepr = FH.handleType fhandle
              reprsToCtx [Some handlerepr, Some CT.AnyRepr] $ \t ->
                  return $ (Some (CT.StructRepr t), Some argstruct)
      _ ->
       do fail ("buildClosureType: unknown function: " ++ show defid)


unpackAny :: HasCallStack => Some CT.TypeRepr -> MirExp s -> MirGenerator h s ret (MirExp s)
unpackAny (Some tr) e@(MirExp CT.AnyRepr _) = return $ unpackAnyE tr e
unpackAny _ (MirExp tr _) = fail $ "bad anytype, found " ++ show (pretty tr) 


unpackAnyE :: HasCallStack => CT.TypeRepr t -> MirExp s -> MirExp s
unpackAnyE tr (MirExp CT.AnyRepr e) =
   MirExp tr (S.app $ E.FromJustValue tr (S.app $ E.UnpackAny tr e) (fromString ("Bad Any unpack: " ++ show tr)))
unpackAnyE _ _ = error $ "bad anytype unpack"


packAny ::  MirExp s -> (MirExp s)
packAny (MirExp e_ty e) = MirExp CT.AnyRepr (S.app $ E.PackAny e_ty e)

filterMaybes :: [Maybe a] -> [a]
filterMaybes [] = []
filterMaybes ((Just a):as) = a : (filterMaybes as)
filterMaybes ((Nothing):as) = filterMaybes as

evalLvalue :: HasCallStack => M.Lvalue -> MirGenerator h s ret (MirExp s)
evalLvalue (M.Tagged l _) = evalLvalue l
evalLvalue (M.Local var) = do -- traceM $ "evalLValue local" ++ show (pretty var)
                              lookupVar var
evalLvalue (M.LProjection (M.LvalueProjection lv (M.PField field _ty))) = do
    am <- use adtMap
    case M.typeOf lv of
      M.TyAdt nm args ->
        case Map.lookup nm am of
          Nothing -> fail ("Unknown ADT: " ++ show nm )
          Just [struct_variant] ->
            do etu <- evalLvalue lv
               e   <- accessAggregate etu 1 -- get the ANY data payload
               Some ctx <- return $ variantToRepr struct_variant args
               struct <- unpackAny (Some (CT.StructRepr ctx)) e
               accessAggregate struct field
          Just _ -> fail ("Expected ADT with exactly one variant: " ++ show nm)

      M.TyClosure defid argsm -> do -- if lv is a closure, then accessing the ith component means accessing the ith arg in the struct
        e <- evalLvalue lv
        let args = filterMaybes argsm
        (clty, rty) <- buildClosureType defid args
        unpack_closure <- unpackAny clty e
        clargs <- accessAggregate unpack_closure 1
        clargs' <- unpackAny rty clargs
        accessAggregate clargs' field

      mty@(M.TyDowncast _ _) -> do
         (struct_variant, args) <- getVariant mty 
         e <- evalLvalue lv
         Some ctx <- return $ variantToRepr struct_variant args
         struct <- unpackAny (Some (CT.StructRepr ctx)) e
         res <- accessAggregate struct field
         return res


      _ -> do -- otherwise, lv is a tuple
        ag <- evalLvalue lv
        accessAggregate ag field
evalLvalue (M.LProjection (M.LvalueProjection lv (M.Index i))) = do
    (MirExp arr_tp arr) <- evalLvalue lv
    (MirExp ind_tp ind) <- evalOperand i
    case (arr_tp, ind_tp) of
      (CT.VectorRepr elt_tp, CT.NatRepr) -> do
          G.assertExpr (ind S..< (S.app (E.VectorSize arr)))
                       (S.litExpr "Index out of range")
          return $ MirExp elt_tp $ S.app $ E.VectorGetEntry elt_tp arr ind
      (MirSliceRepr elt_tp, CT.StructRepr (Ctx.Empty Ctx.:> CT.NatRepr Ctx.:> CT.AnyRepr)) ->
           let mir_ty = M.typeOf i in
           case mir_ty of
             M.TyAdt did [Just (TyUint USize)] | did == M.textId "core/ae3efe0::ops[0]::range[0]::RangeFrom[0]" -> do
               -- get the start of the range
               let astart = (S.getStruct Ctx.i2of2 ind)
               let indty  = CT.StructRepr (Ctx.Empty Ctx.:> CT.NatRepr)
               let start = S.getStruct Ctx.baseIndex
                             (S.app $ E.FromJustValue indty (S.app $ E.UnpackAny indty astart) (fromString ("Bad Any unpack Nat")))
               
               let newSlice = updateSliceLB elt_tp arr start
               return (MirExp arr_tp newSlice)
               -- create a new slice by modifying the indices of the current one
             _ -> 
               fail $ "Unknown slice projection type:" ++ show mir_ty
      _ -> fail $ "Bad index, arr_typ is:" ++ show arr_tp ++ "\nind_type is: " ++ show ind_tp

evalLvalue (M.LProjection (M.LvalueProjection lv M.Deref)) =
   case M.typeOf lv of
     M.TyRef _ M.Immut ->
         do evalLvalue lv
     M.TyRef _ M.Mut ->
         do MirExp ref_ty ref <- evalLvalue lv
            case ref_ty of
              MirReferenceRepr tp ->
                 do r <- readMirRef tp ref
                    return $ MirExp tp r
              MirSliceRepr tp ->
                 do let vr = S.getStruct Ctx.i1of3 ref
                    v <- readMirRef (CT.VectorRepr tp) vr
                    -- TODO: trim this vector relative to the slice....
                    return $ MirExp (CT.VectorRepr tp) v
--                    error $ unwords ["Found slice for " , show $ pretty tp]
              _ -> error $ unwords ["Expected reference value in mutable dereference", show $ pretty lv]
     tp ->
       fail $ unwords ["Expected reference type in dereference", show tp, show lv]

-- downcast: extracting the injection from an ADT. This is done in rust after switching on the discriminant.
-- We don't really do anything here --- all the action is when we project from the downcasted adt
evalLvalue (M.LProjection (M.LvalueProjection lv (M.Downcast _i))) = do
    (MirExp tyr lve) <- evalLvalue lv
    case testEquality tyr taggedUnionType of
       Just Refl -> accessAggregate (MirExp tyr lve) 1
       Nothing   -> fail $ "expected ADT type, instead found type: " ++ show (pretty (M.typeOf lv)) ++ " aka " ++ show tyr 
evalLvalue lv = fail $ "unknown lvalue access: " ++ (show lv)




--------------------------------------------------------------------------------------
-- ** Statements
--

-- v := rvalue
--
assignVarRvalue :: M.Var -> M.Rvalue -> MirGenerator h s ret ()
assignVarRvalue var rv = assignVarExp var (Just (M.typeOf rv)) =<< evalRval rv

-- v := mirexp
-- FIXME... this 'Maybe Ty' argument should really just by 'Ty', but
--  we need to reoganize call sites to pass this information through
assignVarExp :: HasCallStack => M.Var -> Maybe M.Ty -> MirExp s -> MirGenerator h s ret ()

-- Implement implict coercion from mutable reference to immutable reference.  The major
-- invariant guarantee given by the borrow checker is that, so long as the immutable
-- reference is live, the value will not change.  This justifies immediately deferencing
-- the pointer to get out the value within.
assignVarExp v@(M.Var _vnamd _ (M.TyRef _lhs_ty M.Immut) _ _pos)
               _ (MirExp (MirReferenceRepr e_ty) e) =
         do r <- readMirRef e_ty e
            assignVarExp v Nothing (MirExp e_ty r)

-- For mutable slice to immutable slice, we make a copy of the vector so that
-- we have the correct range. Note: if we update immutable slices to also
-- store bounds, then we can update this coercion.
assignVarExp v@(M.Var _vnamd _ (M.TyRef (M.TySlice _lhs_ty) M.Immut) _ _pos)
               _ (MirExp (MirSliceRepr e_ty) e) =
 
         do let rvec  = S.getStruct Ctx.i1of3 e
            let start = S.getStruct Ctx.i2of3 e
            let stop  = S.getStruct Ctx.i3of3 e
            r <- readMirRef (CT.VectorRepr e_ty) rvec
            r2 <- vectorCopy e_ty start stop r
            assignVarExp v Nothing (MirExp (CT.VectorRepr e_ty) r2)


assignVarExp (M.Var vname _ vty _ pos) _ (MirExp e_ty e) = do
    vm <- use varMap
    case (Map.lookup vname vm) of
      Just (Some varinfo)
        | Just CT.Refl <- testEquality e_ty (varInfoRepr varinfo) ->
            case varinfo of
              VarRegister reg ->
                do G.assignReg reg e
              VarReference reg ->
                do r <- G.readReg reg
                   writeMirRef r e
              VarAtom _ ->
                do fail ("Cannot assign to atom: " <> show vname <> " at " <> Text.unpack pos)
        | otherwise ->
            fail $ "type error in assignment: got " ++ (show (pretty e_ty)) ++ " but expected "
                     ++ (show (varInfoRepr varinfo)) ++ " in assignment of " ++ (show vname) ++ " which has type "
                     ++ (show vty) ++ " at " ++ (Text.unpack pos)
      Nothing -> fail ("register not found: " ++ show vname ++ " at " ++ Text.unpack pos)

-- lv := mirexp

-- FIXME... this 'Maybe Ty' argument should really just by 'Ty', but
--  we need to reoganize call sites to pass this information through
-- and there are a *lot* of places that pass in Nothing for this argument
assignLvExp :: HasCallStack => M.Lvalue -> Maybe M.Ty -> MirExp s -> MirGenerator h s ret ()
assignLvExp lv re_tp re = do
    case lv of
        M.Tagged lv _ -> assignLvExp lv re_tp re
        M.Local var -> assignVarExp var re_tp re
        M.Static -> fail "static"
        M.LProjection (M.LvalueProjection lv (M.PField field _ty)) -> do
            am <- use adtMap
            case M.typeOf lv of
              M.TyAdt nm args ->
                case Map.lookup nm am of
                  Nothing -> fail ("Unknown ADT: " ++ show nm)
                  Just [struct_variant] ->
                    do etu <- evalLvalue lv
                       e   <- accessAggregate etu 1 -- get the ANY data payload
                       Some ctx <- return $ variantToRepr struct_variant args
                       struct <- unpackAny (Some (CT.StructRepr ctx)) e
                       struct' <- modifyAggregateIdx struct re field
                       etu' <- modifyAggregateIdx etu (packAny struct') 1
                       assignLvExp lv (Just (M.TyAdt nm args)) etu'
                  Just _ -> fail ("Expected ADT with exactly one variant: " ++ show nm)

              M.TyClosure _ _ -> fail "assign to closure unimp"

              _ -> do
                ag <- evalLvalue lv
                new_ag <- modifyAggregateIdx ag re field
                assignLvExp lv Nothing new_ag

        M.LProjection (M.LvalueProjection (M.LProjection (M.LvalueProjection lv' M.Deref)) (M.Index op))
          | M.TyRef (M.TySlice _) M.Mut <- M.typeOf lv' ->
            do MirExp slice_tp slice <- evalLvalue lv'

               MirExp ind_tp ind     <- evalOperand op
               MirExp r_tp r         <- return re
               case (slice_tp, ind_tp) of
                 (MirSliceRepr el_tp, CT.NatRepr)
                   | Just Refl <- testEquality r_tp el_tp
                   -> do let _ctx   = Ctx.Empty Ctx.:> MirReferenceRepr (CT.VectorRepr el_tp) Ctx.:> CT.NatRepr Ctx.:> CT.NatRepr
                         let ref   = S.getStruct (Ctx.natIndex @0) slice
                         let start = S.getStruct (Ctx.natIndex @1) slice
                         let len   = S.getStruct (Ctx.natIndex @2) slice
                         G.assertExpr (ind S..< len) (S.litExpr "Index out of range")
                         let ind'  = start S..+ ind
                         arr <- readMirRef (CT.VectorRepr el_tp) ref
                         let arr' = S.app $ E.VectorSetEntry el_tp arr ind' r
                         writeMirRef ref arr'

                 _ -> fail $ "bad type in slice assignment"

        M.LProjection (M.LvalueProjection lv (M.Index op)) -> do
            (MirExp arr_tp arr) <- evalLvalue lv
            (MirExp ind_tp ind) <- evalOperand op
            case re of
              MirExp r_tp r ->
                case (arr_tp, ind_tp) of
                  (CT.VectorRepr x, CT.NatRepr) ->
                      case (testEquality x r_tp) of
                        Just Refl -> do
                          G.assertExpr (ind S..< (S.app (E.VectorSize arr)))
                                       (S.litExpr "Index out of range")
                          let arr' = MirExp arr_tp (S.app $ E.VectorSetEntry r_tp arr ind r)
                          assignLvExp lv (Just (M.typeOf lv)) arr'
                        Nothing -> fail "bad type in assign"
                  _ -> fail $ "bad type in assign"
        M.LProjection (M.LvalueProjection lv M.Deref) ->
            do MirExp ref_tp ref <- evalLvalue lv
               case (ref_tp, re) of
                 (MirReferenceRepr tp, MirExp tp' e)
                   | Just CT.Refl <- testEquality tp tp' -> writeMirRef ref e
                 _ -> fail $ unwords ["Type mismatch when assigning through a reference", show lv, ":=", show re]

        _ -> fail $ "rest assign unimp: " ++ (show lv) ++ ", " ++ (show re)

storageLive :: M.Lvalue -> MirGenerator h s ret ()
storageLive (M.Local (M.Var nm _ _ _ _)) =
  do vm <- use varMap
     case Map.lookup nm vm of
       Just (Some varinfo@(VarReference reg)) ->
         do r <- newMirRef (varInfoRepr varinfo)
            G.assignReg reg r
       _ -> return ()

storageLive lv =
 do fail ("FIXME: unimplemented 'storageLive': " ++ M.pprint lv)

storageDead :: M.Lvalue -> MirGenerator h s ret ()
storageDead (M.Local (M.Var nm _ _ _ _)) =
  do vm <- use varMap
     case Map.lookup nm vm of
       Just (Some _varinfo@(VarReference reg)) ->
         do dropMirRef =<< G.readReg reg
       _ -> return ()
storageDead lv =
  do fail ("FIXME: unimplement 'storageDead': " ++ M.pprint lv)


transStatement :: HasCallStack => M.Statement -> MirGenerator h s ret ()
transStatement (M.Assign lv rv pos) =
  do setPosition pos
     re <- evalRval rv
     assignLvExp lv (Just (M.typeOf rv)) re
transStatement (M.StorageLive lv) =
  do storageLive lv
transStatement (M.StorageDead lv) =
  do storageDead lv
transStatement (M.SetDiscriminant _lv _i) = fail "setdiscriminant unimp" -- this should just change the first component of the adt
transStatement M.Nop = return ()

ifteAny :: R.Expr MIR s CT.BoolType
        -> (forall a. MirGenerator h s ret a) -- ^ true branch
        -> (forall a. MirGenerator h s ret a) -- ^ false branch
        -> MirGenerator h s ret a
ifteAny e x y = do
  x_id <- G.defineBlockLabel x
  y_id <- G.defineBlockLabel y
  G.branch e x_id y_id

transSwitch :: MirExp s -> -- thing switching over
    [Integer] -> -- switch comparisons
        [M.BasicBlockInfo] -> -- jumps
                MirGenerator h s ret a
transSwitch _ [] [targ] = jumpToBlock targ
transSwitch (MirExp (CT.BoolRepr) e) [v] [t1,t2] =
    if v == 1 then
              doBoolBranch e t1 t2
    else
              doBoolBranch e t2 t1
transSwitch (MirExp (CT.IntegerRepr) e) vs ts =
    doIntBranch e vs ts

transSwitch (MirExp f _e) _ _  = error $ "bad switch: " ++ show f

doBoolBranch :: R.Expr MIR s CT.BoolType -> M.BasicBlockInfo -> M.BasicBlockInfo -> MirGenerator h s ret a
doBoolBranch e t f = do
    lm <- use labelMap
    case (Map.lookup t lm, Map.lookup f lm) of
      (Just tb, Just fb) -> G.branch e tb fb
      _ -> error "bad lookup on boolbranch"

-- nat branch: branch by iterating through list
doIntBranch :: R.Expr MIR s CT.IntegerType -> [Integer] -> [M.BasicBlockInfo] -> MirGenerator h s ret a
doIntBranch _ _ [i] = do
    lm <- use labelMap
    case (Map.lookup i lm) of
      Just lab -> G.jump lab
      _ -> fail "bad jump"
doIntBranch e (v:vs) (i:is) = do
    let test = S.app $ E.IntEq e $ S.app $ E.IntLit v
    ifteAny test (jumpToBlock i) (doIntBranch e vs is)
doIntBranch _ _ _ =
    fail "doIntBranch: improper switch!"

jumpToBlock :: M.BasicBlockInfo -> MirGenerator h s ret a
jumpToBlock bbi = do
    lm <- use labelMap
    case (Map.lookup bbi lm) of
      Just lab -> G.jump lab
      _ -> fail "bad jump"

jumpToBlock' :: M.BasicBlockInfo -> MirGenerator h s ret a
jumpToBlock' bbi = do
    lm <- use labelMap
    case (Map.lookup bbi lm) of
      Just lab -> G.jump lab
      _ -> fail "bad jump"

doReturn :: HasCallStack => CT.TypeRepr ret -> MirGenerator h s ret a
doReturn tr = do
    e <- lookupRetVar tr
    G.returnFromFunction e

-- If you can't find the handle with its original name
--   1. try adding the "stdlib" prefix
--   2. try looking up as a static trait method 
--   3. do both
lookupHandle :: MethName -> [Maybe M.Ty] -> MirGenerator h s ret (Maybe MirHandle)
lookupHandle funid substs = do
  hmap <- use handleMap
  stm  <- use staticTraitMap

  -- We remove one layer of TyRef when we add the type to the domain of the
  -- static trait map
  let rmTopRef (TyRef ty _) = ty
      rmTopRef ty           = ty

  --traceM $ "lookupHandle (mangled) " ++ show (M.mangleTraitId funid)
  --traceM $ "lookupHandle (substs) "  ++ show (map (fmap rmTopRef) substs)

  case () of
   () | Just mh <- Map.lookup funid hmap -> return $ Just mh

      | Just mh <- Map.lookup (M.relocateDefId funid) hmap -> return $ Just mh

      | Just tym   <- Map.lookup (M.mangleTraitId funid) stm,
        Just (Just x,_) <- uncons substs,
        Just mh    <- Map.lookup (typeName (rmTopRef x)) tym        
        -> return $ Just mh

      | Just tym   <- Map.lookup (M.relocateDefId (M.mangleTraitId funid)) stm,
        Just (Just x,_) <- uncons substs,
        Just mh    <- Map.lookup (typeName (rmTopRef x)) tym        
        -> return $ Just mh

      | otherwise -> return Nothing

-- Coerce an Adt value with parameters in 'subst' to an adt value with parameters in 'asubsts'
-- The ADT is a tagged union, so to do the coercion, we need to switch through the potential
-- variants, and when we find that one, coerce the fields of that variant.

-- For simplicity, this function only works for Adts with variants that have <= 2 fields.
-- TODO: make it work with n fields
type Coercion = forall h s ret. HasCallStack => M.Ty -> (M.Ty, MirExp s) -> MirGenerator h s ret (MirExp s)

coerceAdt :: forall h s ret. HasCallStack => Bool ->
      M.DefId
   -> [Maybe M.Ty]
   -> [Maybe M.Ty]
   -> R.Expr MIR s TaggedUnion
   -> MirGenerator h s ret (R.Expr MIR s TaggedUnion)
coerceAdt dir adt substs asubsts e0 = do
  let f :: Coercion
      f = if dir then coerceArg else coerceRet

  am <- use adtMap
  let variants = case am Map.!? adt of
                    Just vs -> vs
                    Nothing -> fail $ "Cannot find declaration for adt: " ++ show adt

  let idx :: R.Expr MIR s CT.NatType
      idx = (S.getStruct Ctx.i1of2 e0)
  let dat :: R.Expr MIR s CT.AnyType
      dat = (S.getStruct Ctx.i2of2 e0)

  let loop :: Natural -> [M.Variant] -> R.Expr MIR s CT.AnyType
           -> MirGenerator h s ret (R.Expr MIR s CT.AnyType)
      loop _n [] e = return e 
      loop n (variant@(M.Variant _name _ fields _) : variants) e = do 
         G.ifte (R.App (E.BaseIsEq knownRepr (R.App (E.NatLit n)) idx))
            (do let ec_type = if dir then variantToRepr variant asubsts
                                     else variantToRepr variant substs

                case ec_type of
                   -- i.e. None
                   Some Ctx.Empty -> return e
                   -- i.e. Some
                   Some cr@(Ctx.Empty Ctx.:> tr) -> do
                     let atyp = fieldToRepr (substField asubsts (List.head fields))
                     let typ  = fieldToRepr (substField substs  (List.head fields))
                     let sr = CT.StructRepr cr
                     let unp = (S.app $ E.FromJustValue sr (S.app $ E.UnpackAny sr e)
                                       ("not the expected type"))
                     (MirExp tr' e') <- f typ (atyp, MirExp tr (S.getStruct Ctx.baseIndex unp))
                     let updated = S.mkStruct (Ctx.Empty Ctx.:> tr') (Ctx.empty `Ctx.extend` e')
                     let packed  = R.App (E.PackAny (CT.StructRepr (Ctx.Empty Ctx.:> tr'))
                                         updated)
                     return $ packed
                   -- i.e. cons
                   Some cr@(Ctx.Empty Ctx.:> tr1 Ctx.:> tr2) -> do
                     let aty1:aty2:[] = map (fieldToRepr . substField asubsts) fields
                     let typ1:typ2:[] = map (fieldToRepr . substField substs) fields
                     let sr = CT.StructRepr cr
                     let unpacked = (S.app $ E.FromJustValue sr (S.app $ E.UnpackAny sr e)
                                       ("not the expected type"))
                     (MirExp tr1' e1') <- f typ1 (aty1, MirExp tr1 (S.getStruct Ctx.i1of2 unpacked))
                     (MirExp tr2' e2') <- f typ2 (aty2, MirExp tr2 (S.getStruct Ctx.i2of2 unpacked))
                     let cr' = (Ctx.Empty Ctx.:> tr1' Ctx.:> tr2')
                     let updated = S.mkStruct cr' (Ctx.empty Ctx.:> e1' Ctx.:> e2' )
                     let packed  = R.App (E.PackAny (CT.StructRepr cr') updated)
                     return $ packed

                   _ -> fail "unhandled coerceArg, variant with more than 1 field")
            (loop (n+1) variants e)
  res <- loop 0 variants dat
  return $ S.mkStruct (Ctx.empty Ctx.:> CT.NatRepr Ctx.:> CT.AnyRepr)
                      (Ctx.empty Ctx.:> idx Ctx.:> res)



-- If we are calling a polymorphic function, we may need to coerce the type of the argument
-- so that it has the right type.
coerceArg :: forall h s ret. HasCallStack => M.Ty -> (M.Ty, MirExp s) -> MirGenerator h s ret (MirExp s)
coerceArg ty (aty, e@(MirExp tr e0)) | M.isPoly ty = do
  case (ty,aty,tr) of
     (M.TyRef ty1 M.Immut, M.TyRef aty1 M.Immut, _) -> coerceArg ty1 (aty1, e)
     (M.TyAdt adt substs,   -- polymorphic type of the parameter
      M.TyAdt _   asubsts,  -- actual Mir type of the argument, including actual substitution
      CT.StructRepr (Ctx.Empty Ctx.:> CT.NatRepr Ctx.:> CT.AnyRepr)) -> do
        tagged <- coerceAdt True adt substs asubsts e0
        return (MirExp taggedUnionType tagged)

     -- Some types already have 'any' in the right place, so no need to coerce
     (M.TyParam _, M.TyClosure _ _, _) -> return e     
     (M.TySlice (M.TyParam _),   _, CT.VectorRepr CT.AnyRepr) -> return e
     (M.TyArray (M.TyParam _) _, _, CT.VectorRepr CT.AnyRepr) -> return e

     -- however, if the type is mutable, this is a bit suspicious. I'm not sure that
     -- we'll ever be able to call these polymorphic functions with mutable values
     (M.TyRef (M.TySlice (M.TyParam _)) M.Mut, _, MirSliceRepr CT.AnyRepr) -> return e
     (M.TyRef (M.TyParam _) M.Mut,  _, MirReferenceRepr  CT.AnyRepr) -> return e

     (M.TyParam _,_, _) -> return $ packAny e

     _ -> fail $ "poly type " ++ show ty ++ " unsupported in fcn call for " ++ show tr
               ++ " with aty " ++ show aty

-- leave all others alone
               | otherwise = return e

-- Coerce the return type of a polymorphic function 
coerceRet :: forall h s ret. HasCallStack =>
            M.Ty             -- ^ declared return type of the fcn
         -> (M.Ty, MirExp s) -- ^ expected return type by the context, expression to coerce
         -> MirGenerator h s ret (MirExp s)
coerceRet ty (aty, e@(MirExp tr e0)) | M.isPoly ty = do
   case (ty,aty,tr) of
     (M.TyRef ty1 M.Immut, M.TyRef aty2 M.Immut,_) -> coerceRet ty1 (aty2,e)
     (M.TyParam _, M.TyClosure _ _, _) -> return e

     (M.TyArray (M.TyParam _) _, _, CT.VectorRepr CT.AnyRepr) -> return e
     (M.TySlice (M.TyParam _), _, CT.VectorRepr CT.AnyRepr) -> return e
     (M.TyRef (M.TySlice (M.TyParam _)) M.Mut, _, MirSliceRepr CT.AnyRepr) -> return e
     (M.TyRef (M.TyParam _) M.Mut,  _, MirReferenceRepr  CT.AnyRepr) -> return e

     (M.TyParam _,_,CT.AnyRepr) -> unpackAny (tyToRepr aty) e
     (M.TyAdt adt substs,   -- polymorphic type of the parameter
      M.TyAdt _   asubsts,  -- actual Mir type of the argument, including actual substitution
      CT.StructRepr (Ctx.Empty Ctx.:> CT.NatRepr Ctx.:> CT.AnyRepr)) -> do
        tagged <- coerceAdt False adt substs asubsts e0
        return (MirExp taggedUnionType tagged)
     _ -> fail $ "poly type " ++ show (pretty ty) ++
                 " unsupported in fcn return for " ++ show tr
-- leave all others alone
                   | otherwise = return e


-- regular function calls: closure calls & dynamic trait method calls handled later
doCall :: (HasCallStack) => M.DefId -> [Maybe M.Ty] -> [M.Operand] 
   -> Maybe (M.Lvalue, M.BasicBlockInfo) -> CT.TypeRepr ret -> MirGenerator h s ret a
doCall funid funsubst cargs cdest retRepr = do
    _hmap <- use handleMap
    _tmap <- use traitMap
    mhand <- lookupHandle funid funsubst
    case cdest of 
      (Just (dest_lv, jdest))

         | Just _fname <- M.isCustomFunc funid -> do
            traceM $ show (vcat [text "At custom function call of ", pretty funid, text " with arguments ", pretty cargs, 
                   text "with type parameters: ", pretty funsubst])

            doCustomCall funid funsubst cargs dest_lv jdest

        | Just (MirHandle _ (M.FnSig _args _ret) fhandle) <- mhand -> do
            traceM $ show (vcat [text "At normal function call of ", pretty funid, text " with arguments ", pretty cargs, 
                   text "with type parameters: ", pretty funsubst])

            exps <- mapM evalOperand cargs
            tyListToCtx (Maybe.catMaybes funsubst) $ \tyargs -> do
              let fargctx = FH.handleArgTypes fhandle
              let fret    = FH.handleReturnType fhandle
              let ifargctx = CT.instantiateCtxRepr tyargs fargctx
              let ifret    = CT.instantiateRepr    tyargs fret
            -- cexps <- zipWithM coerceArg args (zip (map M.typeOf cargs) exps)
              exp_to_assgn exps $ \ctx asgn -> do
                case (testEquality ctx ifargctx) of
                  Just Refl -> do
                    let polyfcn  = R.App $ E.PolyHandleLit fhandle
                    let polyinst = R.App $ E.PolyInstantiate (CT.PolyFnRepr fargctx fret) polyfcn tyargs
                    ret_e <- G.call polyinst asgn
--                    cret_e <- coerceRet ret ((M.typeOf dest_lv), MirExp fret ret_e)
                    assignLvExp dest_lv Nothing (MirExp ifret ret_e)
                    jumpToBlock jdest
                  _ -> fail $ "type error in call: args " ++ (show ctx) ++ "\n vs function params "
                                 ++ show fargctx ++ "\n while calling " ++ show funid

         | otherwise -> fail $ "Don't know how to call " ++ show (pretty funid)

      Nothing
         -- special case for exit function that does not return
         | Just "exit" <- M.isCustomFunc funid, [o] <- cargs -> do
               _exp <- evalOperand o
               G.reportError (S.app $ E.TextLit "Program terminated with exit:")

        -- other functions that don't return.
        | Just (MirHandle _ (M.FnSig args ret) fhandle) <- mhand,
          isNever ret -> do

            traceM $ show (vcat [text "At a tail call of ", pretty funid, text " with arguments ", pretty cargs, 
                   text "with type parameters: ", pretty funsubst])

            exps <- mapM evalOperand cargs
            tyListToCtx (Maybe.catMaybes funsubst) $ \tyargs -> do

              let fargctx = FH.handleArgTypes fhandle
              let fret    = FH.handleReturnType fhandle
              let ifargctx = CT.instantiateCtxRepr tyargs fargctx

--            cexps <- zipWithM coerceArg args (zip (map M.typeOf cargs) exps)
              exp_to_assgn exps $ \ctx asgn -> do
                case (testEquality ctx ifargctx) of
                  (Just Refl) -> do
                       let polyfcn  = R.App $ E.PolyHandleLit fhandle
                       let polyinst = R.App $ E.PolyInstantiate (CT.PolyFnRepr fargctx fret) polyfcn tyargs

                       _ <- G.call polyinst asgn
                       G.reportError (S.app $ E.TextLit "Program terminated with exit:")

                  _ -> fail $ "type error in call: args " ++ (show ctx)   ++ " vs function params " ++ show fargctx 
                                 ++ "\n expected ret " ++ show retRepr  ++ " vs function ret " ++ show fret
                                 ++ "\n while calling " ++ show funid


         | otherwise -> fail $ "no dest in doCall of " ++ show (pretty funid)

-- Method/trait calls
      -- 1. translate `traitObject` -- should be a Ref to a tuple
      -- 2. the first element should be Ref Any. This is the base value. Unpack the Any behind the Ref and stick it back into a Ref.
      -- 3. the second element should be a Struct that matches the context repr in `tis^.vtableTyRepr`.
      -- 4. index into that struct with `midx` and retrieve a FunctionHandle value
      -- 5. Call the FunctionHandle passing the reference to the base value (step 2), and the rest of the arguments (translated)

methodCall :: HasCallStack => TraitName -> MethName -> M.Operand -> [M.Operand] -> Maybe (M.Lvalue, M.BasicBlockInfo) -> MirGenerator h s ret a
methodCall traitName methodName traitObject args (Just (dest_lv,jdest)) = do
  (Some tis) <- traitImplsLookup traitName
  case Map.lookup methodName $ tis^.methodIndex of
    Nothing -> fail $ Text.unpack $ Text.unwords $ ["Error while translating a method call: no such method ",
                                                    M.idText methodName, " in trait ", M.idText traitName]
    Just (Some midx) -> do
      let vtableRepr = tis^.vtableTyRepr
      let fnRepr     = vtableRepr Ctx.! midx
      (MirExp tp e) <- evalOperand traitObject
      exps          <- mapM evalOperand args
      case testEquality tp CT.AnyRepr of 
        Just Refl -> do
          let objTy     = CT.StructRepr (Ctx.Empty Ctx.:> CT.AnyRepr Ctx.:> CT.StructRepr vtableRepr)
          let e1        = R.App $ E.UnpackAny objTy e
          let e2        = R.App $ E.FromJustValue objTy e1 (R.App (E.TextLit (fromString "unpack to struct")))
          let _baseValue = R.App $ E.GetStruct e2 Ctx.i1of2 CT.AnyRepr 
          let vtable    = R.App $ E.GetStruct e2 Ctx.i2of2 (CT.StructRepr vtableRepr)
          let fn        = R.App $ E.GetStruct vtable midx fnRepr
          case fnRepr of
             CT.FunctionHandleRepr fargctx fret ->
                exp_to_assgn exps $ \ctx asgn -> do
                  case (testEquality ctx fargctx ) of
                     Just Refl -> do
                       ret_e <- G.call fn asgn
                       assignLvExp dest_lv Nothing (MirExp fret ret_e)
                       jumpToBlock jdest
                     Nothing -> fail $ "type error in TRAIT call: args " ++ (show ctx) ++ " vs function params "
                                 ++ show fargctx ++ " while calling " ++ show fn
             _ -> fail $ "type error in call: " ++ show fnRepr ++ " while calling " ++ show fn
                        
        Nothing -> fail $ unwords $ ["Type error when calling ", show methodName, " type is ", show tp]
methodCall _ _ _ _ _ = fail "No destination for method call"


transTerminator :: HasCallStack => M.Terminator -> CT.TypeRepr ret -> MirGenerator h s ret a
transTerminator (M.Goto bbi) _ =
    jumpToBlock bbi
transTerminator (M.SwitchInt swop _swty svals stargs) _ | all Maybe.isJust svals = do
    s <- evalOperand swop
    transSwitch s (Maybe.catMaybes svals) stargs
transTerminator (M.Return) tr =
    doReturn tr
transTerminator (M.DropAndReplace dlv dop dtarg _) _ = do
    transStatement (M.Assign dlv (M.Use dop) "<dummy pos>")
    jumpToBlock dtarg

transTerminator (M.Call (M.OpConstant (M.Constant _ (M.Value (M.ConstFunction funid funsubsts)))) cargs cretdest _) tr = do
             
    case (funsubsts, cargs) of
      (Just (M.TyDynamic traitName) : _, tobj:_args) | Nothing  <- M.isCustomFunc funid -> do
        -- this is a method call on a trait object, and is not a custom function
        traceM $ show (vcat [text "At TRAIT function call of ", pretty funid, text " with arguments ", pretty cargs, 
                   text "with type parameters: ", pretty funsubsts])

        methodCall traitName funid tobj cargs cretdest

      _ -> do -- this is a normal function call
        doCall funid funsubsts cargs cretdest tr -- cleanup ignored
        
transTerminator (M.Assert _cond _expected _msg target _cleanup) _ =
    jumpToBlock target -- FIXME! asserts are ignored; is this the right thing to do? NO!
transTerminator (M.Resume) tr =
    doReturn tr -- resume happens when unwinding
transTerminator (M.Drop _dl dt _dunwind) _ =
    jumpToBlock dt -- FIXME! drop: just keep going
transTerminator t _tr =
    fail $ "unknown terminator: " ++ (show t)


--- translation of toplevel glue ---

tyToFreshReg :: HasCallStack => M.Ty -> MirGenerator h s ret (Some (R.Reg s))
tyToFreshReg t = do
    tyToReprCont t $ \tp ->
        Some <$> G.newUnassignedReg tp

buildIdentMapRegs_ :: HasCallStack => Set Text.Text -> [(Text.Text, M.Ty)] -> MirGenerator h s ret (VarMap s)
buildIdentMapRegs_ addressTakenVars pairs = foldM f Map.empty pairs
  where
  f map_ (varname, varty)
    | varname `Set.member` addressTakenVars =
        tyToReprCont varty $ \tp ->
           do reg <- G.newUnassignedReg (MirReferenceRepr tp)
              return $ Map.insert varname (Some (VarReference reg)) map_
    | otherwise =
        do Some r <- tyToFreshReg varty
           return $ Map.insert varname (Some (VarRegister r)) map_

addrTakenVars :: M.BasicBlock -> Set Text.Text
addrTakenVars bb = mconcat (map f (M._bbstmts (M._bbdata bb)))
 where
 f (M.Assign _ (M.Ref M.Mutable lv _) _) = g lv
 f _ = mempty

 g (M.Local (M.Var nm _ _ _ _)) = Set.singleton nm
 g (M.LProjection (M.LvalueProjection lv _)) = g lv
 g (M.Tagged lv _) = g lv
 g _ = mempty

buildIdentMapRegs :: forall h s ret. HasCallStack => M.MirBody -> [M.Var] -> MirGenerator h s ret (VarMap s)
buildIdentMapRegs (M.MirBody vars blocks) _argvars =
    buildIdentMapRegs_ addressTakenVars (map (\(M.Var name _ ty _ _) -> (name,ty)) vars) -- (vars ++ argvars))
 where
   addressTakenVars = mconcat (map addrTakenVars blocks)

buildLabelMap :: forall h s ret. M.MirBody -> MirGenerator h s ret (LabelMap s)
buildLabelMap (M.MirBody _ blocks) = Map.fromList <$> mapM buildLabel blocks

buildLabel :: forall h s ret. M.BasicBlock -> MirGenerator h s ret (M.BasicBlockInfo, R.Label s)
buildLabel (M.BasicBlock bi _) = do
    lab <- G.newLabel
    return (bi, lab)

initFnState :: FnState s
            -> [(Text.Text, M.Ty)]
            -> CT.CtxRepr args 
            -> Ctx.Assignment (R.Atom s) args
            -> FnState s
initFnState fnState vars argsrepr args = fnState { _varMap = (go (reverse vars) argsrepr args Map.empty) }
    where go :: [(Text.Text, M.Ty)] -> CT.CtxRepr args -> Ctx.Assignment (R.Atom s) args -> VarMap s -> VarMap s
          go [] ctx _ m
            | Ctx.null ctx = m
            | otherwise = error "wrong number of args"
          go ((name,ti):ts) ctx asgn m =
            unfold_ctx_assgn ti ctx asgn $ \(Some atom) ctx' asgn' ->
                 go ts ctx' asgn' (Map.insert name (Some (VarAtom atom)) m)


-- do the statements and then the terminator
translateBlockBody :: HasCallStack => CT.TypeRepr ret -> M.BasicBlockData -> MirGenerator h s ret a
translateBlockBody tr (M.BasicBlockData stmts terminator) = (mapM_ transStatement stmts)
   >> (transTerminator terminator tr)

--
registerBlock :: HasCallStack => CT.TypeRepr ret -> M.BasicBlock -> MirGenerator h s ret ()
registerBlock tr (M.BasicBlock bbinfo bbdata)  = do
    lm <- use labelMap
    case (Map.lookup bbinfo lm) of
      Just lab -> G.defineBlock lab (translateBlockBody tr bbdata)
      _ -> fail "bad label"


-- | Translate a MIR function, returning a jump expression to its entry block
-- argvars are registers
-- The first block in the list is the entrance block
genFn :: HasCallStack => M.Fn -> CT.TypeRepr ret -> MirGenerator h s ret (R.Expr MIR s ret)
genFn (M.Fn _fname argvars _fretty body) rettype = do
  lm <- buildLabelMap body
  labelMap .= lm
  vm' <- buildIdentMapRegs body argvars
  varMap %= Map.union vm'
  let (M.MirBody _vars blocks@(enter : _)) = body 
  mapM_ (registerBlock rettype) blocks
  let (M.BasicBlock bbi _) = enter
  lm <- use labelMap
  case (Map.lookup bbi lm) of
    Just lbl -> G.jump lbl
    _ -> fail "bad thing happened"

transDefine :: forall h. HasCallStack =>
  (forall s. FnState s) ->
  M.Fn ->
  ST h (Text, Core.AnyCFG MIR)
transDefine fnState fn@(M.Fn fname fargs _ _) =
  case (Map.lookup fname (fnState^.handleMap)) of
    Nothing -> fail "bad handle!!"
    Just (MirHandle _ _ (handle :: FH.FnHandle args ret)) -> do
      let argtups  = map (\(M.Var n _ t _ _) -> (n,t)) fargs
      let argtypes = FH.handleArgTypes handle
      let rettype  = FH.handleReturnType handle
      let def :: G.FunctionDef MIR handle FnState args ret
          def inputs = (s,f) where
            s = initFnState fnState argtups argtypes inputs
            f = genFn fn rettype
      (R.SomeCFG g, []) <- G.defineFunction PL.InternalPos handle def
      case SSA.toSSA g of
        Core.SomeCFG g_ssa -> return (M.idText fname, Core.AnyCFG g_ssa)


-- | Allocate method handles for each of the functions in the Collection
mkHandleMap :: HasCallStack => FH.HandleAllocator s -> [M.Fn] -> ST s HandleMap
mkHandleMap halloc fns = Map.fromList <$> mapM (mkHandle halloc) fns where
    mkHandle :: FH.HandleAllocator s -> M.Fn -> ST s (MethName, MirHandle)
    mkHandle halloc (M.Fn fname fargs fretty _fbody) =
        tyListToCtx (map M.typeOf fargs) $ \argctx ->  tyToReprCont fretty $ \retrepr -> do
            h <- FH.mkHandle' halloc (FN.functionNameFromText (M.idText fname)) argctx retrepr
            let mh = MirHandle fname (M.FnSig (map M.typeOf fargs) fretty) h
            return (fname, mh)


-- | transCollection: translate all functions
transCollection :: HasCallStack => M.Collection -> FH.HandleAllocator s -> ST s (Map Text (Core.AnyCFG MIR))
transCollection col halloc = do
    let cstyleAdts = List.map _adtname (List.filter isCStyle (col^.M.adts))
    let col1 = markCStyle cstyleAdts col 
    let am = Map.fromList [ (nm, vs) | M.Adt nm vs <- col1^.M.adts ]
    hmap <- mkHandleMap halloc (col1^.M.functions)

    (tm, stm, morePairs) <- buildTraitMap col1 halloc hmap

    let fnState :: (forall s. FnState s)
        fnState = FnState Map.empty Map.empty hmap am tm stm
    pairs <- mapM (transDefine fnState) (col1^.M.functions)
    return $ Map.fromList (pairs ++ morePairs)

----------------------------------------------------------------------------------------------------------
-- * Traits

-- | Build the mapping from traits and types that implement them to VTables
-- This involves defining new functions that "wrap" (and potentially unwrap) the specific implementations,
-- providing a uniform type for the trait methods. 
buildTraitMap :: M.Collection -> FH.HandleAllocator s -> HandleMap
              -> ST s (TraitMap, StaticTraitMap, [(Text, Core.AnyCFG MIR)])
buildTraitMap col halloc hmap = do

    -- find the crucible types of all of the methods for each trait
    -- looking at the generic trait declarations
    let decls :: Map TraitName (Some TraitDecl)
        decls = foldr (\ trait@(M.Trait tname _) m ->
                            Map.insert tname (mkTraitDecl trait) m)
                 Map.empty (col^.M.traits)

    -- find all methods that are the implementations of traits
    let impls :: [(MethName, TraitName, MirHandle)]
        impls = Maybe.mapMaybe (getTraitImplementation (col^.M.traits)) (Map.assocs hmap)

    --traceM $ ("\ndecls dom: " ++ show decls)
    --traceM $ ("\nimpls are:" ++ show (vcat (map pretty impls)))

    let tmEntry (x,_) = x
    let cfgEntry (_,x) = x
    -- wrap the implementations to make the vtable
    perTraitInfos <- forM (Map.assocs decls) $ \(trait, Some decl@(TraitDecl ctx methodIndex)) -> do
                     let implHandles = [(methName,mirHandle) | (methName, tn, mirHandle) <- impls, trait == tn]

                     pairs <- forM (groupByType implHandles) $ \(typeName, implHandlesByType) -> do
                                    (vtable, cfgs) <- buildWrappedTraitMethods halloc trait decl implHandlesByType
                                    return (Map.singleton typeName vtable, cfgs)

                     let vtables   = mconcat (map fst pairs)
                     let traitImpl = Some (TraitImpls ctx methodIndex vtables)
                     let cfgs      = mconcat (map snd pairs)
 
                     return ((trait, traitImpl),  cfgs)

    let tm   = TraitMap $ Map.fromList (map tmEntry perTraitInfos)
    let cfgs = concat $ map cfgEntry perTraitInfos

    let stm  = groupByNameThenType (Map.assocs hmap)

    -- traceM $ ("\nstm is:" ++ show stm)

    return (tm, stm, cfgs)

thisType :: M.FnSig -> Maybe TypeName
thisType (M.FnSig (M.TyRef ty _:_) _ret) = Just $ typeName ty
thisType (M.FnSig (ty:_) _ret)           = Just $ typeName ty
thisType (M.FnSig []     _ret)           = Nothing

groupByType :: [(MethName, MirHandle)] -> [(TypeName, [(MethName,MirHandle)])]
groupByType meths = 
  let impls = map (\(methName, mh@(MirHandle _ sig _)) -> (Maybe.fromJust $ thisType sig, (methName,mh))) meths
  in   
      -- convert double association list to double map
   Map.assocs $ foldr (\(ty,(mn,h)) -> Map.insertWith (++) ty [(mn,h)]) Map.empty impls

groupByNameThenType :: [(MethName, MirHandle)] -> Map MethName (Map TypeName MirHandle)
groupByNameThenType meths =
  let impls = map (\(methName, mh@(MirHandle _ sig _)) -> do
                        ty <- thisType sig
                        let mangled = M.makeImpl0 methName 
                        return (mangled, (ty, mh))) meths
  
  in foldr (\(ty,(mn,h)) -> Map.insertWith (Map.union) ty (Map.singleton mn h)) Map.empty (Maybe.catMaybes impls)

-- Part of the information we need for a trait implementation
data TraitDecl ctx =
   TraitDecl (CT.CtxRepr ctx)                       -- vtable type 
             (Map MethName (Some (Ctx.Index ctx)))  -- indices into the vtable


instance Show (TraitDecl ctx) where
  show (TraitDecl _vtable mm) =
    "TraitDecl(" ++ show (Map.keys mm) ++ ")"
instance ShowF TraitDecl

-- Aux data structure for `mkTraitDecl`
data MethRepr ty where
  MethRepr :: MethName -> CT.TypeRepr ty -> MethRepr ty
getReprName :: MethRepr ty -> MethName
getReprName (MethRepr name _) = name
getReprTy :: MethRepr ty -> CT.TypeRepr ty
getReprTy (MethRepr _ ty) = ty



-- | Construct 'TraitDecl' for each trait. Involves finding data
-- types that implement a given trait and functions that implement
-- each method for a data type and building VTables for each
-- data-type/trait pair.
mkTraitDecl :: M.Trait -> Some TraitDecl
mkTraitDecl (M.Trait _tname titems) = do
  let meths = [(mname, tsig) |(M.TraitMethod mname tsig) <- titems]

  let go :: Some (Ctx.Assignment MethRepr)
         -> (MethName, M.FnSig)
         -> Some (Ctx.Assignment MethRepr)
      go (Some tr) (mname, M.FnSig argtys retty) =
          case (tyToRepr retty, tyListToCtx argtys Some) of
                (Some retrepr, Some (rest Ctx.:> CT.VarRepr _)) ->
                   Some (tr `Ctx.extend` MethRepr mname (CT.FunctionHandleRepr (rest Ctx.:> CT.AnyRepr) retrepr))
                (Some retrepr, Some (rest Ctx.:> ty)) ->
                   -- TODO: maybe we should just skip these instead of throwing an error?
                   error $ "all methods in a trait declaration must have first arg type Self, found " ++ show ty ++ " instead."
                (Some retrepr, Some Ctx.Empty) ->
                   error $ "all methods in a trait declaration must take arguments"


  case foldl go (Some Ctx.empty) meths of
    Some (mctxr :: Ctx.Assignment MethRepr ctx) ->
        let
            ctxr    :: Ctx.Assignment CT.TypeRepr ctx
            ctxr    = Ctx.fmapFC getReprTy mctxr
            --
            midx    :: Map MethName (Some (Ctx.Index ctx))
            midx    = Ctx.forIndex
                          (Ctx.size mctxr)
                          (\mp idx -> Map.insert (getReprName (mctxr Ctx.! idx)) (Some idx) mp)
                          Map.empty

        in Some (TraitDecl ctxr midx) 


lookupMethodType :: Map TraitName (Some TraitDecl) -> TraitName -> MethName ->
    (forall ctx args ret. CT.CtxRepr ctx -> CT.CtxRepr args -> CT.TypeRepr ret -> a) -> a
lookupMethodType traitDecls traitName implName k 
   | Just (Some (TraitDecl vreprs meths)) <- Map.lookup traitName traitDecls,
     Just (Some idx)                      <- Map.lookup implName  meths,
     CT.FunctionHandleRepr (argsr Ctx.:> CT.AnyRepr) retr <- (vreprs Ctx.! idx)
   = k vreprs argsr retr
   | otherwise = error "Internal error"
  

{-  Example of WRAPPING METHODS

    trait Foo {
       f (&self) -> u32     <-  wrapperName == "wrapped_f"
       g (&self) -> u32
    } 

    impl A {
       fn f (&self) { 3 }    <- implName == "f"
       fn g (&self) { 4 }
    }

    ==>

    f (x : A) { 3 }

    wrapped_f (Dyn x) -> u32 = 
       unPack x as (  y :: A ,  { wrapped_f :: Dyn -> u32,  wrapped_g :: Dyn -> u 32 } )
       f y

    wrapped_g (Dyn x) -> u32 = 
       unPack x as (  y :: A ,  { wrapped_f :: Dyn -> u32,  wrapped_g :: A -> u 32 } )
       g y

-}


data WrappedMethod ty = 
    WrappedMethod { wmImplName      :: MethName
                  , wmImplHandle    :: MirHandle
                  , wmWrappedName   :: Text
                  , wmWrappedHandle :: MirValue ty
                  }
buildWrappedTraitMethods :: forall s ctx. HasCallStack => FH.HandleAllocator s
                        -> TraitName
                        -> TraitDecl ctx                 
                        -> [(MethName, MirHandle)]       -- impls for that type, must be in correct order
                        -> ST s (Ctx.Assignment MirValue ctx, [(Text,Core.AnyCFG MIR)])
buildWrappedTraitMethods halloc traitName (TraitDecl ctxr _idxs) meths = do
 
   -- allocate new function handles for the trait with the generic type
   let go :: forall ty. Ctx.Index ctx ty -> CT.TypeRepr ty -> ST s (WrappedMethod ty)
       go idx (CT.FunctionHandleRepr argsr retr) = do
          let i = Ctx.indexVal idx
          let (implName, implHandle) = if i < length meths then meths !! i else error "buildWrappedTraitMethods"
          let wrappedName = Text.pack "wrapped" <> (M.idText traitName) <> "::" <> M.idText implName
          nhandle <- FH.mkHandle' halloc (FN.functionNameFromText wrappedName) argsr retr
          return $ WrappedMethod implName implHandle wrappedName (FnValue nhandle)
       go _ _ = error "No MirValue for nonfunctions"

   full_vtable <- Ctx.traverseWithIndex go ctxr

   -- bind functions to go with those handles
   let defineCFG :: forall ty. WrappedMethod ty -> ST s (Text,Core.AnyCFG MIR)
       defineCFG (WrappedMethod implName   (MirHandle _ _sig (implHandle :: FH.FnHandle implArgs implRet))
                                wrappedName (FnValue (handle :: FH.FnHandle args ret))) = do

         -- traceM ("\n wrapping " ++ Text.unpack implName ++ show (FH.handleArgTypes implHandle))
         let argsr = FH.handleArgTypes   handle
         let retr  = FH.handleReturnType handle
         -- make sure that there is at least one argument to the function
         -- and that the wrapped function is almost the same type as the impl function
         case (FH.handleArgTypes implHandle :: CT.CtxRepr implArgs) of
           Ctx.Empty -> error "methods must take self"
           (rest Ctx.:> argr) -> case testEquality (CT.FunctionHandleRepr (rest Ctx.:> CT.AnyRepr) (FH.handleReturnType implHandle))
                                                   (CT.FunctionHandleRepr argsr retr) of
              Nothing   -> error $ "types don't match for:" ++ show implName
                                 ++ "\ncomparing:  " ++ show (CT.FunctionHandleRepr (rest Ctx.:> CT.AnyRepr) (FH.handleReturnType implHandle))
                                 ++ " with "  ++ show (CT.FunctionHandleRepr argsr retr)
              Just Refl -> do

                 -- type of trait implementation
                   let objTyRepr = CT.StructRepr (Ctx.Empty Ctx.:> CT.AnyRepr Ctx.:> CT.StructRepr ctxr)

                   let fnDef :: G.FunctionDef MIR h FnState args ret
                       fnDef (xs Ctx.:> x) = (res, body) where
                          res  = FnState Map.empty Map.empty Map.empty Map.empty (TraitMap Map.empty) Map.empty   -- CHECK THIS
                          body =
                            let yo = R.App $ E.FromJustValue objTyRepr (R.App (E.UnpackAny objTyRepr (R.AtomExpr x)))
                                            (R.App (E.TextLit (Text.pack ("bad wrapper :" <> (show objTyRepr)))))
                                y1  = R.App $ E.GetStruct yo Ctx.i1of2 CT.AnyRepr
                                y2 = R.App $ E.FromJustValue argr (R.App (E.UnpackAny argr y1))
                                            (R.App (E.TextLit (Text.pack ("bad wrapper2 :" <> show argr))))
                                ys = Ctx.fmapFC R.AtomExpr xs
                            in G.call (R.App $ E.HandleLit implHandle) (ys Ctx.:> y2)
                       fnDef _ = error "impossible"

                   (R.SomeCFG cfg, _ignore) <- G.defineFunction PL.InternalPos handle fnDef
                   case SSA.toSSA cfg of
                     (Core.SomeCFG cfg') -> return (wrappedName, Core.AnyCFG cfg')

   let mkCFGs = Ctx.toListFC defineCFG full_vtable
   cfgs <- sequence mkCFGs

   return (Ctx.fmapFC wmWrappedHandle full_vtable, cfgs)

   


-- | Construct 'TraitImpls' for each trait. Involves finding data
-- types that implement a given trait and functions that implement
-- each method for a data type and building VTables for each
-- data-type/trait pair.
mkTraitImplementations ::
         M.Collection
      -> [(MethName, TraitName, TypeName, MirHandle)]
      -> M.Trait
      -> Some TraitImpls
mkTraitImplementations _col trs trait@(M.Trait tname titems) =
  let impls :: Map TypeName (Map MethName MirHandle)
      impls = thisTraitImpls trait trs

      meths = [(tname, tsig) |(M.TraitMethod tname tsig) <- titems]
  in
{-  trace ("Storing traits for " ++ show tname
           ++ "\nimpls is: " ++ show impls
           ++ "\ntrs is: " ++ show trs 
           ++ "\nTrait meths are: " ++ show meths) $ -}
  case foldl go (Some Ctx.empty) meths of

    Some (mctxr :: Ctx.Assignment MethRepr ctx) ->
        let
            ctxr    :: Ctx.Assignment CT.TypeRepr ctx
            ctxr    = Ctx.fmapFC getReprTy mctxr
            --
            midx    :: Map MethName (Some (Ctx.Index ctx))
            midx    = Ctx.forIndex
                          (Ctx.size mctxr)
                          (\mp idx -> Map.insert (getReprName (mctxr Ctx.! idx)) (Some idx) mp)
                          Map.empty

            -- replace the (Map MethName MirHandle) with a
            -- an assignment from the method name to the appropriate function value
            vtables :: Map TypeName (Ctx.Assignment MirValue ctx)
            vtables = Map.mapWithKey 
                        (\ ty (mmap :: Map MethName MirHandle) ->
                           Ctx.generate (Ctx.size mctxr)
                                        (\idx ->
                                            let (MethRepr name cty) = mctxr Ctx.! idx in
                                            case Map.lookup name mmap of
                                                    Just (MirHandle _ _ fh) -> case testEquality cty (FH.handleType fh) of
                                                        Just Refl -> FnValue fh 
                                                        Nothing -> error $ "type mismatch between trait declr " ++ show (pretty cty)
                                                                   ++  " and instance type " ++ show (pretty (FH.handleType fh))
                                                    Nothing -> error $ "Cannot find method " ++ show name ++ " for type " ++ show ty
                                                                       ++ " in trait " ++ show tname)) impls
        in Some (TraitImpls ctxr midx vtables) 

  where 
        go :: Some (Ctx.Assignment MethRepr) -> (MethName, M.FnSig) -> Some (Ctx.Assignment MethRepr)
        go (Some tr) (mname, M.FnSig argtys retty) =
          case (tyToRepr retty, tyListToCtx argtys Some) of
                (Some retrepr, Some argsrepr) ->
                   Some (tr `Ctx.extend` MethRepr mname (CT.FunctionHandleRepr argsrepr retrepr))






 
-- | Find the mapping from types to method handles for *this* trait
thisTraitImpls :: M.Trait -> [(MethName,TraitName,TypeName,MirHandle)] -> Map TypeName (Map MethName MirHandle)
thisTraitImpls (M.Trait trait _) trs = do
  -- pull out method handles just for this trait
  let impls = [ (typeName, (methName, handle)) | (methName, traitName, typeName, handle) <- trs, traitName == trait ]
  -- convert double association list to double map
  foldr (\(ty,(mn,h)) -> Map.insertWith Map.union ty (Map.singleton mn h)) Map.empty impls




--------------------------------------------------------------------------------------------------------------------------
--- Custom stuff
--
-- G.Expr MIR s tp

vectorCopy :: CT.TypeRepr elt ->
             G.Expr MIR s CT.NatType ->
             G.Expr MIR s CT.NatType ->
             G.Expr MIR s (CT.VectorType elt) ->
             MirGenerator h s ret (G.Expr MIR s (CT.VectorType elt))
vectorCopy ety start stop inp = do
  let elt = S.app $ E.VectorGetEntry ety inp (S.app $ E.NatLit 0)
  let sz  = S.app $ E.NatSub stop start
  let out = S.app $ E.VectorReplicate ety sz elt
  ir <- G.newRef start
  or <- G.newRef out
  let pos = PL.InternalPos
  G.while (pos, do i <- G.readRef ir
                   return (G.App (E.NatLt i stop)))
          (pos, do i <- G.readRef ir
                   let elt = S.app $ E.VectorGetEntry ety inp i
                   o   <- G.readRef or
                   let o' = S.app $ E.VectorSetEntry ety o i elt
                   G.writeRef or o'
                   G.writeRef ir (G.App (E.NatAdd i (G.App $ E.NatLit 1))))
  o <- G.readRef or
  return o




-- if we want to be able to insert custom information just before runtime, the below can be dynamic, and baked into the Override monad.

customtyToRepr :: M.CustomTy -> Some CT.TypeRepr
customtyToRepr (M.BoxTy t) = tyToRepr t -- Box<T> is the same as T
--customtyToRepr (M.VecTy t) = tyToRepr $ M.TySlice t -- Vec<T> is the same as [T]
customtyToRepr (M.IterTy t) = tyToRepr $ M.TyTuple [M.TySlice t, M.TyUint M.USize]
      -- Iter<T> => ([T], nat). The second component is the current index into the array, beginning at zero.
-- Implement C-style enums as single integers
customtyToRepr (CEnum _adt) = Some CT.IntegerRepr
customtyToRepr ty = error ("FIXME: unimplement custom type: " ++ M.pprint ty)

mkNone :: MirExp s
mkNone =
    buildTuple [MirExp CT.NatRepr (S.app $ E.NatLit 0), packAny $ buildTuple []]

mkSome :: MirExp s -> MirExp s
mkSome a = buildTuple [MirExp CT.NatRepr (S.app $ E.NatLit 1), packAny $ buildTuple [a]]

extractVecTy :: forall a t. CT.TypeRepr t -> (forall t2. CT.TypeRepr t2 -> a) -> a
extractVecTy (CT.VectorRepr a) f = f a
extractVecTy _ _ = error "Expected vector type in extraction"

doCustomCall :: forall h s ret a. HasCallStack => M.DefId -> [Maybe M.Ty] -> [M.Operand] -> M.Lvalue -> M.BasicBlockInfo -> MirGenerator h s ret a
doCustomCall fname funsubst ops lv dest
  | Just "boxnew" <- M.isCustomFunc fname,
  [op] <- ops =  do
        e <- evalOperand op
        assignLvExp lv Nothing e
        jumpToBlock dest

  | Just "slice_tovec" <- M.isCustomFunc fname,
  [op] <- ops = do
        e <- evalOperand op
        assignLvExp lv Nothing e
        jumpToBlock dest

  | Just "vec_asmutslice" <- M.isCustomFunc fname,
  [op] <- ops = do
        ans <- evalOperand op
        assignLvExp lv Nothing ans
        jumpToBlock dest

 | Just "index" <- M.isCustomFunc fname,
    [op1, op2] <- ops = do
        ans <- evalLvalue (M.LProjection (M.LvalueProjection (M.lValueofOp op1) (M.Index op2)))
        assignLvExp lv Nothing ans
        jumpToBlock dest

 | Just "index_mut" <- M.isCustomFunc fname,
    [op1, op2] <- ops = do
        ans <- evalLvalue (M.LProjection (M.LvalueProjection (M.lValueofOp op1) (M.Index op2)))
        assignLvExp lv Nothing ans
        jumpToBlock dest



 | Just "vec_fromelem" <- M.isCustomFunc fname,
    [elem, u] <- ops = do
        ans <- buildRepeat_ elem u
        assignLvExp lv Nothing ans
        jumpToBlock dest

 | Just "into_iter" <- M.isCustomFunc fname, -- vec -> (vec, 0)
    [v] <- ops = do
        vec <- evalOperand v
        let t = buildTuple [vec, MirExp (CT.NatRepr) (S.app $ E.NatLit 0)]
        assignLvExp lv Nothing t
        jumpToBlock dest

 | Just "iter_next" <- M.isCustomFunc fname, [o] <- ops = do
     iter <- evalOperand o -- iter = struct (vec, pos of nat). if pos < size of vec, return (Some(vec[pos]), (vec, pos+1)). otherwise return (None, (vec, pos))
     (MirExp (CT.VectorRepr elemty) iter_vec) <- accessAggregate iter 0
     (MirExp CT.NatRepr iter_pos) <- accessAggregate iter 1
     let is_good = S.app $ E.NatLt iter_pos (S.app $ E.VectorSize iter_vec)
         good_ret_1 = mkSome $ MirExp elemty $ S.app $ E.VectorGetEntry elemty iter_vec iter_pos
         good_ret_2 = buildTuple [MirExp (CT.VectorRepr elemty) iter_vec, MirExp CT.NatRepr (S.app $ E.NatAdd iter_pos (S.app $ E.NatLit 1))]
         good_ret = buildTuple [good_ret_1, good_ret_2]

         bad_ret_1 = mkNone
         bad_ret_2 = buildTuple [MirExp (CT.VectorRepr elemty) iter_vec, MirExp CT.NatRepr iter_pos]
         bad_ret = buildTuple [bad_ret_1, bad_ret_2]

     ifteAny is_good
             (assignLvExp lv Nothing good_ret >> jumpToBlock' dest)
             (assignLvExp lv Nothing bad_ret >> jumpToBlock' dest)

 | Just "iter_map" <- M.isCustomFunc fname, [iter, closure] <- ops = do
     iter_e <- evalOperand iter
     closure_e <- evalOperand closure
     iter2 <- performMap (M.typeOf iter) iter_e (M.typeOf closure) closure_e
     assignLvExp lv Nothing iter2
     jumpToBlock dest

 | Just "iter_collect" <- M.isCustomFunc fname, [o] <- ops = do
     iter <- evalOperand o
     v <- accessAggregate iter 0
     assignLvExp lv Nothing v
     jumpToBlock dest

 | Just "slice_len" <-  M.isCustomFunc fname, [vec] <- ops, [Just _] <- funsubst = do
     -- type of the structure is &mut[ elTy ]
     (MirExp vty vec_e) <- evalOperand vec
     case vty of
       (CT.VectorRepr _) -> do
           let ans = (MirExp CT.NatRepr  (G.App $ E.VectorSize vec_e))
           assignLvExp lv Nothing ans
           jumpToBlock dest
       _ -> fail $ " slice_len type is " ++ show vty ++ " from " ++ show (M.typeOf vec)

 | Just "slice_get" <-  M.isCustomFunc fname, [vec,range] <- ops, [Just ty1, Just ty2] <- funsubst = do
     vec_e <- evalOperand vec
     range_e <- evalOperand range
     let v = undefined
     assignLvExp lv Nothing v
     jumpToBlock dest

 | Just "slice_get_mut" <-  M.isCustomFunc fname,
   [vec, range] <- ops,
   [Just elTy, Just idxTy] <- funsubst = do

     -- type of the structure is &mut[ elTy ]
     (MirExp vty vec_e) <- evalOperand vec
     case vty of
       CT.VectorRepr ety -> do
         range_e <- evalOperand range
         (MirExp CT.NatRepr start) <- accessAggregate range_e 0
         (MirExp CT.NatRepr stop ) <- accessAggregate range_e 1
         v <- vectorCopy ety start stop vec_e
         assignLvExp lv Nothing (MirExp (CT.VectorRepr ety) v)
         jumpToBlock dest
       _ -> fail $ " slice_get_mut type is " ++ show vty ++ " from " ++ show (M.typeOf vec)


 | Just "call" <- M.isCustomFunc fname, -- perform call of closure
 [o1, o2] <- ops, [Just ty1, Just aty] <- funsubst   = do

     -- is it the case that ty1 is always the same as M.typeOf o1???
     when (ty1 /= M.typeOf o1) $ do
          traceM $ "ty1 and o1 differ: " ++ show (pretty ty1) ++ " " ++ show (pretty (M.typeOf o1))

     argtuple <- evalOperand o2

     let unpackClosure :: M.Ty -> M.Ty -> MirExp s -> MirGenerator h s ret (MirExp s)
 
         unpackClosure (M.TyRef ty M.Immut) rty  arg   = unpackClosure ty rty arg

         unpackClosure (M.TyClosure defid clargsm) _rty arg = do
             let clargs = filterMaybes clargsm
             (clty, _rty2) <- buildClosureType defid clargs
             unpackAny clty arg
              
         unpackClosure (M.TyParam _i)       rty  arg   = do
             -- a Fn object looks like a pair of
             -- a function that takes any "Any" arguments (the closure) and a struct
             --      of the actual arguments (from the funsubst) and returns type rty
             -- and an environment of type "Any
             -- TODO: check multiarguments and make this bit more robust

             tyToReprCont rty $ \rr -> 
               tyToReprCont aty $ \(CT.StructRepr r2) ->  do
                 let args = (Ctx.empty Ctx.:> CT.AnyRepr)  Ctx.<++> r2
                 let t = Ctx.empty Ctx.:> CT.FunctionHandleRepr args rr Ctx.:> CT.AnyRepr
                 unpackAny (Some (CT.StructRepr t)) arg 

         -- this case is the same as the above
         unpackClosure (M.TyDynamic _id)    rty  arg   = do
             tyToReprCont rty $ \rr -> 
               tyToReprCont aty $ \(CT.StructRepr r2) ->  do
                 let args = (Ctx.empty Ctx.:> CT.AnyRepr)  Ctx.<++> r2
                 let t = Ctx.empty Ctx.:> CT.FunctionHandleRepr args rr Ctx.:> CT.AnyRepr
                 unpackAny (Some (CT.StructRepr t)) arg

         unpackClosure ty _ _arg      =
           fail $ "Don't know how to unpack Fn::call arg of type " ++ show (pretty ty)


     case (M.typeOf o2) of
       (M.TyTuple _args) -> do
         closure_pack <- evalOperand o1
         unpack_closure <- unpackClosure (M.typeOf o1) (M.typeOf lv) closure_pack
         handle <- accessAggregate unpack_closure 0
         extra_args <- getAllFields argtuple
         case handle of
           MirExp hand_ty handl ->
               case hand_ty of
                   CT.FunctionHandleRepr fargctx fretrepr ->
                    exp_to_assgn (closure_pack : extra_args) $ \ctx asgn ->
                        case (testEquality ctx fargctx) of
                          Just Refl -> do
                            ret_e <- G.call handl asgn
                            assignLvExp lv Nothing (MirExp fretrepr ret_e)
                            jumpToBlock dest
                          Nothing ->
                            fail $ "type mismatch in Fn::call, expected " ++ show ctx ++ "\n received " ++ show fargctx
                   _ -> fail $ "bad handle type"

       _ -> fail $ "unexpected type in Fn::call " ++ show (pretty (M.typeOf o1)) ++ " " ++  show (pretty (M.typeOf o2))

 | Just cf <- M.isCustomFunc fname = fail $ "custom function not handled: " ++ (show cf)

 | otherwise =  fail $ "doCustomCall unhandled: " ++ (show $ fname)

transCustomAgg :: M.CustomAggregate -> MirGenerator h s ret (MirExp s) -- depreciated
transCustomAgg (M.CARange _ty f1 f2) = evalRval (M.Aggregate M.AKTuple [f1,f2])

performUntil :: R.Expr MIR s CT.NatType -> (R.Reg s CT.NatType -> MirGenerator h s ret ()) -> MirGenerator h s ret ()
performUntil n f = do -- perform (f i) for i = 0..n (not inclusive). f takes as input a nat register (but shouldn't increment it)
    ind <- G.newReg $ S.app $ E.NatLit 0
    G.while (PL.InternalPos, test n ind) (PL.InternalPos, (run_incr f) ind)

   where test :: R.Expr MIR s CT.NatType -> R.Reg s CT.NatType -> MirGenerator h s ret (R.Expr MIR s CT.BoolType)
         test n r = do
             i <- G.readReg r
             return $ S.app $ E.NatLt i n

         run_incr :: (R.Reg s CT.NatType -> MirGenerator h s ret ()) -> (R.Reg s CT.NatType -> MirGenerator h s ret ())
         run_incr f = \r -> do
             f r
             i <- G.readReg r
             G.assignReg r (S.app $ E.NatAdd i (S.app $ E.NatLit 1))

-- TODO: this, performMap, and "call" above should be unified. below, closure_pack is at the end of the arg list, while above, closure_pack is at the beginning. I'm not sure why, but both typecheck & work.
performClosureCall :: MirExp s -> MirExp s -> [MirExp s] -> MirGenerator h s ret (MirExp s)
performClosureCall closure_pack handle args =
    case handle of
      MirExp hand_ty handl ->
          case hand_ty of
            CT.FunctionHandleRepr fargctx fretrepr ->
                exp_to_assgn (args ++ [closure_pack]) $ \ctx asgn -> -- arguments needs to be backwards for perform map below and I'm not sure why; it is forwards for FnCall.
                    case (testEquality ctx fargctx) of
                      Just Refl -> do
                          ret_e <- G.call handl asgn
                          return $ MirExp fretrepr ret_e
                      _ -> fail $ "type error in closurecall testequality: got " ++ (show ctx) ++ ", " ++ (show fargctx)
            _ -> fail $ "type error in closurecall handlety: was actually " ++ (show hand_ty)

performMap :: M.Ty -> MirExp s -> M.Ty -> MirExp s -> MirGenerator h s ret (MirExp s) -- return result iterator
performMap iterty iter closurety closure =
    case (iterty, closurety) of
      (M.TyCustom (M.IterTy _t), M.TyClosure defid clargsm) -> do
          let clargs = filterMaybes clargsm
          (clty, rty) <- buildClosureType defid clargs
          unpack_closure <- unpackAny clty closure
          handle <- accessAggregate unpack_closure 0
          (MirExp (CT.VectorRepr elemty) iter_vec) <- accessAggregate iter 0
          iter_pos <- accessAggregate iter 1
          vec_work <- G.newReg $ iter_vec -- register for modifying the vector in place
          case closure of
            MirExp clo_ty closure_e -> do
              closure_reg <- G.newReg $ closure_e -- maps take mutref closures so we need to update the closure each iteration
              performUntil (S.app $ E.VectorSize iter_vec) $ \ireg -> do
                  i <- G.readReg ireg -- loop index / index into vec
                  vec <- G.readReg vec_work -- current state of vector
                  clo <- G.readReg closure_reg -- current closure
                  let ith_vec = S.app $ E.VectorGetEntry elemty vec i -- vec[i]
                  call_res <- performClosureCall (MirExp clo_ty clo) handle [MirExp elemty ith_vec]
                  (MirExp elemty2 ith_vec') <- accessAggregate call_res 0 -- new vec[i]
                  (MirExp clo'_ty clo') <- accessAggregate call_res 1 -- new closure after call
                  case (testEquality elemty elemty2, testEquality clo_ty clo'_ty) of
                    (Just Refl, Just Refl)-> do
                      let vec' = S.app $ E.VectorSetEntry elemty vec i ith_vec'
                      G.assignReg closure_reg clo'
                      G.assignReg vec_work vec'
                    _ -> fail $ "type error in performap: " ++ (show elemty) ++ ", " ++ (show elemty2)
              new_vec <- G.readReg vec_work
              return $ buildTuple [MirExp (CT.VectorRepr elemty) new_vec, iter_pos] -- we keep iter_pos the same as before. so if I called next() on an iterator and then map(), I'm where I left off. I assume this is right

      _ -> fail "bad type"

------------------------------------------------------------------------------------------------<|MERGE_RESOLUTION|>--- conflicted
+++ resolved
@@ -408,10 +408,9 @@
     me1 <- evalOperand  op1
     me2 <- evalOperand  op2
     case (me1, me2) of
-<<<<<<< HEAD
       (MirExp (CT.BVRepr na) e1a, MirExp (CT.BVRepr ma) e2a) ->
+          -- if the BVs are not the same width extend the shorter one
           extendToMax na e1a ma e2a (M.arithType op1) $ \ n e1 e2 -> 
-          -- TODO: if the BVs are not the same width extend the shorter one
             case (bop, M.arithType op1) of
               (M.Add, _) -> return $ MirExp (CT.BVRepr n) (S.app $ E.BVAdd n e1 e2)
               (M.Sub, _) -> return $ MirExp (CT.BVRepr n) (S.app $ E.BVSub n e1 e2)
@@ -434,31 +433,6 @@
               (M.Ne, _) -> return $ MirExp (CT.BoolRepr) (S.app $ E.Not $ S.app $ E.BVEq n e1 e2)
               (M.Beq, _) -> return $ MirExp (CT.BoolRepr) (S.app $ E.BVEq n e1 e2)
               _ -> fail $ "bad binop: " ++ show (M.BinaryOp bop op1 op2)
-=======
-      (MirExp (CT.BVRepr n) e1, MirExp (CT.BVRepr m) e2) ->
-          case (testEquality n m, bop, M.arithType op1) of
-            (Just Refl, M.Add, _) -> return $ MirExp (CT.BVRepr n) (S.app $ E.BVAdd n e1 e2)
-            (Just Refl, M.Sub, _) -> return $ MirExp (CT.BVRepr n) (S.app $ E.BVSub n e1 e2)
-            (Just Refl, M.Mul, _) -> return $ MirExp (CT.BVRepr n) (S.app $ E.BVMul n e1 e2)
-            (Just Refl, M.Div, Just M.Unsigned) -> return $ MirExp (CT.BVRepr n) (S.app $ E.BVUdiv n e1 e2)
-            (Just Refl, M.Div, Just M.Signed) -> return $ MirExp (CT.BVRepr n) (S.app $ E.BVSdiv n e1 e2)
-            (Just Refl, M.Rem, Just M.Unsigned) -> return $ MirExp (CT.BVRepr n) (S.app $ E.BVUrem n e1 e2)
-            (Just Refl, M.Rem, Just M.Signed) -> return $ MirExp (CT.BVRepr n) (S.app $ E.BVSrem n e1 e2)
-            (Just Refl, M.BitXor, _) -> return $ MirExp (CT.BVRepr n) (S.app $ E.BVXor n e1 e2)
-            (Just Refl, M.BitAnd, _) -> return $ MirExp (CT.BVRepr n) (S.app $ E.BVAnd n e1 e2)
-            (Just Refl, M.BitOr, _) -> return $ MirExp (CT.BVRepr n) (S.app $ E.BVOr n e1 e2)
-            (Just Refl, M.Shl, _) -> return $ MirExp (CT.BVRepr n) (S.app $ E.BVShl n e1 e2)
-            (Just Refl, M.Shr, Just M.Unsigned) -> return $ MirExp (CT.BVRepr n) (S.app $ E.BVLshr n e1 e2)
-            (Just Refl, M.Shr, Nothing) -> return $ MirExp (CT.BVRepr n) (S.app $ E.BVLshr n e1 e2)
-            (Just Refl, M.Shr, Just M.Signed) -> return $ MirExp (CT.BVRepr n) (S.app $ E.BVAshr n e1 e2)
-            (Just Refl, M.Lt, Just M.Unsigned) -> return $ MirExp (CT.BoolRepr) (S.app $ E.BVUlt n e1 e2)
-            (Just Refl, M.Lt, Just M.Signed) -> return $ MirExp (CT.BoolRepr) (S.app $ E.BVSlt n e1 e2)
-            (Just Refl, M.Le, Just M.Unsigned) -> return $ MirExp (CT.BoolRepr) (S.app $ E.BVUle n e1 e2)
-            (Just Refl, M.Le, Just M.Signed) -> return $ MirExp (CT.BoolRepr) (S.app $ E.BVSle n e1 e2)
-            (Just Refl, M.Ne, _) -> return $ MirExp (CT.BoolRepr) (S.app $ E.Not $ S.app $ E.BVEq n e1 e2)
-            (Just Refl, M.Beq, _) -> return $ MirExp (CT.BoolRepr) (S.app $ E.BVEq n e1 e2)
-            (a, b, _) -> fail ("bad binop: " ++ show a ++ " " ++ show b)
->>>>>>> 7783007b
       (MirExp CT.BoolRepr e1, MirExp CT.BoolRepr e2) ->
           case bop of
             M.BitAnd -> return $ MirExp CT.BoolRepr (S.app $ E.And e1 e2)
@@ -575,6 +549,7 @@
 
 -- casts
 
+-- | Make sure that the expression has exactly the bitwidth requested. If the BV is too short, extend. If too long, truncate.
 extendUnsignedBV :: MirExp s -> M.BaseSize -> MirGenerator h s ret (MirExp s)
 extendUnsignedBV (MirExp tp e) b =
     case (tp, b) of
@@ -601,13 +576,21 @@
     case (tp, b) of
       (CT.BVRepr n, M.B16) | Just LeqProof <- testLeq (incNat n) (knownNat :: NatRepr 16) ->
                 return $ MirExp (CT.BVRepr (knownNat :: NatRepr 16)) (S.app $ E.BVSext (knownNat :: NatRepr 16) n e)
+      (CT.BVRepr n, M.B16) | Just LeqProof <- testLeq (knownNat :: NatRepr 17) n ->
+                return $ MirExp (CT.BVRepr (knownNat :: NatRepr 16)) (S.app $ E.BVTrunc (knownNat :: NatRepr 16) n e)
       (CT.BVRepr n, M.B32) | Just LeqProof <- testLeq (incNat n) (knownNat :: NatRepr 32) ->
                 return $ MirExp (CT.BVRepr (knownNat :: NatRepr 32)) (S.app $ E.BVSext (knownNat :: NatRepr 32) n e)
+      (CT.BVRepr n, M.B32) | Just LeqProof <- testLeq (knownNat :: NatRepr 33) n ->
+                return $ MirExp (CT.BVRepr (knownNat :: NatRepr 32)) (S.app $ E.BVTrunc (knownNat :: NatRepr 32) n e)
       (CT.BVRepr n, M.B64) | Just LeqProof <- testLeq (incNat n) (knownNat :: NatRepr 64) ->
                 return $ MirExp (CT.BVRepr (knownNat :: NatRepr 64)) (S.app $ E.BVSext (knownNat :: NatRepr 64) n e)
+      (CT.BVRepr n, M.B64) | Just LeqProof <- testLeq (knownNat :: NatRepr 65) n ->
+                return $ MirExp (CT.BVRepr (knownNat :: NatRepr 64)) (S.app $ E.BVTrunc (knownNat :: NatRepr 64) n e)
       (CT.BVRepr n, M.B128) | Just LeqProof <- testLeq (incNat n) (knownNat :: NatRepr 128) ->
                 return $ MirExp (CT.BVRepr (knownNat :: NatRepr 128)) (S.app $ E.BVSext (knownNat :: NatRepr 128) n e)
-      _ -> fail "unimplemented signed bvext"
+      (CT.BVRepr n, M.B128) | Just LeqProof <- testLeq (knownNat :: NatRepr 129) n ->
+                return $ MirExp (CT.BVRepr (knownNat :: NatRepr 128)) (S.app $ E.BVTrunc (knownNat :: NatRepr 128) n e)
+      _ -> fail $ "unimplemented signed bvext" ++ show tp ++ " " ++ show b
 
 -- | convert a baseSize to a nat repr
 -- The BaseSize must *not* be USize.
