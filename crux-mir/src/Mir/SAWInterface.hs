module Mir.SAWInterface (RustModule, loadMIR, extractMIR, rmCFGs) where

import Mir.Run
import Mir.Mir
import Mir.Pass as P
import Mir.Pass.CollapseRefs as P
import Mir.Pass.RewriteMutRef as P
import Mir.Pass.RemoveStorage as P
import Mir.Pass.RemoveBoxNullary as P
import System.IO
import System.FilePath
import qualified Data.Text as T
import qualified Data.Map.Strict as M
import qualified Verifier.SAW.SharedTerm as SC
import qualified Verifier.SAW.TypedAST as SC
import qualified Data.Aeson as J
import qualified Data.ByteString.Lazy as B
import qualified Verifier.SAW.SharedTerm as SC
import qualified Verifier.SAW.TypedAST as SC
import qualified Lang.Crucible.FunctionHandle as C
import qualified Lang.Crucible.CFG.Core as C
import qualified Lang.Crucible.Analysis.Postdom as C
import qualified Lang.Crucible.Config as C
import qualified Lang.Crucible.Simulator.ExecutionTree as C
import qualified Lang.Crucible.Simulator.GlobalState as C
import qualified Lang.Crucible.Simulator.OverrideSim as C
import qualified Lang.Crucible.Simulator.RegMap as C
import qualified Lang.Crucible.Simulator.SimError as C
import qualified Lang.Crucible.Solver.Interface as C hiding (mkStruct)
import qualified Lang.Crucible.Solver.SAWCoreBackend as C
import qualified Lang.Crucible.Solver.SimpleBuilder as C
import qualified Lang.Crucible.Solver.Symbol as C
import qualified Text.Regex as Regex

import Control.Monad

import GHC.Stack


data RustModule = RustModule {
    rmCFGs :: M.Map T.Text C.AnyCFG
}

cleanFnName :: T.Text -> T.Text
cleanFnName t = T.pack $
    let r1 = Regex.mkRegex "\\[[0-9]+\\]"
        r2 = Regex.mkRegex "::"
        s1 = Regex.subRegex r1 (T.unpack t) ""
        s2 = Regex.subRegex r2 s1 "" in
    s2

extractMIR :: SC.SharedContext -> RustModule -> String -> IO SC.Term
extractMIR sc rm n = do
    let cfgmap = rmCFGs rm
        link = forM_ cfgmap (\(C.AnyCFG cfg) -> C.bindFnHandle (C.cfgHandle cfg) (C.UseCFG cfg $ C.postdomInfo cfg))
    (C.AnyCFG cfg) <- case (M.lookup (T.pack n) cfgmap) of
             Just c -> return c
             _ -> fail $ "Could not find cfg: " ++ n
    term <- extractFromCFGPure link sc cfg
    return term

loadMIR :: HasCallStack => SC.SharedContext -> FilePath -> IO RustModule
loadMIR sc fp = do
    f <- B.readFile fp
    let c = (J.eitherDecode f) :: Either String Collection
    case c of
      Left msg -> fail $ "Decoding of MIR failed: " ++ msg
      Right coll -> do
<<<<<<< HEAD
          let passes = P.passMutRefArgs . P.passRemoveStorage . P.passRemoveBoxNullary
          let coll' = passes coll
          mapM_ (putStrLn . pprint) coll'
          let cfgmap_ = mirToCFG coll Nothing
=======
          let cfgmap_ = mirToCFG (functions coll) (Just (P.passMutRefArgs . P.passRemoveStorage . P.passRemoveBoxNullary))
>>>>>>> ca938df0
          let cfgmap = M.fromList $ map (\(k,v) -> (cleanFnName k, v)) $ M.toList cfgmap_
          return $ RustModule cfgmap<|MERGE_RESOLUTION|>--- conflicted
+++ resolved
@@ -66,13 +66,9 @@
     case c of
       Left msg -> fail $ "Decoding of MIR failed: " ++ msg
       Right coll -> do
-<<<<<<< HEAD
           let passes = P.passMutRefArgs . P.passRemoveStorage . P.passRemoveBoxNullary
-          let coll' = passes coll
+          let coll' = passes (functions coll)
           mapM_ (putStrLn . pprint) coll'
           let cfgmap_ = mirToCFG coll Nothing
-=======
-          let cfgmap_ = mirToCFG (functions coll) (Just (P.passMutRefArgs . P.passRemoveStorage . P.passRemoveBoxNullary))
->>>>>>> ca938df0
           let cfgmap = M.fromList $ map (\(k,v) -> (cleanFnName k, v)) $ M.toList cfgmap_
           return $ RustModule cfgmap