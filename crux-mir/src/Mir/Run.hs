--- conflicted
+++ resolved
@@ -121,14 +121,6 @@
     (ecs, args) <- setupArgs sc sym h
     print $ "Type of h " ++ show (C.handleArgTypes h) ++ " -> " ++ show (C.handleReturnType h)
     print $ "Length of ecs is " ++ show (length ecs)
-<<<<<<< HEAD
-    let simctx = C.initSimContext sym MapF.empty halloc stdout C.emptyHandleMap mirExtImpl C.SAWCruciblePersonality
-        osim   = do setup
-                    C.regValue <$> C.callCFG cfg args
-    res <- C.executeCrucible (map C.genericToExecutionFeature []) $
-             C.InitialState simctx C.emptyGlobals C.defaultAbortHandler $
-             C.runOverrideSim (C.handleReturnType h) osim
-=======
     let simctx = C.initSimContext sym MapF.empty halloc stdout C.emptyHandleMap mirExtImpl emptyModel
         --simst  = C.initSimState simctx C.emptyGlobals C.defaultAbortHandler
         osim   = do setup
@@ -137,7 +129,6 @@
         rosim  = C.runOverrideSim (C.handleReturnType h) osim
 
     res <- C.executeCrucible [] (C.InitialState simctx C.emptyGlobals C.defaultAbortHandler rosim)
->>>>>>> 28d3f4bd
     case res of
       C.FinishedResult _ pr -> do
           gp <- case pr of
