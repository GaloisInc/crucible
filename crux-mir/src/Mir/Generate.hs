--- conflicted
+++ resolved
@@ -34,19 +34,9 @@
 import Mir.Mir
 import Mir.ParseTranslate (parseMIR)
 import Mir.PP()
-<<<<<<< HEAD
-import Mir.GenericOps (uninternTys)
-import Mir.Pass(rewriteCollection)
-import Mir.Generator(RustModule(..),CollectionState(..), CustomOpMap, rmCS, rmCFGs, collection)
-import Mir.Trans(transCollection, transStatics)
-import qualified Mir.TransCustom as Mir
 
 import Debug.Trace
 
-=======
-
-import Debug.Trace
->>>>>>> b4422dd2
 
 
 getModificationTimeIfExists :: FilePath -> IO (Maybe UTCTime)
@@ -185,47 +175,4 @@
   -- TODO: support directly reading .mir json+index format
   | otherwise = error $ show ext ++ " files are not supported"
   where
-<<<<<<< HEAD
-    (stem, ext) = splitExtension inputFile
-
-
-
-parseMir :: (HasCallStack, ?debug::Int) =>
-            FilePath
-         -> B.ByteString
-         -> IO Collection
-parseMir path f = do
-  let c = (J.eitherDecode f) :: Either String Collection
-  case c of
-      Left msg -> fail $ "JSON Decoding of " ++ path ++ " failed: " ++ msg
-      Right col -> do
-        when (?debug > 5) $ do
-          traceM "--------------------------------------------------------------"
-          traceM $ "Loaded module: " ++ path
-          traceM $ show (pretty col)
-          traceM "--------------------------------------------------------------"
-        return $ uninternMir col
-
-uninternMir :: Collection -> Collection
-uninternMir col = uninternTys unintern (col { _namedTys = mempty })
-  where
-    -- NB: knot-tying is happening here.  Some values in `tyMap` depend on
-    -- other values.  This should be okay: the original `rustc::ty::Ty`s are
-    -- acyclic, so the entries in `tyMap` should be too.
-    tyMap = fmap (uninternTys unintern) (col^.namedTys)
-    unintern name = case M.lookup name tyMap of
-        Nothing -> error $ "missing " ++ show name ++ " in type map"
-        Just ty -> ty
-
-
--- | Translate a MIR collection to Crucible
-translateMIR ::
-      ( HasCallStack, ?debug::Int, ?assertFalseOnError::Bool
-      , ?customOps::CustomOpMap, ?printCrucible::Bool )
-   => CollectionState -> Collection -> C.HandleAllocator -> IO RustModule
-translateMIR lib col halloc =
-  let col0 = let ?mirLib  = lib^.collection in rewriteCollection col
-  in let ?libCS = lib in transCollection col0 halloc
-=======
-    (stem, ext) = splitExtension inputFile
->>>>>>> b4422dd2
+    (stem, ext) = splitExtension inputFile